--- conflicted
+++ resolved
@@ -7,16 +7,7 @@
 jobs:
   examples_dry_run:
     name: Dry Run (${{ matrix.target }})
-<<<<<<< HEAD
-    if: ${{ github.event.label.name == 'needs-ci' ||
-            github.event.pull_request.user.login == 'hanno-becker' ||
-            github.event.pull_request.user.login == 'dop-amin' ||
-            github.event.pull_request.user.login == 'mkannwischer'
-            }}
-    runs-on: macos-latest
-=======
     runs-on: ubuntu-latest
->>>>>>> f78627a8
     strategy:
       matrix:
         target: [slothy.targets.arm_v7m.cortex_m4,slothy.targets.arm_v7m.cortex_m7,slothy.targets.arm_v81m.cortex_m55r1, slothy.targets.arm_v81m.cortex_m85r1, slothy.targets.aarch64.cortex_a55, slothy.targets.aarch64.cortex_a72_frontend, slothy.targets.aarch64.apple_m1_firestorm_experimental, slothy.targets.aarch64.apple_m1_icestorm_experimental]
@@ -32,16 +23,7 @@
       run: |
         python3 example.py --dry-run --only-target=${{ matrix.target }}
   tutorial:
-<<<<<<< HEAD
-    if: ${{ github.event.label.name == 'needs-ci' ||
-            github.event.pull_request.user.login == 'hanno-becker' ||
-            github.event.pull_request.user.login == 'dop-amin' ||
-            github.event.pull_request.user.login == 'mkannwischer'
-            }}
-    runs-on: macos-latest
-=======
     runs-on: ubuntu-latest
->>>>>>> f78627a8
     steps:
     - uses: actions/checkout@v3
     - uses: ./.github/actions/setup-macos
@@ -54,16 +36,7 @@
       run: |
         (cd tutorial && ./tutorial_all.sh)
   examples_basic:
-<<<<<<< HEAD
-    if: ${{ github.event.label.name == 'needs-ci' ||
-            github.event.pull_request.user.login == 'hanno-becker' ||
-            github.event.pull_request.user.login == 'dop-amin' ||
-            github.event.pull_request.user.login == 'mkannwischer'
-            }}
-    runs-on: macos-latest
-=======
     runs-on: ubuntu-latest
->>>>>>> f78627a8
     steps:
     - uses: actions/checkout@v3
     - uses: ./.github/actions/setup-macos
@@ -76,16 +49,7 @@
       run: |
         python3 example.py --examples simple0,simple1,simple0_loop,simple1_loop
   examples_ntt_kyber_dilithium_helium_core:
-<<<<<<< HEAD
-    if: ${{ github.event.label.name == 'needs-ci' ||
-            github.event.pull_request.user.login == 'hanno-becker' ||
-            github.event.pull_request.user.login == 'dop-amin' ||
-            github.event.pull_request.user.login == 'mkannwischer'
-            }}
-    runs-on: macos-latest
-=======
     runs-on: ubuntu-latest
->>>>>>> f78627a8
     steps:
     - uses: actions/checkout@v3
     - uses: ./.github/actions/setup-macos
@@ -98,16 +62,7 @@
       run: |
         python3 example.py --examples ntt_kyber_1_23_45_67_m55,ntt_dilithium_12_34_56_78_m55 --timeout=1200
   examples_ntt_kyber_dilithium_neon_core:
-<<<<<<< HEAD
-    if: ${{ github.event.label.name == 'needs-ci' ||
-            github.event.pull_request.user.login == 'hanno-becker' ||
-            github.event.pull_request.user.login == 'dop-amin' ||
-            github.event.pull_request.user.login == 'mkannwischer'
-            }}
-    runs-on: macos-latest
-=======
     runs-on: ubuntu-latest
->>>>>>> f78627a8
     steps:
     - uses: actions/checkout@v3
     - uses: ./.github/actions/setup-macos
@@ -120,16 +75,7 @@
       run: |
         python3 example.py --examples ntt_kyber_123_4567_a55,ntt_dilithium_123_45678_a55 --timeout=1200
   sqmag:
-<<<<<<< HEAD
-    if: ${{ github.event.label.name == 'needs-ci' ||
-            github.event.pull_request.user.login == 'hanno-becker' ||
-            github.event.pull_request.user.login == 'dop-amin' ||
-            github.event.pull_request.user.login == 'mkannwischer'
-            }}
-    runs-on: macos-latest
-=======
     runs-on: ubuntu-latest
->>>>>>> f78627a8
     steps:
     - uses: actions/checkout@v3
     - uses: ./.github/actions/setup-macos
@@ -142,16 +88,7 @@
       run: |
         (cd paper/scripts && NO_LOG=Y ./slothy_sqmag.sh)
   fft:
-<<<<<<< HEAD
-    if: ${{ github.event.label.name == 'needs-ci' ||
-            github.event.pull_request.user.login == 'hanno-becker' ||
-            github.event.pull_request.user.login == 'dop-amin' ||
-            github.event.pull_request.user.login == 'mkannwischer'
-            }}
-    runs-on: macos-latest
-=======
     runs-on: ubuntu-latest
->>>>>>> f78627a8
     steps:
     - uses: actions/checkout@v3
     - uses: ./.github/actions/setup-macos
