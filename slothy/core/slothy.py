--- conflicted
+++ resolved
@@ -450,14 +450,7 @@
 
         pre , body, post, _, other_data, loop = \
             self.arch.Loop.extract(self.source, loop_lbl, forced_loop_type=forced_loop_type)
-<<<<<<< HEAD
-        try:
-            loop_cnt = other_data['cnt']
-        except KeyError:
-            loop_cnt = None
-=======
         loop_cnt = other_data['cnt']
->>>>>>> 086d8705
         indentation = AsmHelper.find_indentation(body)
 
         body_ssa = SourceLine.read_multiline(loop.start(loop_cnt)) + \
@@ -479,14 +472,10 @@
 
         early, body, late, _, other_data, loop = \
             self.arch.Loop.extract(self.source, loop_lbl, forced_loop_type=forced_loop_type)
-<<<<<<< HEAD
         try:
             loop_cnt = other_data['cnt']
         except KeyError:
             loop_cnt = None
-=======
-        loop_cnt = other_data['cnt']
->>>>>>> 086d8705
 
         # Check if the body has a dominant indentation
         indentation = AsmHelper.find_indentation(body)
