--- conflicted
+++ resolved
@@ -371,14 +371,10 @@
 
         pre , body, post, _, other_data, loop = \
             self.arch.Loop.extract(self.source, loop_lbl)
-<<<<<<< HEAD
         try:
             loop_cnt = other_data['cnt']
         except KeyError:
             loop_cnt = None
-=======
-        loop_cnt = other_data['cnt']
->>>>>>> 76f3043a
         indentation = AsmHelper.find_indentation(body)
 
         body_ssa = SourceLine.read_multiline(loop.start(loop_cnt)) + \
@@ -397,14 +393,10 @@
 
         early, body, late, _, other_data, loop = \
             self.arch.Loop.extract(self.source, loop_lbl)
-<<<<<<< HEAD
         try:
             loop_cnt = other_data['cnt']
         except KeyError:
             loop_cnt = None
-=======
-        loop_cnt = other_data['cnt']
->>>>>>> 76f3043a
 
         # Check if the body has a dominant indentation
         indentation = AsmHelper.find_indentation(body)
