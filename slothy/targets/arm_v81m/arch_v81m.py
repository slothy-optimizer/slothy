#
# Copyright (c) 2022 Arm Limited
# Copyright (c) 2022 Hanno Becker
# Copyright (c) 2023 Amin Abdulrahman, Matthias Kannwischer
# SPDX-License-Identifier: MIT
#
# Permission is hereby granted, free of charge, to any person obtaining a copy
# of this software and associated documentation files (the "Software"), to deal
# in the Software without restriction, including without limitation the rights
# to use, copy, modify, merge, publish, distribute, sublicense, and/or sell
# copies of the Software, and to permit persons to whom the Software is
# furnished to do so, subject to the following conditions:
#
# The above copyright notice and this permission notice shall be included in all
# copies or substantial portions of the Software.
#
# THE SOFTWARE IS PROVIDED "AS IS", WITHOUT WARRANTY OF ANY KIND, EXPRESS OR
# IMPLIED, INCLUDING BUT NOT LIMITED TO THE WARRANTIES OF MERCHANTABILITY,
# FITNESS FOR A PARTICULAR PURPOSE AND NONINFRINGEMENT. IN NO EVENT SHALL THE
# AUTHORS OR COPYRIGHT HOLDERS BE LIABLE FOR ANY CLAIM, DAMAGES OR OTHER
# LIABILITY, WHETHER IN AN ACTION OF CONTRACT, TORT OR OTHERWISE, ARISING FROM,
# OUT OF OR IN CONNECTION WITH THE SOFTWARE OR THE USE OR OTHER DEALINGS IN THE
# SOFTWARE.
#
# Author: Hanno Becker <hannobecker@posteo.de>
#

###
### WARNING: This module is highly incomplete and does not constitute a complete
###          parser for the Armv8.1-M instruction set. So far, it merelly supports
###          a minimal amount of Helium instructions to run HeLight in some chosen
###          examples of interest.
###

import logging
import inspect
import re
import math

from sympy import simplify
from enum import Enum

from slothy.targets.common import *
from slothy.helper import Loop

<<<<<<< HEAD
=======
arch_name = "Arm_v81M"
>>>>>>> 76f3043a
llvm_mca_arch = "arm"

class RegisterType(Enum):
    GPR = 1,
    MVE = 2,
    StackMVE = 3,
    StackGPR = 4,

    def __str__(self):
        return self.name
    def __repr__(self):
        return self.name

    @staticmethod
    def is_renamed(ty):
        """Indicate if register type should be subject to renaming"""
        return True

    @staticmethod
    def list_registers(reg_type, only_extra=False, only_normal=False, with_variants=False):
        """Return the list of all registers of a given type"""

        qstack_locations = [ f"QSTACK{i}" for i in range(8) ]
        stack_locations  = [ f"STACK{i}"  for i in range(8) ] + \
            [ "ROOT0_STACK", "ROOT1_STACK", "ROOT4_STACK", "RPTR_STACK" ]

        gprs_normal  = [ f"r{i}" for i in range(13) ] + ['r14']
        vregs_normal = [ f"q{i}" for i in range(8)  ]

        gprs_extra  = [ f"r{i}_EXT" for i in range(16) ]
        vregs_extra = [ f"q{i}_EXT" for i in range(16) ]

        gprs  = []
        vregs = []
        if not only_extra:
            gprs  += gprs_normal
            vregs += vregs_normal
        if not only_normal:
            gprs  += gprs_extra
            vregs += vregs_extra

        return { RegisterType.GPR      : gprs,
                 RegisterType.StackGPR : stack_locations,
                 RegisterType.StackMVE : qstack_locations,
                 RegisterType.MVE      : vregs }[reg_type]

    @staticmethod
    def find_type(r):
        """Find type of architectural register"""
        for ty in RegisterType:
            if r in RegisterType.list_registers(ty):
                return ty
        return None

    def from_string(string):
        string = string.lower()
        return { "qstack" : RegisterType.StackMVE,
                 "stack"  : RegisterType.StackGPR,
                 "mve"    : RegisterType.MVE,
                 "gpr"    : RegisterType.GPR }.get(string, None)

    def default_aliases():
        return { "lr": "r14" }

    def default_reserved():
        """Return the list of registers that should be reserved by default"""
        return set(["r14"])

class LeLoop(Loop):
    """
    Loop ending in a le instruction.
    
    Example:
    ```
           loop_lbl:
               {code}
               le <cnt>, loop_lbl
    ```
    
    where cnt is the loop counter in lr.
    """
    def __init__(self, lbl_start="1", lbl_end="2"):
        super().__init__(lbl_start=lbl_start, lbl_end=lbl_end)
        self.lbl_regex = r"^\s*(?P<label>\w+)\s*:(?P<remainder>.*)$"
        self.end_regex = (rf"^\s*le\s+((?P<cnt>\w+)|r14)\s*,\s*{lbl_start}",)

    def start(self,reg,indentation=0, fixup=0, unroll=1, jump_if_empty=None, preamble_code=None, body_code=None, postamble_code=None, register_aliases=None):
        assert reg == "lr"
        indent = ' ' * indentation
        if unroll > 1:
            if not unroll in [1,2,4,8,16,32]:
                raise Exception("unsupported unrolling")
            yield f"{indent}lsr lr, lr, #{int(math.log2(unroll))}"
        if fixup != 0:
            yield f"{indent}sub lr, lr, #{fixup}"
        yield f".p2align 2"
        yield f"{self.lbl_start}:"

    def end(self,unused,indentation=0):
        indent = ' ' * indentation
        lbl_start = self.lbl_start
        if lbl_start.isdigit():
            lbl_start += "b"
        yield f"{indent}le lr, {lbl_start}"


class FatalParsingException(Exception):
    """A fatal error happened during instruction parsing"""


class Instruction:

    class ParsingException(Exception):
        def __init__(self, err=None):
            super().__init__(err)

    def __init__(self, *, mnemonic,
                 arg_types_in= None, arg_types_in_out = None, arg_types_out = None):

        if not arg_types_in:
            arg_types_in = []
        if not arg_types_out:
            arg_types_out = []
        if not arg_types_in_out:
            arg_types_in_out = []

        arg_types_all = arg_types_in + arg_types_in_out + arg_types_out
        def isinstancelist(l, c):
            return all( map( lambda e: isinstance(e,c), l ) )
        assert isinstancelist(arg_types_all, RegisterType)

        self.mnemonic = mnemonic

        self.arg_types_in     = arg_types_in
        self.arg_types_out    = arg_types_out
        self.arg_types_in_out = arg_types_in_out
        self.num_in           = len(arg_types_in)
        self.num_out          = len(arg_types_out)
        self.num_in_out       = len(arg_types_in_out)

        self.args_out_combinations = None
        self.args_in_combinations = None
        self.args_inout_out_different = None
        self.args_in_out_different = None
        self.args_in_inout_different = None

        self.args_out_restrictions    = [ None for _ in range(self.num_out)    ]
        self.args_in_restrictions     = [ None for _ in range(self.num_in)     ]
        self.args_in_out_restrictions = [ None for _ in range(self.num_in_out) ]

        self.args_out_combinations = None
        self.args_in_out_combinations = None
        self.args_in_combinations = None

        self.offset_adjustable = True

    def global_parsing_cb(self,a, log=None):
        return False

    def write(self):
        args = self.args_out + self.args_in_out + self.args_in
        mnemonic = re.sub("<dt>", self.datatype, self.mnemonic)
        return mnemonic + ' ' + ', '.join(args)

    def unfold_abbrevs(mnemonic):
        mnemonic = re.sub("<dt>",  "(?P<datatype>(?:|i|u|s)(?:8|16|32|64))", mnemonic)
        mnemonic = re.sub("<fdt>", "(?P<datatype>(?:f)(?:8|16|32))", mnemonic)
        return mnemonic

    def _is_instance_of(self, inst_list):
        for inst in inst_list:
            if isinstance(self,inst):
                return True
        return False

    def is_load_store_instruction(self):
        return self._is_instance_of([ vldr, vstr, vld2, vld4, vst2, vst4, ldrd, strd, qsave, qrestore, save, restore, saved, restored ])
    def is_vector_load(self):
        return self._is_instance_of([ vldr, vld2, vld4, qrestore ])
    def is_scalar_load(self):
        return self._is_instance_of([ ldrd, ldr, restore, restored ])
    def is_load(self):
        return self.is_vector_load() or self.is_scalar_load()
    def is_vector_store(self):
        return self._is_instance_of([ vstr, vst2, vst4, qsave ])
    def is_stack_store(self):
        return self._is_instance_of([ qsave, saved, save ])
    def is_stack_load(self):
        return self._is_instance_of([ qrestore, restored, restore ])

    def parse(self, src):
        """Assumes format 'mnemonic [in]out0, .., [in]outN, in0, .., inM"""
        src = re.sub("//.*$","",src)

        have_dt = ( "<dt>" in self.mnemonic ) or ( "<fdt>" in self.mnemonic )

        # Replace <dt> by list of all possible datatypes
        mnemonic = Instruction.unfold_abbrevs(self.mnemonic)

        expected_args = self.num_in + self.num_out + self.num_in_out
        regexp_txt  = rf"^\s*{mnemonic}"
        if expected_args > 0:
            regexp_txt += r"\s+"
        regexp_txt += ','.join([r"\s*(\w+)\s*" for _ in range(expected_args)])
        regexp = re.compile(regexp_txt)

        p = regexp.match(src)
        if p is None:
            raise Instruction.ParsingException(
                f"Doesn't match basic instruction template {regexp_txt}")

        operands = list(p.groups())
        if have_dt:
            operands = operands[1:]

        self.args_in     = []
        self.args_out    = []
        self.args_in_out = []

        self.datatype = ""
        if have_dt:
            self.datatype = p.group("datatype")

        idx_args_in = 0

        if self.num_out > 0:
            self.args_out = operands[:self.num_out]
            idx_args_in = self.num_out
        elif self.num_in_out > 0:
            self.args_in_out = operands[:self.num_in_out]
            idx_args_in = self.num_in_out

        self.args_in = operands[idx_args_in:]

        if not len(self.args_in) == self.num_in:
            raise Exception(f"Something wrong parsing {src}: Expect {self.num_in} \
                            input, but got {len(self.args_in)} ({self.args_in})")

    @staticmethod
    def parser(src_line):
        insts = []
        exceptions = {}
        instnames = []

        src = src_line.text.strip()

        # Iterate through all derived classes and call their parser
        # until one of them hopefully succeeds
        for inst_class in Instruction.__subclasses__():
            inst = inst_class()
            try:
                inst.parse(src)
                instnames.append(inst_class.__name__)
                insts.append(inst)
            except Instruction.ParsingException as e:
                exceptions[inst_class.__name__] = e
        if len(insts) == 0:
            logging.error("Failed to parse instruction %s", src)
            logging.error("A list of attempted parsers and their exceptions follows.")
            for i,e in exceptions.items():
                logging.error("* %s %s", f"{i + ':':20s}", e)
            raise Instruction.ParsingException(
                f"Couldn't parse {src}\nYou may need to add support for a new instruction (variant)?")

        logging.debug("Parsing result for %s: %s", src, instnames)
        return insts

    def __repr__(self):
        return self.write()

# Virtual instruction to model pushing to stack locations without modelling memory
class qsave(Instruction):
    def __init__(self):
        super().__init__(mnemonic="qsave",
                         arg_types_in=[RegisterType.MVE],
                         arg_types_out=[RegisterType.StackMVE])
        self.addr = "sp"
        self.increment = None
class qrestore(Instruction):
    def __init__(self):
        super().__init__(mnemonic="qrestore",
                         arg_types_in=[RegisterType.StackMVE],
                         arg_types_out=[RegisterType.MVE])
        self.addr = "sp"
        self.increment = None
class save(Instruction):
    def __init__(self):
        super().__init__(mnemonic="save",
                         arg_types_in=[RegisterType.GPR],
                         arg_types_out=[RegisterType.StackGPR])
        self.addr = "sp"
        self.increment = None
class restore(Instruction):
    def __init__(self):
        super().__init__(mnemonic="restore",
                         arg_types_in=[RegisterType.StackGPR],
                         arg_types_out=[RegisterType.GPR])
        self.addr = "sp"
        self.increment = None
class saved(Instruction):
    def __init__(self):
        super().__init__(mnemonic="saved",
                         arg_types_in=[RegisterType.GPR, RegisterType.GPR],
                         arg_types_out=[RegisterType.StackGPR])
        self.addr = "sp"
        self.increment = None
class restored(Instruction):
    def __init__(self):
        super().__init__(mnemonic="restored",
                         arg_types_in=[RegisterType.StackGPR],
                         arg_types_out=[RegisterType.GPR, RegisterType.GPR])
        self.addr = "sp"
        self.increment = None

class add(Instruction):
    def __init__(self):
        super().__init__(mnemonic="add",
                         arg_types_in=[RegisterType.GPR, RegisterType.GPR],
                         arg_types_out=[RegisterType.GPR])

class sub(Instruction):
    def __init__(self):
        super().__init__(mnemonic="sub",
                         arg_types_in=[RegisterType.GPR, RegisterType.GPR],
                         arg_types_out=[RegisterType.GPR])

class vmulh(Instruction):
    def __init__(self):
        super().__init__(mnemonic="vmulh.<dt>",
                         arg_types_in=[RegisterType.MVE, RegisterType.MVE],
                         arg_types_out=[RegisterType.MVE])



class vmul_T2(Instruction):
    def __init__(self):
        super().__init__(mnemonic="vmul.<dt>",
                         arg_types_in=[RegisterType.MVE, RegisterType.GPR],
                         arg_types_out=[RegisterType.MVE])
class vmul_T1(Instruction):
    def __init__(self):
        super().__init__(mnemonic="vmul.<dt>",
                         arg_types_in=[RegisterType.MVE, RegisterType.MVE],
                         arg_types_out=[RegisterType.MVE])

class vmulf_T2(Instruction):
    def __init__(self):
        super().__init__(mnemonic="vmul.<fdt>",
                         arg_types_in=[RegisterType.MVE, RegisterType.GPR],
                         arg_types_out=[RegisterType.MVE])
def write(self):
    return f"vmul.{self.datatype} {self.args_out[0]}, {self.args_in[0]}, {self.args_in[1]}"

class vmulf_T1(Instruction):
    def __init__(self):
        super().__init__(mnemonic="vmul.<fdt>",
                         arg_types_in=[RegisterType.MVE, RegisterType.MVE],
                         arg_types_out=[RegisterType.MVE])
    def write(self):
        return f"vmul.{self.datatype} {self.args_out[0]}, {self.args_in[0]}, {self.args_in[1]}"

class vqrdmulh_T1(Instruction):
    def __init__(self):
        super().__init__(mnemonic="vqrdmulh.<dt>",
                         arg_types_in=[RegisterType.MVE, RegisterType.MVE],
                         arg_types_out=[RegisterType.MVE])

class vqrdmulh_T2(Instruction):
    def __init__(self):
        super().__init__(mnemonic="vqrdmulh.<dt>",
                         arg_types_in=[RegisterType.MVE, RegisterType.GPR],
                         arg_types_out=[RegisterType.MVE])

class vqdmlah(Instruction):
    def __init__(self):
        super().__init__(mnemonic="vqdmlah.<dt>",
                         arg_types_in=[RegisterType.MVE, RegisterType.GPR],
                         arg_types_in_out=[RegisterType.MVE])

class vqdmlsdh(Instruction):
    def __init__(self):
        super().__init__(mnemonic="vqdmlsdh.<dt>",
                         arg_types_in=[RegisterType.MVE, RegisterType.MVE],
                         arg_types_in_out=[RegisterType.MVE])
        self.detected_vqdmlsdh_vqdmladhx_pair = False

class vqdmladhx(Instruction):
    def __init__(self):
        super().__init__(mnemonic="vqdmladhx.<dt>",
                         arg_types_in=[RegisterType.MVE, RegisterType.MVE],
                         arg_types_in_out=[RegisterType.MVE])
        self.detected_vqdmlsdh_vqdmladhx_pair = False

class vqrdmlah(Instruction):
    def __init__(self):
        super().__init__(mnemonic="vqrdmlah.<dt>",
                         arg_types_in=[RegisterType.MVE, RegisterType.GPR],
                         arg_types_in_out=[RegisterType.MVE])

class vqdmulh_sv(Instruction):
    def __init__(self):
        super().__init__(mnemonic="vqdmulh.<dt>",
                         arg_types_in=[RegisterType.MVE, RegisterType.GPR],
                         arg_types_out=[RegisterType.MVE])

class vqdmulh_vv(Instruction):
    def __init__(self):
        super().__init__(mnemonic="vqdmulh.<dt>",
                         arg_types_in=[RegisterType.MVE, RegisterType.MVE],
                         arg_types_out=[RegisterType.MVE])

class ldrd(Instruction):
    def __init__(self):
        super().__init__(mnemonic="ldrd",
                         arg_types_in=[RegisterType.GPR],
                         arg_types_out=[RegisterType.GPR, RegisterType.GPR])

    def _simplify(self):
        if self.increment is not None:
            self.increment = simplify(self.increment)
        if self.post_index is not None:
            self.post_index = simplify(self.post_index)
        if self.pre_index is not None:
            self.pre_index = simplify(self.pre_index)

    def parse(self, src):

        addr_regexp_txt    = r"\[\s*(?P<addr>\w+)\s*(?:,\s*#(?P<addroffset>[^\]]*))?\](?P<writeback>!?)"
        postinc_regexp_txt = r"\s*(?:,\s*#(?P<postinc>.*))?"

        ldrd_regexp_txt  = r"\s*ldrd\s+"
        ldrd_regexp_txt += r"(?P<dest0>\w+),\s*(?P<dest1>\w+),\s*"
        ldrd_regexp_txt += addr_regexp_txt
        ldrd_regexp_txt += postinc_regexp_txt
        ldrd_regexp_txt  = Instruction.unfold_abbrevs(ldrd_regexp_txt)
        ldrd_regexp      = re.compile(ldrd_regexp_txt)

        p = ldrd_regexp.match(src)
        if p is None:
            raise Instruction.ParsingException("Doesn't match pattern")

        dst0, dst1, addr = p.group("dest0"), p.group("dest1"), p.group("addr")
        self.writeback   = ( p.group("writeback") == "!" )
        self.pre_index   = p.group("addroffset")
        self.post_index  = p.group("postinc")

        self.addr = addr

        if self.writeback:
            self.increment  = self.pre_index
        elif self.post_index:
            self.increment = self.post_index
        else:
            self.increment = None

        self._simplify()

        # NOTE: We currently don't model post-increment loads/stores as changing
        #       the address register, allowing the tool to freely rearrange
        #       loads/stores from the same base register.
        self.args_in     = [ addr ]
        self.args_out    = [ dst0, dst1 ]
        self.args_in_out = []

    def write(self):

        self._simplify()

        inc = ""
        if self.writeback:
            inc = "!"
        if self.pre_index is not None:
            addr = f"[{self.args_in[0]}, #{self.pre_index}]"
        else:
            addr = f"[{self.args_in[0]}]"
        if self.post_index is not None:
            post = f", #{self.post_index}"
        else:
            post = ""
        return f"{self.mnemonic} {self.args_out[0]}, {self.args_out[1]}, {addr}{inc} {post}"

class ldr(Instruction):
    def __init__(self):
        super().__init__(mnemonic="ldr",
                         arg_types_in=[RegisterType.GPR],
                         arg_types_out=[RegisterType.GPR])

    def _simplify(self):
        if self.increment is not None:
            self.increment = simplify(self.increment)
        if self.post_index is not None:
            self.post_index = simplify(self.post_index)
        if self.pre_index is not None:
            self.pre_index = simplify(self.pre_index)

    def parse(self, src):

        addr_regexp_txt    = r"\[\s*(?P<addr>\w+)\s*(?:,\s*#(?P<addroffset>[^\]]*))?\](?P<writeback>!?)"
        postinc_regexp_txt = r"\s*(?:,\s*#(?P<postinc>.*))?"

        ldr_regexp_txt  = r"\s*ldr\s+"
        ldr_regexp_txt += r"(?P<dest>\w+),\s*"
        ldr_regexp_txt += addr_regexp_txt
        ldr_regexp_txt += postinc_regexp_txt
        ldr_regexp_txt  = Instruction.unfold_abbrevs(ldr_regexp_txt)
        ldr_regexp      = re.compile(ldr_regexp_txt)

        p = ldr_regexp.match(src)
        if p is None:
            raise Instruction.ParsingException("Doesn't match pattern")

        dst, addr = p.group("dest"), p.group("addr")
        self.writeback   = ( p.group("writeback") == "!" )
        self.pre_index   = p.group("addroffset")
        self.post_index  = p.group("postinc")

        self.addr = addr

        if self.writeback:
            self.increment  = self.pre_index
        elif self.post_index:
            self.increment = self.post_index
        else:
            self.increment = None

        self._simplify()

        # NOTE: We currently don't model post-increment loads/stores as changing
        #       the address register, allowing the tool to freely rearrange
        #       loads/stores from the same base register.
        self.args_in     = [ addr ]
        self.args_out    = [ dst ]
        self.args_in_out = []

    def write(self):

        self._simplify()

        inc = ""
        if self.writeback:
            inc = "!"
        if self.pre_index is not None:
            addr = f"[{self.args_in[0]}, #{self.pre_index}]"
        else:
            addr = f"[{self.args_in[0]}]"
        if self.post_index is not None:
            post = f", #{self.post_index}"
        else:
            post = ""
        return f"{self.mnemonic} {self.args_out[0]}, {addr}{inc} {post}"

class strd(Instruction):
    def __init__(self):
        super().__init__(mnemonic="strd",
                         arg_types_in=[RegisterType.GPR, RegisterType.GPR, RegisterType.GPR])

    def _simplify(self):
        if self.increment is not None:
            self.increment = simplify(self.increment)
        if self.post_index is not None:
            self.post_index = simplify(self.post_index)
        if self.pre_index is not None:
            self.pre_index = simplify(self.pre_index)

    def parse(self, src):

        addr_regexp_txt    = r"\[\s*(?P<addr>\w+)\s*(?:,\s*#(?P<addroffset>[^\]]*))?\](?P<writeback>!?)"
        postinc_regexp_txt = r"\s*(?:,\s*#(?P<postinc>.*))?"

        strd_regexp_txt  = r"\s*strd\s+"
        strd_regexp_txt += r"(?P<dest0>\w+),\s*(?P<dest1>\w+),\s*"
        strd_regexp_txt += addr_regexp_txt
        strd_regexp_txt += postinc_regexp_txt
        strd_regexp_txt  = Instruction.unfold_abbrevs(strd_regexp_txt)
        strd_regexp      = re.compile(strd_regexp_txt)

        p = strd_regexp.match(src)
        if p is None:
            raise Instruction.ParsingException("Doesn't match pattern")

        dst0, dst1, addr = p.group("dest0"), p.group("dest1"), p.group("addr")
        self.writeback   = ( p.group("writeback") == "!" )
        self.pre_index   = p.group("addroffset")
        self.post_index  = p.group("postinc")

        self.addr = addr

        if self.writeback:
            self.increment  = self.pre_index
        elif self.post_index:
            self.increment = self.post_index
        else:
            self.increment = None

        self._simplify()

        # NOTE: We currently don't model post-increment loads/stores as changing
        #       the address register, allowing the tool to freely rearrange
        #       loads/stores from the same base register.
        self.args_in     = [ addr, dst0, dst1 ]
        self.args_out    = []
        self.args_in_out = []

    def write(self):

        self._simplify()

        inc = ""
        if self.writeback:
            inc = "!"
        if self.pre_index is not None:
            addr = f"[{self.args_in[0]}, #{self.pre_index}]"
        else:
            addr = f"[{self.args_in[0]}]"
        if self.post_index is not None:
            post = f", #{self.post_index}"
        else:
            post = ""
        return f"{self.mnemonic} {self.args_in[1]}, {self.args_in[2]}, {addr}{inc} {post}"

class vrshr(Instruction):
    def __init__(self):
        super().__init__(mnemonic="vrshr.<dt>",
                         arg_types_in=[RegisterType.MVE],
                         arg_types_out=[RegisterType.MVE])

    def parse(self, src):
        vrshr_regexp_txt = r"vrshr\.<dt>\s+(?P<dst>\w+)\s*,\s*(?P<src>\w+)\s*,\s*(?P<shift>#.*)"
        vrshr_regexp_txt = Instruction.unfold_abbrevs(vrshr_regexp_txt)
        vrshr_regexp = re.compile(vrshr_regexp_txt)
        p = vrshr_regexp.match(src)
        if p is None:
            raise Instruction.ParsingException("Does not match pattern")
        self.args_in     = [ p.group("src") ]
        self.args_out    = [ p.group("dst") ]
        self.args_in_out = []
        self.datatype = p.group("datatype")
        self.shift = p.group("shift")

    def write(self):
        return f"vrshr.{self.datatype} {self.args_out[0]}, {self.args_in[0]}, {self.shift}"

class vrshl(Instruction):
    def __init__(self):
        super().__init__(mnemonic="vrshl.<dt>",
                         arg_types_in_out=[RegisterType.MVE],
                         arg_types_in=[RegisterType.GPR])

    def parse(self, src):
        vrshl_regexp_txt = r"vrshl\.<dt>\s+(?P<vec>\w+)\s*,\s*(?P<src>\w+)"
        vrshl_regexp_txt = Instruction.unfold_abbrevs(vrshl_regexp_txt)
        vrshl_regexp = re.compile(vrshl_regexp_txt)
        p = vrshl_regexp.match(src)
        if p is None:
            raise Instruction.ParsingException("Does not match pattern")
        self.args_out = []
        self.args_in_out     = [ p.group("vec") ]
        self.args_in         = [ p.group("src") ]
        self.datatype = p.group("datatype")


    def write(self):
        return f"vrshl.{self.datatype} {self.args_in_out[0]}, {self.args_in[0]}"


class vshlc(Instruction):
    def __init__(self):
        super().__init__(mnemonic="vshlc",
                arg_types_in_out=[RegisterType.MVE, RegisterType.GPR])

    def parse(self, src):
        vshlc_regexp_txt = r"vshlc\s+(?P<vec>\w+)\s*,\s*(?P<gpr>\w+)\s*,\s*(?P<shift>#.*)"
        vshlc_regexp_txt = Instruction.unfold_abbrevs(vshlc_regexp_txt)
        vshlc_regexp = re.compile(vshlc_regexp_txt)
        p = vshlc_regexp.match(src)
        if p is None:
            raise Instruction.ParsingException("Does not match pattern")
        self.args_in_out = [ p.group("vec"), p.group("gpr") ]
        self.args_out    = []
        self.args_in     = []

        self.shift = p.group("shift")

    def write(self):
        return f"vshlc {self.args_in_out[0]}, {self.args_in_out[1]}, {self.shift}"


class vmov_imm(Instruction):
    def __init__(self):
        super().__init__(mnemonic="vmov.<dt>",
                         arg_types_in=[],
                         arg_types_out=[RegisterType.MVE])

    def parse(self, src):
        vmov_regexp_txt = r"vmov\.<dt>\s+(?P<dst>\w+)\s*,\s*#(?P<immediate>\w*)"
        vmov_regexp_txt = Instruction.unfold_abbrevs(vmov_regexp_txt)
        vmov_regexp = re.compile(vmov_regexp_txt)
        p = vmov_regexp.match(src)
        if p is None:
            raise Instruction.ParsingException("Does not match pattern")
        self.args_out    = [ p.group("dst") ]
        self.args_in     = []
        self.args_in_out = []

        self.datatype = p.group("datatype")
        self.immediate = p.group("immediate")

    def write(self):
        return f"vmov.{self.datatype} {self.args_out[0]}, #{self.immediate}"

class vmullbt(Instruction):
    def __init__(self):
        super().__init__(mnemonic="vmull.<dt>",
                         arg_types_in=[RegisterType.MVE, RegisterType.MVE],
                         arg_types_out=[RegisterType.MVE])

    def parse(self, src):
        vmullbt_regexp_txt = r"vmull(?P<bt>\w+)\.<dt>\s+(?P<dst>\w+)\s*,\s*(?P<src0>\w+),\s*(?P<src1>\w*)"
        vmullbt_regexp_txt = Instruction.unfold_abbrevs(vmullbt_regexp_txt)
        vmullbt_regexp = re.compile(vmullbt_regexp_txt)
        p = vmullbt_regexp.match(src)
        if p is None:
            raise Instruction.ParsingException("Does not match pattern")
        self.args_out    = [ p.group("dst") ]
        self.args_in     = [ p.group("src0"), p.group("src1")]
        self.args_in_out = []

        self.datatype = p.group("datatype")
        self.bt  = p.group("bt")


    def write(self):
        return f"vmull{self.bt}.{self.datatype} {self.args_out[0]}, {self.args_in[0]}, {self.args_in[1]}"



class vdup(Instruction):
    def __init__(self):
        super().__init__(mnemonic="vdup.<dt>",
                         arg_types_in=[RegisterType.GPR],
                         arg_types_out=[RegisterType.MVE])

    def parse(self, src):
        vdup_regexp_txt = r"vdup\.<dt>\s+(?P<dst>\w+)\s*,\s*(?P<gpr0>\w*)"
        vdup_regexp_txt = Instruction.unfold_abbrevs(vdup_regexp_txt)
        vdup_regexp = re.compile(vdup_regexp_txt)
        p = vdup_regexp.match(src)
        if p is None:
            raise Instruction.ParsingException("Does not match pattern")
        self.args_out    = [ p.group("dst") ]
        self.args_in     = [ p.group("gpr0")]
        self.args_in_out = []

        self.datatype = p.group("datatype")
        #self.immediate = p.group("immediate")

    def write(self):
        return f"vdup.{self.datatype} {self.args_out[0]}, {self.args_in[0]}"

class vmov_double_v2r(Instruction):
    def __init__(self):
        super().__init__(mnemonic="vmov",
                         arg_types_in=[RegisterType.MVE],
                         arg_types_out=[RegisterType.GPR, RegisterType.GPR])

    def parse(self, src):
        vmov_regexp_txt = r"vmov\s+(?P<gpr0>\w+)\s*,\s*(?P<gpr1>\w+)\s*,\s*(?P<vec0>\w+)\s*\[\s*(?P<idx0>[23])\s*\]\s*,\s*(?P<vec1>\w+)\s*\[\s*(?P<idx1>[01])\s*\]\s*"
        vmov_regexp_txt = Instruction.unfold_abbrevs(vmov_regexp_txt)
        vmov_regexp = re.compile(vmov_regexp_txt)
        p = vmov_regexp.match(src)
        if p is None:
            raise Instruction.ParsingException("Does not match pattern")

        idx0 = p.group("idx0")
        idx1 = p.group("idx1")
        if (idx1,idx0) not in [("0","2"),("1","3")]:
            raise Instruction.ParsingException("Invalid lane indices")

        vec  = p.group("vec0")
        vecp = p.group("vec1")
        if vec != vecp:
            raise Instruction.ParsingException("Input vectors must be equal")

        self.args_out    = [ p.group("gpr0"), p.group("gpr1") ]
        self.args_in     = [ vec ]
        self.args_in_out = []
        self.idxs = (idx0,idx1)

    def write(self):
        return f"vmov {self.args_out[0]}, {self.args_out[1]}, {self.args_in[0]}[{self.idxs[0]}], {self.args_in[0]}[{self.idxs[1]}]"

class mov_imm(Instruction):
    def __init__(self):
        super().__init__(mnemonic="mov",
                         arg_types_in=[],
                         arg_types_out=[RegisterType.GPR])

    def parse(self, src):
        mov_regexp_txt = r"mov\s+(?P<dst>\w+)\s*,\s*#(?P<immediate>\w*)"
        mov_regexp = re.compile(mov_regexp_txt)
        p = mov_regexp.match(src)
        if p is None:
            raise Instruction.ParsingException("Does not match pattern")
        self.args_out    = [ p.group("dst") ]
        self.args_in     = []
        self.args_in_out = []
        self.immediate = p.group("immediate")

    def write(self):
        return f"mov {self.args_out[0]}, #{self.immediate}"

class mvn_imm(Instruction):
    def __init__(self):
        super().__init__(mnemonic="mvn",
                         arg_types_in=[],
                         arg_types_out=[RegisterType.GPR])

    def parse(self, src):
        mvn_regexp_txt = r"mvn\s+(?P<dst>\w+)\s*,\s*#(?P<immediate>\w*)"
        mvn_regexp = re.compile(mvn_regexp_txt)
        p = mvn_regexp.match(src)
        if p is None:
            raise Instruction.ParsingException("Does not match pattern")
        self.args_out    = [ p.group("dst") ]
        self.args_in     = []
        self.args_in_out = []
        self.immediate = p.group("immediate")

    def write(self):
        return f"mvn {self.args_out[0]}, #{self.immediate}"

class pkhbt(Instruction):
    def __init__(self):
        super().__init__(mnemonic="pkhbt",
                         arg_types_in=[RegisterType.GPR, RegisterType.GPR],
                         arg_types_out=[RegisterType.GPR])

    def parse(self, src):
        pkhbt_regexp_txt = r"pkhbt\s+(?P<dst>\w+)\s*,\s*(?P<src0>\w+)\s*,\s*(?P<src1>\w+)\s*,\s*lsl\s*#(?P<shift>.*)"
        pkhbt_regexp_txt = Instruction.unfold_abbrevs(pkhbt_regexp_txt)
        pkhbt_regexp = re.compile(pkhbt_regexp_txt)
        p = pkhbt_regexp.match(src)
        if p is None:
            raise Instruction.ParsingException("Does not match pattern")
        self.args_in     = [ p.group("src0"), p.group("src1") ]
        self.args_out    = [ p.group("dst") ]
        self.args_in_out = []

        self.shift = p.group("shift")

    def write(self):
        return f"pkhbt {self.args_out[0]}, {self.args_in[0]}, {self.args_in[1]}, lsl #{self.shift}"


class mov(Instruction):
    def __init__(self):
        super().__init__(mnemonic="mov",
                arg_types_in=[RegisterType.GPR],
                arg_types_out=[RegisterType.GPR])

class add_imm(Instruction):
    def __init__(self):
        super().__init__(mnemonic="add",
                         arg_types_in=[RegisterType.GPR],
                         arg_types_out=[RegisterType.GPR])

    def parse(self, src):
        add_imm_regexp_txt = r"add\s+(?P<dst>\w+)\s*,\s*(?P<src>\w+)\s*,\s*#(?P<shift>.*)"
        add_imm_regexp_txt = Instruction.unfold_abbrevs(add_imm_regexp_txt)
        add_imm_regexp = re.compile(add_imm_regexp_txt)
        p = add_imm_regexp.match(src)
        if p is None:
            raise Instruction.ParsingException("Does not match pattern")
        self.args_in     = [ p.group("src") ]
        self.args_out    = [ p.group("dst") ]
        self.args_in_out = []

        self.shift = p.group("shift")

    def write(self):
        return f"add {self.args_out[0]}, {self.args_in[0]}, #{self.shift}"

class sub_imm(Instruction):
    def __init__(self):
        super().__init__(mnemonic="sub",
                         arg_types_in=[RegisterType.GPR],
                         arg_types_out=[RegisterType.GPR])

    def parse(self, src):
        sub_imm_regexp_txt = r"sub\s+(?P<dst>\w+)\s*,\s*(?P<src>\w+)\s*,\s*#(?P<shift>.*)"
        sub_imm_regexp_txt = Instruction.unfold_abbrevs(sub_imm_regexp_txt)
        sub_imm_regexp = re.compile(sub_imm_regexp_txt)
        p = sub_imm_regexp.match(src)
        if p is None:
            raise Instruction.ParsingException("Does not match pattern")
        self.args_in     = [ p.group("src") ]
        self.args_out    = [ p.group("dst") ]
        self.args_in_out = []

        self.shift = p.group("shift")

    def write(self):
        return f"sub {self.args_out[0]}, {self.args_in[0]}, #{self.shift}"

class vshr(Instruction):
    def __init__(self):
        super().__init__(mnemonic="vshr.<dt>",
                         arg_types_in=[RegisterType.MVE],
                         arg_types_out=[RegisterType.MVE])

    def parse(self, src):
        vshr_regexp_txt = r"vshr\.<dt>\s+(?P<dst>\w+)\s*,\s*(?P<src>\w+)\s*,\s*(?P<shift>#.*)"
        vshr_regexp_txt = Instruction.unfold_abbrevs(vshr_regexp_txt)
        vshr_regexp = re.compile(vshr_regexp_txt)
        p = vshr_regexp.match(src)
        if p is None:
            raise Instruction.ParsingException("Does not match pattern")
        self.args_in     = [ p.group("src") ]
        self.args_out    = [ p.group("dst") ]
        self.args_in_out = []

        self.datatype = p.group("datatype")
        self.shift = p.group("shift")

    def write(self):
        return f"vshr.{self.datatype} {self.args_out[0]}, {self.args_in[0]}, {self.shift}"

class vshrnbt(Instruction):
    def __init__(self):
        super().__init__(mnemonic="vshrnbt.<dt>",
                         arg_types_in=[RegisterType.MVE],
                         arg_types_in_out=[RegisterType.MVE])

    def parse(self, src):
        vshrn_regexp_txt = r"v(?P<round>r)?shrn(?P<bt>\w+)\.<dt>\s+(?P<vec>\w+)\s*,\s*(?P<src>\w+)\s*,\s*(?P<shift>#.*)"
        vshrn_regexp_txt = Instruction.unfold_abbrevs(vshrn_regexp_txt)
        vshrn_regexp = re.compile(vshrn_regexp_txt)
        p = vshrn_regexp.match(src)
        if p is None:
            raise Instruction.ParsingException("Does not match pattern")
        self.args_out = []
        self.args_in_out     = [ p.group("vec") ]
        self.args_in         = [ p.group("src") ]

        self.datatype   = p.group("datatype")
        self.shift      = p.group("shift")
        self.bt         = p.group("bt")
        self.round      = p.group("round") if p.group("round") else ''

    def write(self):
        return f"v{self.round}shrn{self.bt}.{self.datatype} {self.args_in_out[0]}, {self.args_in[0]}, {self.shift}"

class vshllbt(Instruction):
    def __init__(self):
        super().__init__(mnemonic="vshllbt.<dt>",
                         arg_types_in=[RegisterType.MVE],
                         arg_types_in_out=[RegisterType.MVE])

    def parse(self, src):
        vshll_regexp_txt = r"vshll(?P<bt>\w+)\.<dt>\s+(?P<vec>\w+)\s*,\s*(?P<src>\w+)\s*,\s*(?P<shift>#.*)"
        vshll_regexp_txt = Instruction.unfold_abbrevs(vshll_regexp_txt)
        vshll_regexp = re.compile(vshll_regexp_txt)
        p = vshll_regexp.match(src)
        if p is None:
            raise Instruction.ParsingException("Does not match pattern")
        self.args_out = []
        self.args_in_out     = [ p.group("vec") ]
        self.args_in         = [ p.group("src") ]

        self.datatype   = p.group("datatype")
        self.shift      = p.group("shift")
        self.bt         = p.group("bt")

    def write(self):
        return f"vshll{self.bt}.{self.datatype} {self.args_in_out[0]}, {self.args_in[0]}, {self.shift}"


class vmovlbt(Instruction):
    def __init__(self):
        super().__init__(mnemonic="vmovl.<dt>",
                         arg_types_in=[RegisterType.MVE],
                         arg_types_in_out=[RegisterType.MVE])

    def parse(self, src):
        vmovl_regexp_txt = r"vmovl(?P<bt>\w+)\.<dt>\s+(?P<vec>\w+)\s*,\s*(?P<src>\w+)\s*"
        vmovl_regexp_txt = Instruction.unfold_abbrevs(vmovl_regexp_txt)
        vmovl_regexp = re.compile(vmovl_regexp_txt)
        p = vmovl_regexp.match(src)
        if p is None:
            raise Instruction.ParsingException("Does not match pattern")
        self.args_out = []
        self.args_in_out     = [ p.group("vec") ]
        self.args_in         = [ p.group("src") ]

        self.datatype   = p.group("datatype")
        self.bt         = p.group("bt")

    def write(self):
        return f"vmovl{self.bt}.{self.datatype} {self.args_in_out[0]}, {self.args_in[0]}"


class vrev(Instruction):
    def __init__(self):
        super().__init__(mnemonic="vrev.<dt>",
                         arg_types_in=[RegisterType.MVE],
                         arg_types_out=[RegisterType.MVE])

    def parse(self, src):
        vrev_regexp_txt = r"vrev(?P<dt0>\w+)\.(?P<dt1>\w+)\s+(?P<dst>\w+)\s*,\s*(?P<src>\w+)"
        vrev_regexp_txt = Instruction.unfold_abbrevs(vrev_regexp_txt)
        vrev_regexp = re.compile(vrev_regexp_txt)
        p = vrev_regexp.match(src)
        if p is None:
            raise Instruction.ParsingException("Does not match pattern")
        self.args_in     = [ p.group("src") ]
        self.args_out    = [ p.group("dst") ]
        self.args_in_out = []

        self.datatypes   = [p.group("dt0"), p.group("dt1")]


    def write(self):
        return f"vrev{self.datatypes[0]}.{self.datatypes[1]} {self.args_out[0]}, {self.args_in[0]}"


class vshl(Instruction):
    def __init__(self):
        super().__init__(mnemonic="vshl.<dt>",
                         arg_types_in=[RegisterType.MVE],
                         arg_types_out=[RegisterType.MVE])

    def parse(self, src):
        vshl_regexp_txt = "vshl\.<dt>\s+(?P<dst>\w+)\s*,\s*(?P<src>\w+)\s*,\s*(?P<shift>#.*)"
        vshl_regexp_txt = Instruction.unfold_abbrevs(vshl_regexp_txt)
        vshl_regexp = re.compile(vshl_regexp_txt)
        p = vshl_regexp.match(src)
        if p is None:
            raise Instruction.ParsingException("Does not match pattern")
        self.args_in     = [ p.group("src") ]
        self.args_out    = [ p.group("dst") ]
        self.args_in_out = []

        self.datatype = p.group("datatype")
        self.shift = p.group("shift")

    def write(self):
        return f"vshl.{self.datatype} {self.args_out[0]}, {self.args_in[0]}, {self.shift}"

class vshl_T3(Instruction):
    def __init__(self):
        super().__init__(mnemonic="vshl.<dt>",
                         arg_types_in=[RegisterType.MVE, RegisterType.MVE],
                         arg_types_out=[RegisterType.MVE])

    def parse(self, src):
        vshl_regexp_txt = r"vshl\.<dt>\s+(?P<dst>\w+)\s*,\s*(?P<src0>\w+)\s*,\s*(?P<src1>\w+)"
        vshl_regexp_txt = Instruction.unfold_abbrevs(vshl_regexp_txt)
        vshl_regexp = re.compile(vshl_regexp_txt)
        p = vshl_regexp.match(src)
        if p is None:
            raise Instruction.ParsingException("Does not match pattern")
        self.args_in     = [ p.group("src0"), p.group("src1")]
        self.args_out    = [ p.group("dst") ]
        self.args_in_out = []

        self.datatype = p.group("datatype")

    def write(self):
        return f"vshl.{self.datatype} {self.args_out[0]}, {self.args_in[0]}, {self.args_in[1]}"


class vfma(Instruction):
    def __init__(self):
        super().__init__(mnemonic="vfma.<fdt>",
                arg_types_in=[RegisterType.MVE, RegisterType.MVE],
                arg_types_in_out=[RegisterType.MVE])

    def parse(self, src):
        vfma_regexp_txt = r"vfma\.<fdt>\s+(?P<dst>\w+)\s*,\s*(?P<src0>\w+)\s*,\s*(?P<src1>\w+)"
        vfma_regexp_txt = Instruction.unfold_abbrevs(vfma_regexp_txt)
        vfma_regexp = re.compile(vfma_regexp_txt)
        p = vfma_regexp.match(src)
        if p is None:
            raise Instruction.ParsingException("Does not match pattern")

        self.args_in     = [ p.group("src0"), p.group("src1") ]
        self.args_in_out = [ p.group("dst") ]
        self.args_out    = [  ]
        self.datatype = p.group("datatype")

    def write(self):
        return f"vfma.{self.datatype} {self.args_in_out[0]}, {self.args_in[0]}, {self.args_in[1]}"

class vmla(Instruction):
    def __init__(self):
        super().__init__(mnemonic="vmla.<dt>",
                arg_types_in=[RegisterType.MVE, RegisterType.GPR],
                arg_types_in_out=[RegisterType.MVE])

class vmlaldava(Instruction):
    def __init__(self):
        super().__init__(mnemonic="vmlaldava.<dt>",
                arg_types_in=[RegisterType.MVE, RegisterType.MVE],
                arg_types_in_out=[RegisterType.GPR, RegisterType.GPR])

class vaddva(Instruction):
    def __init__(self):
        super().__init__(mnemonic="vaddva.<dt>",
                arg_types_in=[RegisterType.MVE],
                arg_types_in_out=[RegisterType.GPR])

class vadd_vv(Instruction):
    def __init__(self):
        super().__init__(mnemonic="vadd.<dt>",
                arg_types_in=[RegisterType.MVE, RegisterType.MVE],
                arg_types_out=[RegisterType.MVE])

class vadd_sv(Instruction):
    def __init__(self):
        super().__init__(mnemonic="vadd.<dt>",
                arg_types_in=[RegisterType.MVE, RegisterType.GPR],
                arg_types_out=[RegisterType.MVE])

class vhadd(Instruction):
    def __init__(self):
        super().__init__(mnemonic="vhadd.<dt>",
                arg_types_in=[RegisterType.MVE, RegisterType.MVE],
                arg_types_out=[RegisterType.MVE])

class vsub(Instruction):
    def __init__(self):
        super().__init__(mnemonic="vsub.<dt>",
                arg_types_in=[RegisterType.MVE, RegisterType.MVE],
                arg_types_out=[RegisterType.MVE])

class vhsub(Instruction):
    def __init__(self):
        super().__init__(mnemonic="vhsub.<dt>",
                arg_types_in=[RegisterType.MVE, RegisterType.MVE],
                arg_types_out=[RegisterType.MVE])

class vand(Instruction):
    def __init__(self):
        super().__init__(mnemonic="vand.<dt>",
                arg_types_in=[RegisterType.MVE, RegisterType.MVE],
                arg_types_out=[RegisterType.MVE])

class vorr(Instruction):
    def __init__(self):
        super().__init__(mnemonic="vorr.<dt>",
                arg_types_in=[RegisterType.MVE, RegisterType.MVE],
                arg_types_out=[RegisterType.MVE])

class nop(Instruction):
    def __init__(self):
        super().__init__(mnemonic="nop")

class vstr(Instruction):
    def __init__(self):
        super().__init__(mnemonic="vstrw.u32",
                arg_types_in=[RegisterType.MVE, RegisterType.GPR])

    def _simplify(self):
        if self.increment is not None:
            self.increment = simplify(self.increment)
        if self.post_index is not None:
            self.post_index = simplify(self.post_index)
        if self.pre_index is not None:
            self.pre_index = simplify(self.pre_index)

    def parse(self, src):
        src = re.sub("//.*$","",src)

        addr_regexp_txt = r"\[\s*(?P<addr>\w+)\s*(?:,\s*#(?P<addroffset>[^\]]*))?\](?P<writeback>!?)"
        postinc_regexp_txt = r"\s*(?:,\s*#(?P<postinc>.*))?"

        vldr_regexp_txt  = r"\s*vstr(?P<width>[bB]|[hH]|[wW])\.<dt>\s+"
        vldr_regexp_txt += r"(?P<dest>\w+),\s*"
        vldr_regexp_txt += addr_regexp_txt
        vldr_regexp_txt += postinc_regexp_txt
        vldr_regexp_txt = Instruction.unfold_abbrevs(vldr_regexp_txt)

        vldr_regexp = re.compile(vldr_regexp_txt)

        p = vldr_regexp.match(src)
        if p is None:
            raise Instruction.ParsingException("Doesn't match pattern")

        vec  = p.group("dest")
        self.addr = p.group("addr")
        self.writeback = ( p.group("writeback") == "!" )
        self.datatype = p.group("datatype")
        self.width = p.group("width")

        self.pre_index = p.group("addroffset")
        self.post_index = p.group("postinc")

        if self.writeback:
            self.increment = self.pre_index
        elif self.post_index:
            self.increment = self.post_index
        else:
            self.increment = None

        self._simplify()

        # NOTE: We currently don't model post-increment loads/stores
        #       as changing the address register, allowing the tool to
        #       freely rearrange loads/stores from the same base register.
        #       We correct the indices afterwards.

        self.args_in     = [ vec, self.addr ]
        self.args_out    = []
        self.args_in_out = []

    def write(self):

        self._simplify()

        inc = ""
        if self.writeback:
            inc = "!"

        warn = False

        if self.pre_index is not None:
            warn = True
            addr = f"[{self.args_in[1]}, #{self.pre_index}]"
        else:
            addr = f"[{self.args_in[1]}]"

        if self.post_index is not None:
            warn = True
            post = f", #{self.post_index}"
        else:
            post = ""

        if warn:
            warning = ""
        else:
            warning = ""

        return f"{self.mnemonic} {self.args_in[0]}, {addr}{inc} {post}{warning}"

class vldr(Instruction):
    def __init__(self):
        super().__init__(mnemonic="vldr",
                arg_types_in=[RegisterType.GPR],
                arg_types_out=[RegisterType.MVE])

    def _simplify(self):
        if self.increment is not None:
            self.increment = simplify(self.increment)
        if self.post_index is not None:
            self.post_index = simplify(self.post_index)
        if self.pre_index is not None:
            self.pre_index = simplify(self.pre_index)

    def parse(self, src):
        src = re.sub("//.*$","",src)

        addr_regexp_txt = r"\[\s*(?P<addr>\w+)\s*(?:,\s*#(?P<addroffset>[^\]]*))?\](?P<writeback>!?)"
        postinc_regexp_txt = r"\s*(?:,\s*#(?P<postinc>.*))?"

        vldr_regexp_txt  = r"\s*vldr(?P<width>[bB]|[hH]|[wW])\.<dt>\s+"
        vldr_regexp_txt += r"(?P<dest>\w+),\s*"
        vldr_regexp_txt += addr_regexp_txt
        vldr_regexp_txt += postinc_regexp_txt
        vldr_regexp_txt = Instruction.unfold_abbrevs(vldr_regexp_txt)

        vldr_regexp = re.compile(vldr_regexp_txt)

        p = vldr_regexp.match(src)
        if p is None:
            raise Instruction.ParsingException("Doesn't match pattern")

        vec  = p.group("dest")
        self.addr = p.group("addr")
        self.writeback = ( p.group("writeback") == "!" )
        self.datatype = p.group("datatype")
        self.width = p.group("width")

        self.pre_index = p.group("addroffset")
        self.post_index = p.group("postinc")

        if self.writeback:
            self.increment = self.pre_index
        elif self.post_index:
            self.increment = self.post_index
        else:
            self.increment = None

        self._simplify()

        # NOTE: We currently don't model post-increment loads/stores
        #       as changing the address register, allowing the tool to
        #       freely rearrange loads/stores from the same base register.
        #       We correct the indices afterwards.

        self.args_in     = [ self.addr ]
        self.args_out    = [ vec ]
        self.args_in_out = []

    def write(self):

        self._simplify()

        inc = ""
        if self.writeback:
            inc = "!"

        warn = False
        if self.pre_index is not None:
            warn = True
            addr = f"[{self.args_in[0]}, #{self.pre_index}]"
        else:
            addr = f"[{self.args_in[0]}]"

        if self.post_index is not None:
            warn = True
            post = f", #{self.post_index}"
        else:
            post = ""

        if warn:
            warning = ""
        else:
            warning = ""

        return f"vldr{self.width}.{self.datatype} {self.args_out[0]}, {addr}{inc} {post}{warning}"

class vldr_gather(Instruction):
    def __init__(self):
        super().__init__(mnemonic="vldrw.<dt>",
                         arg_types_in=[RegisterType.GPR, RegisterType.MVE],
                         arg_types_out=[RegisterType.MVE])

    def _simplify(self):
        if self.increment is not None:
            self.increment = simplify(self.increment)
        if self.post_index is not None:
            self.post_index = simplify(self.post_index)
        if self.pre_index is not None:
            self.pre_index = simplify(self.pre_index)

    def parse(self, src):
        src = re.sub("//.*$","",src).strip()

        dest   = r"(?P<dest>\w+),\s*"
        adrgpr = r"(?P<addr>\w+)"
        ofsvec = r",\s*(?P<addrvec>\w+)?"
        uxtw   = r"(?:,\s*(?:uxtw|UXTW)\s+#(?P<uxtw>\w+))?"
        addr_regexp_txt = rf"\[\s*{adrgpr}\s*{ofsvec}\s*{uxtw}\]"

        vldr_regexp_txt  = r"\s*vldr(?P<width>[bB]|[hH]|[wW])\.<dt>\s+"
        vldr_regexp_txt += dest
        vldr_regexp_txt += addr_regexp_txt
        vldr_regexp_txt += "$"
        vldr_regexp_txt = Instruction.unfold_abbrevs(vldr_regexp_txt)

        vldr_regexp = re.compile(vldr_regexp_txt)

        p = vldr_regexp.match(src)
        if p is None:
            raise Instruction.ParsingException("Doesn't match pattern")

        vec  = p.group("dest")
        self.addrgpr = p.group("addr")
        self.addrvec = p.group("addrvec")
        self.datatype = p.group("datatype")
        self.width = p.group("width")
        self.uxtw = p.group("uxtw")

        self.pre_index = None
        self.post_index = None
        self.increment = None

        # NOTE: We currently don't model post-increment loads/stores
        #       as changing the address register, allowing the tool to
        #       freely rearrange loads/stores from the same base register.
        #       We correct the indices afterwards.

        self.args_in     = [ self.addrgpr, self.addrvec ]
        self.args_out    = [ vec ]
        self.args_in_out = []

    def write(self):
        uxtw = ""
        if self.uxtw is not None:
            uxtw = f", UXTW #{self.uxtw}"
        addr = f"[{self.addrgpr}, {self.addrvec}{uxtw}]"

        return f"vldr{self.width}.{self.datatype} {self.args_out[0]}, {addr}"

class vld2(Instruction):
    def __init__(self):
        pass

    def parse(self, src):

        regexp = r"\s*(?P<variant>vld2(?P<idx>[0-1])\.<dt>)\s+"\
                r"{\s*(?P<out0>\w+)\s*,"\
                 r"\s*(?P<out1>\w+)\s*}"\
                 r"\s*,\s*\[\s*(?P<reg>\w+)\s*\](?P<writeback>!?)\s*"
        regexp = Instruction.unfold_abbrevs(regexp)

        p = re.compile(regexp).match(src)
        if p is None:
            raise Instruction.ParsingException( "Didn't match regexp" )

        arg_types_in = [ RegisterType.GPR ]
        idx = int(p.group("idx"))

        # NOTE: The output registers in all variants of VLD2 are input/output
        #       because they're only partially overwritten. However, as a whole,
        #       a block of VLD2{0-1} completely overwrites the output registers
        #       and should therefore be allowed to perform register renaming.
        #
        #       We model this by treading the output registers as pure outputs
        #       for VLD20, and as input/outputs for VLD21.
        #
        #       WARNING/TODO This only works for code using VLD2{0-1} in ascending order.
        if idx == 0:
            arg_types_out = [ RegisterType.MVE,
                              RegisterType.MVE ]
            arg_types_in_out = []

        else:
            arg_types_out = []
            arg_types_in_out = [ RegisterType.MVE,
                                 RegisterType.MVE ]

        super().__init__(mnemonic="vld2",
                         arg_types_in=arg_types_in,
                         arg_types_out=arg_types_out,
                         arg_types_in_out=arg_types_in_out)

        self.idx = int(p.group("idx"))
        self.variant = p.group("variant")
        self.writeback = (p.group("writeback") != "")
        self.addr = p.group("reg")
        self.args_in = [ self.addr ]

        self.pre_index  = None
        self.post_index = None
        self.increment  = None

        if self.writeback:
            self.post_index = "32"
            self.increment = "32"

        if self.idx == 0:
            self.args_out_combinations = [ ( [ 0, 1], [ [ f"q{i}", f"q{i+1}" ] for i in range(0,7) ] ) ]
            self.args_out_restrictions = [ [ f"q{i}" for i in range(0,7) ],
                                           [ f"q{i}" for i in range(1,8) ]]
            self.args_out    = [ p.group("out0"),
                                 p.group("out1") ]
            self.args_in_out = []
        else:
            self.args_in_out = [ p.group("out0"),
                                 p.group("out1") ]
            self.args_out = []

    def write(self):
        inc = ""
        if self.writeback:
            inc = "!"

        addr = f"[{self.args_in[0]}]"

        if self.idx == 0:
            return f"{self.variant} {{{','.join(self.args_out)}}}, {addr}{inc}"
        else:
            return f"{self.variant} {{{','.join(self.args_in_out)}}}, {addr}{inc}"


class vld4(Instruction):
    def __init__(self):
        pass

    def parse(self, src):

        regexp = r"\s*(?P<variant>vld4(?P<idx>[0-3])\.<dt>)\s+"\
                r"{\s*(?P<out0>\w+)\s*,"\
                 r"\s*(?P<out1>\w+)\s*,"\
                 r"\s*(?P<out2>\w+)\s*,"\
                 r"\s*(?P<out3>\w+)\s*}"\
                 r"\s*,\s*\[\s*(?P<reg>\w+)\s*\](?P<writeback>!?)\s*"
        regexp = Instruction.unfold_abbrevs(regexp)

        p = re.compile(regexp).match(src)
        if p is None:
            raise Instruction.ParsingException( "Didn't match regexp" )

        arg_types_in = [ RegisterType.GPR ]
        idx = int(p.group("idx"))

        # NOTE: The output registers in all variants of VLD4 are input/output
        #       because they're only partially overwritten. However, as a whole,
        #       a block of VLD4{0-3} completely overwrites the output registers
        #       and should therefore be allowed to perform register renaming.
        #
        #       We model this by treading the output registers as pure outputs
        #       for VLD40, and as input/outputs for VLD4{1,2,3}.
        #
        #       WARNING/TODO This only works for code using VLD4{0-3} in ascending order.
        if idx == 0:
            arg_types_out = [ RegisterType.MVE,
                              RegisterType.MVE,
                              RegisterType.MVE,
                              RegisterType.MVE ]
            arg_types_in_out = []

        else:
            arg_types_out = []
            arg_types_in_out = [ RegisterType.MVE,
                                 RegisterType.MVE,
                                 RegisterType.MVE,
                                 RegisterType.MVE ]

        super().__init__(mnemonic="vld4",
                         arg_types_in=arg_types_in,
                         arg_types_out=arg_types_out,
                         arg_types_in_out=arg_types_in_out)

        self.idx = int(p.group("idx"))
        self.variant = p.group("variant")
        self.writeback = (p.group("writeback") != "")
        self.addr = p.group("reg")
        self.args_in = [ self.addr ]

        self.pre_index  = None
        self.post_index = None
        self.increment  = None

        if self.writeback:
            self.post_index = "64"
            self.increment = "64"

        if self.idx == 0:
            self.args_out_combinations = [ ( [ 0, 1, 2, 3], [ [ f"q{i}", f"q{i+1}", f"q{i+2}", f"q{i+3}" ] for i in range(0,5) ] ) ]
            self.args_out_restrictions = [ [ f"q{i}" for i in range(0,5) ],
                                           [ f"q{i}" for i in range(1,6) ],
                                           [ f"q{i}" for i in range(2,7) ],
                                           [ f"q{i}" for i in range(3,8) ] ]
            self.args_out    = [ p.group("out0"),
                                 p.group("out1"),
                                 p.group("out2"),
                                 p.group("out3") ]
            self.args_in_out = []
        else:
            self.args_in_out = [ p.group("out0"),
                                 p.group("out1"),
                                 p.group("out2"),
                                 p.group("out3") ]
            self.args_out = []

    def write(self):
        inc = ""
        if self.writeback:
            inc = "!"

        addr = f"[{self.args_in[0]}]"

        if self.idx == 0:
            return f"{self.variant} {{{','.join(self.args_out)}}}, {addr}{inc}"
        else:
            return f"{self.variant} {{{','.join(self.args_in_out)}}}, {addr}{inc}"

class vst2(Instruction):
    def __init__(self):
        super().__init__(mnemonic="vst2",
                arg_types_in=[RegisterType.GPR,
                              RegisterType.MVE, RegisterType.MVE])

    def parse(self, src):

        regexp = r"\s*(?P<variant>vst2(?P<idx>[0-1])\.<dt>)\s+"\
                r"{\s*(?P<out0>\w+)\s*,"\
                 r"\s*(?P<out1>\w+)\s*}"\
                 r"\s*,\s*\[\s*(?P<reg>\w+)\s*\](?P<writeback>!?)\s*"
        regexp = Instruction.unfold_abbrevs(regexp)

        p = re.compile(regexp).match(src)
        if p is None:
            raise Instruction.ParsingException( "Didn't match regexp" )
        idx = int(p.group("idx"))

        if idx == 1:
            arg_types_in = [ RegisterType.GPR,
                             RegisterType.MVE,
                             RegisterType.MVE ]
            arg_types_in_out = []
            arg_types_out = []
        else:
            ### NOTE: We model VST20 as modifying the input vectors solely to enforce
            ###       the ordering VST2{0,1} -- they of course don't actually modify the contents
            arg_types_in = [ RegisterType.GPR ]
            arg_types_out = []
            arg_types_in_out = [ RegisterType.MVE,
                                 RegisterType.MVE ]


        super().__init__(mnemonic="vst2",
                         arg_types_in=arg_types_in,
                         arg_types_out=arg_types_out,
                         arg_types_in_out=arg_types_in_out)

        self.idx = idx
        self.pre_index  = None
        self.post_index = None
        self.increment  = None

        self.addr = p.group("reg")
        if self.idx == 1:
            self.args_in = [ self.addr,
                             p.group("out0"),
                             p.group("out1") ]
            self.args_in_out = []
            self.args_out = []
            self.args_in_combinations = [
                ( [1,2], [ [ f"q{i}", f"q{i+1}" ] for i in range(0,7) ] )
            ]
        else:
            self.args_in = [ self.addr ]
            self.args_in_out = [
                             p.group("out0"),
                             p.group("out1") ]
            self.args_out = []

        self.variant = p.group("variant")
        self.writeback = (p.group("writeback") != "")

        if self.writeback:
            self.post_index = "32"
            self.increment = "32"

    def write(self):
        inc = ""
        if self.writeback:
            inc = "!"

        addr = f"[{self.args_in[0]}]"

        if self.idx == 1:
            return f"{self.variant} {{{','.join(self.args_in[1:])}}}, {addr}{inc}"
        else:
            return f"{self.variant} {{{','.join(self.args_in_out)}}}, {addr}{inc}"


class vst4(Instruction):
    def __init__(self):
        super().__init__(mnemonic="vst4",
                arg_types_in=[RegisterType.GPR,
                              RegisterType.MVE, RegisterType.MVE, RegisterType.MVE, RegisterType.MVE])

    def parse(self, src):

        regexp = r"\s*(?P<variant>vst4(?P<idx>[0-3])\.<dt>)\s+"\
                 r"{\s*(?P<out0>\w+)\s*,"\
                 r"\s*(?P<out1>\w+)\s*,"\
                 r"\s*(?P<out2>\w+)\s*,"\
                 r"\s*(?P<out3>\w+)\s*}"\
                 r"\s*,\s*\[\s*(?P<reg>\w+)\s*\](?P<writeback>!?)\s*"
        regexp = Instruction.unfold_abbrevs(regexp)

        p = re.compile(regexp).match(src)
        if p is None:
            raise Instruction.ParsingException( "Didn't match regexp" )
        idx = int(p.group("idx"))

        if idx == 3:
            arg_types_in = [ RegisterType.GPR,
                             RegisterType.MVE,
                             RegisterType.MVE,
                             RegisterType.MVE,
                             RegisterType.MVE ]
            arg_types_in_out = []
            arg_types_out = []
        else:
            ### NOTE: We model VST4{0,1,2} as modifying the input vectors solely to enforce
            ###       the ordering VST4{0,1,2,3} -- they of course don't actually modify the contents
            arg_types_in = [ RegisterType.GPR ]
            arg_types_out = []
            arg_types_in_out = [ RegisterType.MVE,
                                 RegisterType.MVE,
                                 RegisterType.MVE,
                                 RegisterType.MVE ]


        super().__init__(mnemonic="vst4",
                         arg_types_in=arg_types_in,
                         arg_types_out=arg_types_out,
                         arg_types_in_out=arg_types_in_out)

        self.idx = idx
        self.pre_index  = None
        self.post_index = None
        self.increment  = None

        self.addr = p.group("reg")
        if self.idx == 3:
            self.args_in = [ self.addr,
                             p.group("out0"),
                             p.group("out1"),
                             p.group("out2"),
                             p.group("out3") ]
            self.args_in_out = []
            self.args_out = []
            self.args_in_combinations = [
                ( [1,2,3,4], [ [ f"q{i}", f"q{i+1}", f"q{i+2}", f"q{i+3}" ] for i in range(0,5) ] )
            ]
        else:
            self.args_in = [ self.addr ]
            self.args_in_out = [
                             p.group("out0"),
                             p.group("out1"),
                             p.group("out2"),
                             p.group("out3") ]
            self.args_out = []

        self.variant = p.group("variant")
        self.writeback = (p.group("writeback") != "")

        if self.writeback:
            self.post_index = "64"
            self.increment = "64"

    def write(self):
        inc = ""
        if self.writeback:
            inc = "!"

        addr = f"[{self.args_in[0]}]"

        if self.idx == 3:
            return f"{self.variant} {{{','.join(self.args_in[1:])}}}, {addr}{inc}"
        else:
            return f"{self.variant} {{{','.join(self.args_in_out)}}}, {addr}{inc}"

class vsubf(Instruction):
    def __init__(self):
        super().__init__(mnemonic="vsub.<fdt>",
                         arg_types_in=[RegisterType.MVE, RegisterType.MVE],
                         arg_types_out=[RegisterType.MVE])

    def write(self):
        return f"vsub.{self.datatype} {self.args_out[0]}, {self.args_in[0]}, {self.args_in[1]}"

class vaddf(Instruction):
    def __init__(self):
        super().__init__(mnemonic="vadd.<fdt>",
                         arg_types_in=[RegisterType.MVE, RegisterType.MVE],
                         arg_types_out=[RegisterType.MVE])

    def write(self):
        return f"vadd.{self.datatype} {self.args_out[0]}, {self.args_in[0]}, {self.args_in[1]}"

class vcmla(Instruction):
    def __init__(self):
        super().__init__(mnemonic="vcmla.<fdt>",
                         arg_types_in=[RegisterType.MVE, RegisterType.MVE],
                         arg_types_in_out=[RegisterType.MVE])

    def parse(self, src):
        vcmla_regexp_txt = r"vcmla\.<fdt>\s+(?P<dst>\w+)\s*,\s*(?P<src0>\w+)\s*,\s*(?P<src1>\w+)\s*,\s*(?P<rotation>#.*)"
        vcmla_regexp_txt = Instruction.unfold_abbrevs(vcmla_regexp_txt)
        vcmla_regexp = re.compile(vcmla_regexp_txt)
        p = vcmla_regexp.match(src)
        if p is None:
            raise Instruction.ParsingException("Does not match pattern")
        self.args_in     = [ p.group("src0"), p.group("src1") ]
        self.args_in_out = [ p.group("dst") ]
        self.args_out    = []

        self.datatype = p.group("datatype")
        self.rotation = p.group("rotation")

        if self.datatype == "f32":
            self.args_in_inout_different = [(0,0),(0,1)] # Output must not be the same as any of the inputs

    def write(self):
        return f"vcmla.{self.datatype} {self.args_in_out[0]}, {self.args_in[0]}, {self.args_in[1]}, {self.rotation}"

class vcmul(Instruction):
    def __init__(self):
        super().__init__(mnemonic="vcmul.<fdt>",
                         arg_types_in=[RegisterType.MVE, RegisterType.MVE],
                         arg_types_out=[RegisterType.MVE])

    def parse(self, src):
        vcmul_regexp_txt = r"vcmul\.<fdt>\s+(?P<dst>\w+)\s*,\s*(?P<src0>\w+)\s*,\s*(?P<src1>\w+)\s*,\s*(?P<rotation>#.*)"
        vcmul_regexp_txt = Instruction.unfold_abbrevs(vcmul_regexp_txt)
        vcmul_regexp = re.compile(vcmul_regexp_txt)
        p = vcmul_regexp.match(src)
        if p is None:
            raise Instruction.ParsingException("Does not match pattern")
        self.args_in     = [ p.group("src0"), p.group("src1") ]
        self.args_out    = [ p.group("dst") ]
        self.args_in_out = []

        self.datatype = p.group("datatype")
        self.rotation = p.group("rotation")

        if self.datatype == "f32":
            # First index: output, Second index: Input
            self.args_in_out_different = [(0,0),(0,1)] # Output must not be the same as any of the inputs

    def write(self):
        return f"vcmul.{self.datatype} {self.args_out[0]}, {self.args_in[0]}, {self.args_in[1]}, {self.rotation}"

class vcadd(Instruction):
    def __init__(self):
        super().__init__(mnemonic="vcadd.<dt>",
                         arg_types_in=[RegisterType.MVE, RegisterType.MVE],
                         arg_types_out=[RegisterType.MVE])

    def parse(self, src):
        vcadd_regexp_txt = r"vcadd\.<dt>\s+(?P<dst>\w+)\s*,\s*(?P<src0>\w+)\s*,\s*(?P<src1>\w+)\s*,\s*(?P<rotation>#.*)"
        vcadd_regexp_txt = Instruction.unfold_abbrevs(vcadd_regexp_txt)
        vcadd_regexp = re.compile(vcadd_regexp_txt)
        p = vcadd_regexp.match(src)
        if p is None:
            raise Instruction.ParsingException("Does not match pattern")
        self.args_in     = [ p.group("src0"), p.group("src1") ]
        self.args_out    = [ p.group("dst") ]
        self.args_in_out = []

        self.datatype = p.group("datatype")
        self.rotation = p.group("rotation")

        if "32" in self.datatype:
            # First index: output, Second index: Input
            self.args_in_out_different = [(0,0),(0,1)] # Output must not be the same as any of the inputs


    def write(self):
        return f"vcadd.{self.datatype} {self.args_out[0]}, {self.args_in[0]}, {self.args_in[1]}, {self.rotation}"

class vhcadd(Instruction):
    def __init__(self):
        super().__init__(mnemonic="vhcadd.<dt>",
                         arg_types_in=[RegisterType.MVE, RegisterType.MVE],
                         arg_types_out=[RegisterType.MVE])

    def parse(self, src):
        vhcadd_regexp_txt = r"vhcadd\.<dt>\s+(?P<dst>\w+)\s*,\s*(?P<src0>\w+)\s*,\s*(?P<src1>\w+)\s*,\s*(?P<rotation>#.*)"
        vhcadd_regexp_txt = Instruction.unfold_abbrevs(vhcadd_regexp_txt)
        vhcadd_regexp = re.compile(vhcadd_regexp_txt)
        p = vhcadd_regexp.match(src)
        if p is None:
            raise Instruction.ParsingException("Does not match pattern")
        self.args_in     = [ p.group("src0"), p.group("src1") ]
        self.args_out    = [ p.group("dst") ]
        self.args_in_out = []

        self.datatype = p.group("datatype")
        self.rotation = p.group("rotation")

        if "32" in self.datatype:
            # First index: output, Second index: Input
            self.args_in_out_different = [(0,0),(0,1)] # Output must not be the same as any of the inputs

    def write(self):
        return f"vhcadd.{self.datatype} {self.args_out[0]}, {self.args_in[0]}, {self.args_in[1]}, {self.rotation}"

class vhcsub(Instruction):
    def __init__(self):
        super().__init__(mnemonic="vhcsub.<dt>",
                         arg_types_in=[RegisterType.MVE, RegisterType.MVE],
                         arg_types_out=[RegisterType.MVE])

    def parse(self, src):
        vhcsub_regexp_txt = r"vhcsub\.<dt>\s+(?P<dst>\w+)\s*,\s*(?P<src0>\w+)\s*,\s*(?P<src1>\w+)\s*,\s*(?P<rotation>#.*)"
        vhcsub_regexp_txt = Instruction.unfold_abbrevs(vhcsub_regexp_txt)
        vhcsub_regexp = re.compile(vhcsub_regexp_txt)
        p = vhcsub_regexp.match(src)
        if p is None:
            raise Instruction.ParsingException("Does not match pattern")
        self.args_in     = [ p.group("src0"), p.group("src1") ]
        self.args_out    = [ p.group("dst") ]
        self.args_in_out = []

        self.datatype = p.group("datatype")
        self.rotation = p.group("rotation")

        if "32" in self.datatype:
            # First index: output, Second index: Input
            self.args_in_out_different = [(0,0),(0,1)] # Output must not be the same as any of the inputs

    def write(self):
        return f"vhcsub.{self.datatype} {self.args_out[0]}, {self.args_in[0]}, {self.args_in[1]}, {self.rotation}"

class vcaddf(Instruction):
    def __init__(self):
        super().__init__(mnemonic="vcaddf.<fdt>",
                         arg_types_in=[RegisterType.MVE, RegisterType.MVE],
                         arg_types_out=[RegisterType.MVE])

    def parse(self, src):
        vcaddf_regexp_txt = r"vcadd\.<fdt>\s+(?P<dst>\w+)\s*,\s*(?P<src0>\w+)\s*,\s*(?P<src1>\w+)\s*,\s*(?P<rotation>#.*)"
        vcaddf_regexp_txt = Instruction.unfold_abbrevs(vcaddf_regexp_txt)
        vcaddf_regexp = re.compile(vcaddf_regexp_txt)
        p = vcaddf_regexp.match(src)
        if p is None:
            raise Instruction.ParsingException("Does not match pattern")
        self.args_in     = [ p.group("src0"), p.group("src1") ]
        self.args_out    = [ p.group("dst") ]
        self.args_in_out = []

        self.datatype = p.group("datatype")
        self.rotation = p.group("rotation")

        if self.datatype == "f32":
            # First index: output, Second index: Input
            self.args_in_out_different = [(0,0),(0,1)] # Output must not be the same as any of the inputs


    def write(self):
        return f"vcadd.{self.datatype} {self.args_out[0]}, "\
            f"{self.args_in[0]}, {self.args_in[1]}, {self.rotation}"

class vcsubf(Instruction):
    def __init__(self):
        super().__init__(mnemonic="vcsubf.<fdt>",
                         arg_types_in=[RegisterType.MVE, RegisterType.MVE],
                         arg_types_out=[RegisterType.MVE])

    def parse(self, src):
        vhcsub_regexp_txt = r"vcsub\.<fdt>\s+(?P<dst>\w+)\s*,\s*(?P<src0>\w+)\s*,"\
            r"\s*(?P<src1>\w+)\s*,\s*(?P<rotation>#.*)"
        vhcsub_regexp_txt = Instruction.unfold_abbrevs(vhcsub_regexp_txt)
        vhcsub_regexp = re.compile(vhcsub_regexp_txt)
        p = vhcsub_regexp.match(src)
        if p is None:
            raise Instruction.ParsingException("Does not match pattern")
        self.args_in     = [ p.group("src0"), p.group("src1") ]
        self.args_out    = [ p.group("dst") ]
        self.args_in_out = []

        self.datatype = p.group("datatype")
        self.rotation = p.group("rotation")

        if self.datatype == "f32":
            # First index: output, Second index: Input
            # Output must not be the same as any of the inputs
            self.args_in_out_different = [(0,0),(0,1)]

    def write(self):
        return f"vcsub.{self.datatype} {self.args_out[0]}, {self.args_in[0]}, {self.args_in[1]}, {self.rotation}"


#############################################################
##
## Postprocessing callbacks
##
## TODO: Move those into the instruction class definitions
##
#############################################################



# Called after a code snippet has been parsed which contains instances
# of the instruction. We used this to detect the common pattern
#
# > vqdmlsdh  out, a, b
# > vqdmladhx out, a, b
#
# And change out to an output argument in this case (rather than input/output)
def vqdmlsdh_vqdmladhx_parsing_cb(this_class, other_class):
    def core(inst,t, log=None):
        assert isinstance(inst, this_class)
        succ = None

        if inst.detected_vqdmlsdh_vqdmladhx_pair:
            return False

        # Check if this is the first in a pair of vqdmlsdh/vqdmladhx
        if len(t.dst_in_out[0]) == 1:
            r = t.dst_in_out[0][0]
            if isinstance(r.inst, other_class):
                if r.inst.args_in_out == inst.args_in_out and \
                   r.inst.args_in     == inst.args_in:
                    succ = r

        if succ is None:
            return False

        # If so, mark in/out as output only, and signal the need for re-building
        # the dataflow graph

        inst.num_out = 1
        inst.args_out = [ inst.args_in_out[0] ]
        inst.arg_types_out = [ RegisterType.MVE ]
        inst.args_out_restrictions = inst.args_in_out_restrictions

        inst.num_in_out = 0
        inst.args_in_out = []
        inst.arg_types_in_out = []
        inst.args_in_out_restrictions = []

        inst.detected_vqdmlsdh_vqdmladhx_pair = True
        return True

    return core

vqdmlsdh.global_parsing_cb  = vqdmlsdh_vqdmladhx_parsing_cb(vqdmlsdh, vqdmladhx)
vqdmladhx.global_parsing_cb = vqdmlsdh_vqdmladhx_parsing_cb(vqdmladhx, vqdmlsdh)

def lookup_multidict(d, inst, default=None):
    instclass = find_class(inst)
    for l,v in d.items():
        # Multidict entries can be the following:
        # - An instruction class. It matches any instruction of that class.
        # - A callable. It matches any instruction returning `True` when passed
        #   to the callable.
        # - A tuple of instruction classes or callables. It matches any instruction
        #   which matches at least one element in the tuple.
        def match(x):
            if inspect.isclass(x):
                return isinstance(inst, x)
            assert callable(x)
            return x(inst)
        if not isinstance(l, tuple):
            l = [l]
        for lp in l:
            if match(lp):
                return v
    if default is None:
        raise Exception(f"Couldn't find {k}")
    return default

def find_class(src):
    for inst_class in Instruction.__subclasses__():
        if isinstance(src,inst_class):
            return inst_class
    raise Exception("Couldn't find instruction class")<|MERGE_RESOLUTION|>--- conflicted
+++ resolved
@@ -43,10 +43,7 @@
 from slothy.targets.common import *
 from slothy.helper import Loop
 
-<<<<<<< HEAD
-=======
 arch_name = "Arm_v81M"
->>>>>>> 76f3043a
 llvm_mca_arch = "arm"
 
 class RegisterType(Enum):
