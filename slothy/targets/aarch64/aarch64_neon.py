--- conflicted
+++ resolved
@@ -46,11 +46,8 @@
 import subprocess
 from enum import Enum
 from functools import cache
-<<<<<<< HEAD
 
 from slothy.helper import SourceLine
-=======
->>>>>>> f6c64044
 from sympy import simplify
 
 from unicorn import *
