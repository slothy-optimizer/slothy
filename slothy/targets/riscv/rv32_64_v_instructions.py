#
# Copyright (c) 2024 Justus Bergermann
# SPDX-License-Identifier: MIT
#
# Permission is hereby granted, free of charge, to any person obtaining a copy
# of this software and associated documentation files (the "Software"), to deal
# in the Software without restriction, including without limitation the rights
# to use, copy, modify, merge, publish, distribute, sublicense, and/or sell
# copies of the Software, and to permit persons to whom the Software is
# furnished to do so, subject to the following conditions:
#
# The above copyright notice and this permission notice shall be included in all
# copies or substantial portions of the Software.
#
# THE SOFTWARE IS PROVIDED "AS IS", WITHOUT WARRANTY OF ANY KIND, EXPRESS OR
# IMPLIED, INCLUDING BUT NOT LIMITED TO THE WARRANTIES OF MERCHANTABILITY,
# FITNESS FOR A PARTICULAR PURPOSE AND NONINFRINGEMENT. IN NO EVENT SHALL THE
# AUTHORS OR COPYRIGHT HOLDERS BE LIABLE FOR ANY CLAIM, DAMAGES OR OTHER
# LIABILITY, WHETHER IN AN ACTION OF CONTRACT, TORT OR OTHERWISE, ARISING FROM,
# OUT OF OR IN CONNECTION WITH THE SOFTWARE OR THE USE OR OTHER DEALINGS IN THE
# SOFTWARE.
#
# Author: Justus Bergermann <mail@justus-bergermann.de>
#

"""This module creates the RV3264-V extension set instructions"""
from slothy.helper import SourceLine
from slothy.targets.riscv.riscv_super_instructions import *  # noqa: F403
from slothy.targets.riscv.riscv_instruction_core import RISCVInstruction

VectorLoadUnitStride = ["vle<len>.v"]
VectorLoadStrided = ["vlse<len>.v"]
VectorLoadIndexed = ["vluxei<len>.v", "vloxei<len>.v"]

VectorStoreUnitStride = ["vse<len>.v"]
VectorStoreStrided = ["vsse<len>.v"]
VectorStoreIndexed = ["vsuxei<len>.v", "vsoxei<len>.v"]

VectorIntegerVectorVector = [
    "vadd.vv",
    "vsub.vv",
    "vrsub.vv",
    "vand.vv",
    "vor.vv",
    "vxor.vv",
    "vsll.vv",
    "vsrl.vv",
    "vmseq.vv",
    "vmsne.vv",
    "vmsltu.vv",
    "vmslt.vv",
    "vmsleu.vv",
    "vmsle.vv",
    "vminu.vv",
    "vmin.vv",
    "vmaxu.vv",
    "vmax.vv",
    "vmul.vv",
    "vmulh.vv",
    "vmulhu.vv",
    "vmulhsu.vv",
    "vdivu.vv",
    "vdiv.vv",
    "vremu.vv",
    "vrem.vv",
    "vmacc.vv",
    "vnmsac.vv",
    "vmadd.vv",
    "vnmsub.vv",
    "vrgather.vv",
    "vrgatherei16.vv",
]

VectorIntegerVectorScalar = [
    "vadd.vx",
    "vsub.vx",
    "vrsub.vx",
    "vand.vx",
    "vor.vx",
    "vxor.vx",
    "vsll.vx",
    "vsrl.vx",
    "vmseq.vx",
    "vmsne.vx",
    "vmsltu.vx",
    "vmslt.vx",
    "vmsleu.vx",
    "vmsle.vx",
    "vmsgtu.vx",
    "vmsgt.vx",
    "vmsgeu.vx",
    "vmsge.vx",
    "vminu.vx",
    "vmin.vx",
    "vmaxu.vx",
    "vmax.vx",
    "vmul.vx",
    "vmulh.vx",
    "vmulhu.vx",
    "vmulhsu.vx",
    "vdivu.vx",
    "vdiv.vx",
    "vremu.vx",
    "vrem.vx",
    "vmacc.vx",
    "vnmsac.vx",
    "vmadd.vx",
    "vnmsub.vx",
    "vrgather.vx",
]

VectorIntegerVectorImmediate = [
    "vadd.vi",
    "vrsub.vi",
    "vand.vi",
    "vor.vi",
    "vxor.vi",
    "vsll.vi",
    "vsrl.vi",
    "vsra.vi",
    "vmseq.vi",
    "vmsne.vi",
    "vmsleu.vi",
    "vmsle.vi",
    "vmsgtu.vi",
    "vmsgt.vi",
    "vrgather.vi",
]

VectorIntegerVectorVectorMasked = ["vmerge.vvm"]
VectorIntegerVectorScalarMasked = ["vmerge.vxm"]
VectorIntegerVectorImmediateMasked = ["vmerge.vim"]

<<<<<<< HEAD
=======
Pseudo = ["li"]

>>>>>>> a84e063e

class RISCVLiPseudo(RISCVInstruction):
    pattern = "li <Xd>, <imm>"
    inputs = []
    outputs = ["Xd"]


def li_pseudo_split_cb():
    def core(inst, t, log=None):
        out_reg = inst.args_out[0]
        imm = inst.immediate
        insts = []
        # if imm fits in signed 12-bit immediate, just use addi
<<<<<<< HEAD
        if -2048 <= imm <= 2047:
=======
        if -2048 <= int(imm) <= 2047:
>>>>>>> a84e063e
            addi = RISCVInstruction.build(
                RISCVInstruction.classes_by_names["addi"],
                {"Xd": out_reg, "Xa": out_reg, "imm": imm},
            )
            insts.append(addi)
        else:
            lower_12 = imm & 0xFFF  # lower 12 bits (0-11)
            upper_20 = imm >> 12  # upper 20 bits (12-31)

            # If sign bit of lower 12 bits is set (bit 11)
            if lower_12 & 0x800:
                upper_20 += 1  # compensate by incrementing upper part
                lower_12 -= 0x1000  # convert lower 12 bits to signed negative number
            lui = RISCVInstruction.build(
                RISCVInstruction.classes_by_names["lui"],
                {"Xd": out_reg, "imm": upper_20},
            )
            addi = RISCVInstruction.build(
                RISCVInstruction.classes_by_names["addi"],
                {"Xd": out_reg, "Xa": out_reg, "imm": lower_12},
            )
            insts.append(lui)
            insts.append(addi)

        for i in insts:
            i_src = (
                SourceLine(i.write())
                .add_tags(inst.source_line.tags)
                .add_comments(inst.source_line.comments)
            )
            i.source_line = i_src

        t.changed = True
        t.inst = insts
        print(t.inst[0])
        return True

    return core

<<<<<<< HEAD
=======

RISCVLiPseudo.global_fusion_cb = li_pseudo_split_cb()
>>>>>>> a84e063e



def generate_rv32_64_v_instructions():
    """
    Generates all instruction classes for the rv32_64_v extension set
    """

    RISCVInstruction.instr_factory(VectorLoadUnitStride, RISCVVectorLoadUnitStride)

    RISCVInstruction.instr_factory(VectorLoadStrided, RISCVVectorLoadStrided)

    RISCVInstruction.instr_factory(VectorLoadIndexed, RISCVVectorLoadIndexed)

    RISCVInstruction.instr_factory(VectorStoreUnitStride, RISCVVectorStoreUnitStride)

    RISCVInstruction.instr_factory(VectorStoreStrided, RISCVVectorStoreStrided)

    RISCVInstruction.instr_factory(VectorStoreIndexed, RISCVVectorStoreIndexed)

    RISCVInstruction.instr_factory(
        VectorIntegerVectorVector, RISCVVectorIntegerVectorVector
    )

    RISCVInstruction.instr_factory(
        VectorIntegerVectorScalar, RISCVVectorIntegerVectorScalar
    )

    RISCVInstruction.instr_factory(
        VectorIntegerVectorImmediate, RISCVVectorIntegerVectorImmediate
    )

    RISCVInstruction.instr_factory(
        VectorIntegerVectorVectorMasked, RISCVVectorIntegerVectorVectorMasked
    )

    RISCVInstruction.instr_factory(
        VectorIntegerVectorScalarMasked, RISCVVectorIntegerVectorScalarMasked
    )

    RISCVInstruction.instr_factory(
        VectorIntegerVectorImmediateMasked, RISCVVectorIntegerVectorImmediateMasked
    )

    RISCVInstruction.instr_factory(Pseudo, RISCVLiPseudo)

    RISCVInstruction.classes_by_names.update(
        {cls.__name__: cls for cls in RISCVInstruction.dynamic_instr_classes}
    )

    return RISCVInstruction.dynamic_instr_classes


generate_rv32_64_v_instructions()<|MERGE_RESOLUTION|>--- conflicted
+++ resolved
@@ -131,11 +131,8 @@
 VectorIntegerVectorScalarMasked = ["vmerge.vxm"]
 VectorIntegerVectorImmediateMasked = ["vmerge.vim"]
 
-<<<<<<< HEAD
-=======
 Pseudo = ["li"]
 
->>>>>>> a84e063e
 
 class RISCVLiPseudo(RISCVInstruction):
     pattern = "li <Xd>, <imm>"
@@ -149,11 +146,7 @@
         imm = inst.immediate
         insts = []
         # if imm fits in signed 12-bit immediate, just use addi
-<<<<<<< HEAD
-        if -2048 <= imm <= 2047:
-=======
         if -2048 <= int(imm) <= 2047:
->>>>>>> a84e063e
             addi = RISCVInstruction.build(
                 RISCVInstruction.classes_by_names["addi"],
                 {"Xd": out_reg, "Xa": out_reg, "imm": imm},
@@ -193,11 +186,8 @@
 
     return core
 
-<<<<<<< HEAD
-=======
 
 RISCVLiPseudo.global_fusion_cb = li_pseudo_split_cb()
->>>>>>> a84e063e
 
 
 
