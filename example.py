#
# Copyright (c) 2022 Arm Limited
# Copyright (c) 2022 Hanno Becker
# Copyright (c) 2023 Amin Abdulrahman, Matthias Kannwischer
# SPDX-License-Identifier: MIT
#
# Permission is hereby granted, free of charge, to any person obtaining a copy
# of this software and associated documentation files (the "Software"), to deal
# in the Software without restriction, including without limitation the rights
# to use, copy, modify, merge, publish, distribute, sublicense, and/or sell
# copies of the Software, and to permit persons to whom the Software is
# furnished to do so, subject to the following conditions:
#
# The above copyright notice and this permission notice shall be included in all
# copies or substantial portions of the Software.
#
# THE SOFTWARE IS PROVIDED "AS IS", WITHOUT WARRANTY OF ANY KIND, EXPRESS OR
# IMPLIED, INCLUDING BUT NOT LIMITED TO THE WARRANTIES OF MERCHANTABILITY,
# FITNESS FOR A PARTICULAR PURPOSE AND NONINFRINGEMENT. IN NO EVENT SHALL THE
# AUTHORS OR COPYRIGHT HOLDERS BE LIABLE FOR ANY CLAIM, DAMAGES OR OTHER
# LIABILITY, WHETHER IN AN ACTION OF CONTRACT, TORT OR OTHERWISE, ARISING FROM,
# OUT OF OR IN CONNECTION WITH THE SOFTWARE OR THE USE OR OTHER DEALINGS IN THE
# SOFTWARE.
#
# Author: Hanno Becker <hannobecker@posteo.de>
#

import argparse
import logging
import sys

from slothy import Slothy, Config

import slothy.targets.arm_v7m.arch_v7m as Arch_Armv7M
import slothy.targets.arm_v81m.arch_v81m as Arch_Armv81M
import slothy.targets.arm_v7m.cortex_m4 as Target_CortexM4
import slothy.targets.arm_v7m.cortex_m7 as Target_CortexM7
import slothy.targets.arm_v81m.cortex_m55r1 as Target_CortexM55r1
import slothy.targets.arm_v81m.cortex_m85r1 as Target_CortexM85r1

import slothy.targets.aarch64.aarch64_neon as AArch64_Neon
import slothy.targets.aarch64.cortex_a55 as Target_CortexA55
import slothy.targets.aarch64.cortex_a72_frontend as Target_CortexA72
import slothy.targets.aarch64.apple_m1_firestorm_experimental as Target_AppleM1_firestorm
import slothy.targets.aarch64.apple_m1_icestorm_experimental as Target_AppleM1_icestorm

target_label_dict = {Target_CortexA55: "a55",
                     Target_CortexA72: "a72",
                     Target_CortexM4: "m4",
                     Target_CortexM7: "m7",
                     Target_CortexM55r1: "m55",
                     Target_CortexM85r1: "m85",
                     Target_AppleM1_firestorm: "m1_firestorm",
                     Target_AppleM1_icestorm: "m1_icestorm"}


class ExampleException(Exception):
    """Exception thrown when an example goes wrong"""


class Example():
    """Common boilerplate for SLOTHY examples"""

    def __init__(self, infile, name=None, funcname=None, suffix="opt",
                 rename=False, outfile="", arch=Arch_Armv81M, target=Target_CortexM55r1,
                 timeout=None, **kwargs):
        if name is None:
            name = infile

        self.arch = arch
        self.target = target
        self.funcname = funcname
        self.infile = infile
        self.suffix = suffix
        if outfile == "":
            self.outfile = f"{infile}_{self.suffix}_{target_label_dict[self.target]}"
        else:
            self.outfile = f"{outfile}_{self.suffix}_{target_label_dict[self.target]}"
        if funcname is None:
            self.funcname = self.infile
        subfolder = ""
        if self.arch == AArch64_Neon:
            subfolder = "aarch64/"
        elif self.arch == Arch_Armv7M:
            subfolder = "armv7m/"
        self.infile_full = f"examples/naive/{subfolder}{self.infile}.s"
        self.outfile_full = f"examples/opt/{subfolder}{self.outfile}.s"
        self.name = name
        self.rename = rename
        self.timeout = timeout
        self.extra_args = kwargs
        self.target_reserved = ""
    # By default, optimize the whole file

    def core(self, slothy):
        slothy.optimize()

    def run(self, debug=False, log_model=False, log_model_dir="models", dry_run=False, silent=False, timeout=0, debug_logfile=None):

        if dry_run is True:
            annotation = " (dry run only)"
        else:
            annotation = ""

        print(f"* Example: {self.name}{annotation}...")

        handlers = []

        h_err = logging.StreamHandler(sys.stderr)
        h_err.setLevel(logging.WARNING)
        handlers.append(h_err)

        if silent is False:
            h_info = logging.StreamHandler(sys.stdout)
            h_info.setLevel(logging.DEBUG)
            h_info.addFilter(lambda r: r.levelno == logging.INFO)
            handlers.append(h_info)

        if debug is True:
            h_verbose = logging.StreamHandler(sys.stdout)
            h_verbose.setLevel(logging.DEBUG)
            h_verbose.addFilter(lambda r: r.levelno < logging.INFO)
            handlers.append(h_verbose)

        if debug_logfile is not None:
            h_file = logging.FileHandler(debug_logfile)
            h_file.setLevel(logging.DEBUG)
            handlers.append(h_file)

        if debug is True or debug_logfile is not None:
            base_level = logging.DEBUG
        else:
            base_level = logging.INFO

        logging.basicConfig(
            level = base_level,
            handlers = handlers,
        )
        logger = logging.getLogger(self.name)

        slothy = Slothy(self.arch, self.target, logger=logger)
        slothy.load_source_from_file(self.infile_full)

        if timeout != 0:
            slothy.config.timeout = timeout
        elif self.timeout is not None:
            slothy.config.timeout = self.timeout

        if dry_run is True:
            slothy.config.constraints.functional_only = True
            slothy.config.constraints.allow_reordering = False
            slothy.config.constraints.allow_renaming = False
            slothy.config.variable_size = True

        if log_model is True:
            slothy.config.log_model_dir = log_model_dir
            slothy.config.log_model = self.name

        # On Apple M1, we must not use x18
        if "m1" in target_label_dict[self.target]:
            self.target_reserved = ["x18"]

        self.core(slothy, *self.extra_args)

        if self.rename:
            slothy.rename_function(
                self.funcname, f"{self.funcname}_{self.suffix}_{target_label_dict[self.target]}")

        if dry_run is False:
            slothy.write_source_to_file(self.outfile_full)

class ExampleDummy(Example):
    def __init__(self, var="", arch=Arch_Armv7M, target=Target_CortexM7, timeout=None):
        name = f"dummy"
        infile = name

        if var != "":
            name += f"_{var}"
            infile += f"_{var}"
        name += f"_{target_label_dict[target]}"

        super().__init__(infile, name, rename=True, arch=arch, target=target, timeout=timeout)

    def core(self, slothy):
        slothy.config.inputs_are_outputs = True
        slothy.config.allow_useless_instructions = True
        slothy.optimize(start="slothy_start", end="slothy_end")

class ExampleKeccak(Example):
    def __init__(self, var="", arch=Arch_Armv7M, target=Target_CortexM7, timeout=None):
        name = f"keccakf1600"
        infile = name
        funcname = "KeccakF1600_StatePermute"

        if var != "":
            name += f"_{var}"
            infile += f"_{var}"
            funcname += f"_{var}"
        name += f"_{target_label_dict[target]}"

        super().__init__(infile, name, funcname=funcname, rename=True, arch=arch, target=target, timeout=timeout)

    def core(self, slothy):
        slothy.config.inputs_are_outputs = True
        slothy.config.variable_size = True
        slothy.config.reserved_regs = ["sp", "r13"]
        slothy.config.locked_registers = ["sp", "r13"]

        slothy.config.with_llvm_mca = True
        slothy.config.llvm_mca_full = True

        if "part" not in self.name:
            slothy.config.outputs = ["flags", "hint_spEga0", "hint_spEge0", "hint_spEgi0", "hint_spEgo0", "hint_spEgu0", "hint_spEka1", "hint_spEke1", "hint_spEki1", "hint_spEko1", "hint_spEku1", "hint_spEma0", "hint_spEme0", "hint_spEmi0", "hint_spEmo0", "hint_spEmu0", "hint_spEsa1", "hint_spEse1", "hint_spEsi1", "hint_spEso1", "hint_spEsu1", "hint_spEbe0", "hint_spEbi0", "hint_spEbo0", "hint_spEbu0", "hint_spEba0", "hint_spEga1", "hint_spEge1", "hint_spEgi1", "hint_spEgo1", "hint_spEgu1", "hint_spEka0", "hint_spEke0", "hint_spEki0", "hint_spEko0", "hint_spEku0", "hint_spEma1", "hint_spEme1", "hint_spEmi1", "hint_spEmo1", "hint_spEmu1", "hint_spEsa0", "hint_spEse0", "hint_spEsi0", "hint_spEso0", "hint_spEsu0", "hint_spEbe1", "hint_spEbi1", "hint_spEbo1", "hint_spEbu1", "hint_spEba1"]

            slothy.config.split_heuristic = True
            slothy.config.split_heuristic_preprocess_naive_interleaving = True
            slothy.config.split_heuristic_repeat = 2
            slothy.config.split_heuristic_optimize_seam = 4
            slothy.config.split_heuristic_stepsize = 0.05
            if not "old" in self.name:
                slothy.config.split_heuristic_factor = 8

                slothy.optimize(start="slothy_start_round0", end="slothy_end_round0")
                slothy.config.outputs = ["flags", "hint_r0Aba0", "hint_r0Aba1", "hint_r0Abe0", "hint_r0Abe1", "hint_r0Abi0", "hint_r0Abi1", "hint_r0Abo0", "hint_r0Abo1", "hint_r0Abu0", "hint_r0Abu1", "hint_r0Aga0", "hint_r0Aga1", "hint_r0Age0", "hint_r0Age1", "hint_r0Agi0", "hint_r0Agi1", "hint_r0Ago0", "hint_r0Ago1", "hint_r0Agu0", "hint_r0Agu1", "hint_r0Aka0", "hint_r0Aka1", "hint_r0Ake0", "hint_r0Ake1", "hint_r0Aki0", "hint_r0Aki1", "hint_r0Ako0", "hint_r0Ako1", "hint_r0Aku0", "hint_r0Aku1", "hint_r0Ama0", "hint_r0Ama1", "hint_r0Ame0", "hint_r0Ame1", "hint_r0Ami0", "hint_r0Ami1", "hint_r0Amo0", "hint_r0Amo1", "hint_r0Amu0", "hint_r0Amu1", "hint_r0Asa0", "hint_r0Asa1", "hint_r0Ase0", "hint_r0Ase1", "hint_r0Asi0", "hint_r0Asi1", "hint_r0Aso0", "hint_r0Aso1", "hint_r0Asu0", "hint_r0Asu1"]
                slothy.optimize(start="slothy_start_round1", end="slothy_end_round1")
            else:
                slothy.config.split_heuristic_factor = 22

                slothy.optimize(start="slothy_start", end="slothy_end")
        else:
            slothy.config.outputs = ['hint_sp\\()\\mDa0', 'hint_sp\\()\\mDa1', 'hint_sp\\()\\mDo0', 'hint_sp\\()\\mDo1', 'r10', 'hint_sp\\()\\mDi0', 'r14', 'flags']
            slothy.optimize(start="slothy_start", end="slothy_end")


class Example0(Example):
    def __init__(self):
        super().__init__("simple0")


class Example1(Example):
    def __init__(self):
        super().__init__("simple1")


class Example2(Example):
    def __init__(self):
        super().__init__("simple0_loop")

    def core(self, slothy):
        slothy.config.sw_pipelining.enabled = True
        slothy.config.inputs_are_outputs = True
        slothy.config.typing_hints["const"] = Arch_Armv81M.RegisterType.GPR
        slothy.optimize_loop("start")


class Example3(Example):
    def __init__(self):
        super().__init__("simple1_loop")

    def core(self, slothy):
        slothy.config.sw_pipelining.enabled = True
        slothy.config.inputs_are_outputs = True
        slothy.optimize_loop("start")

class LoopLe(Example):
    def __init__(self, var="", arch=Arch_Armv81M, target=Target_CortexM55r1):
        name = "loop_le"
        infile = name

        if var != "":
            name += f"_{var}"
            infile += f"_{var}"
        name += f"_{target_label_dict[target]}"

        super().__init__(infile, name, rename=True, arch=arch, target=target)

    def core(self,slothy):
        slothy.config.variable_size=True
        slothy.optimize_loop("start")

class AArch64LoopSubs(Example):
    def __init__(self, var="", arch=AArch64_Neon, target=Target_CortexA55):
        name = "aarch64_loop_subs"
        infile = name

        if var != "":
            name += f"_{var}"
            infile += f"_{var}"
        name += f"_{target_label_dict[target]}"

        super().__init__(infile, name, rename=True, arch=arch, target=target)

    def core(self,slothy):
        slothy.config.variable_size=True
        slothy.optimize_loop("start")

class CRT(Example):
    def __init__(self):
        super().__init__("crt")

    def core(self, slothy):
        slothy.config.sw_pipelining.enabled = True
        slothy.config.inputs_are_outputs = True
        slothy.config.selfcheck = True
        # Double the loop body to create more interleaving opportunities
        # Basically a tradeoff of code-size vs performance
        slothy.config.sw_pipelining.unroll = 2
        slothy.config.typing_hints = {
            "const_prshift": Arch_Armv81M.RegisterType.GPR,
            "const_shift9": Arch_Armv81M.RegisterType.GPR,
            "p_inv_mod_q": Arch_Armv81M.RegisterType.GPR,
            "p_inv_mod_q_tw": Arch_Armv81M.RegisterType.GPR,
            "mod_p": Arch_Armv81M.RegisterType.GPR,
            "mod_p_tw": Arch_Armv81M.RegisterType.GPR,
        }
        slothy.optimize()


class ntt_n256_l6_s32(Example):
    def __init__(self, var):
        super().__init__(f"ntt_n256_l6_s32_{var}")

    def core(self, slothy):
        slothy.config.sw_pipelining.enabled = True
        slothy.config.inputs_are_outputs = True
        slothy.config.typing_hints = {r: Arch_Armv81M.RegisterType.GPR for r in
                                      ["root0",         "root1",         "root2",
                                       "root0_twisted", "root1_twisted", "root2_twisted"]}
        slothy.optimize_loop("layer12_loop")
        slothy.optimize_loop("layer34_loop")
        slothy.optimize_loop("layer56_loop")


class ntt_n256_l8_s32(Example):
    def __init__(self, var):
        super().__init__(f"ntt_n256_l8_s32_{var}")

    def core(self, slothy):
        slothy.config.sw_pipelining.enabled = True
        slothy.config.inputs_are_outputs = True
        slothy.config.typing_hints = {
            "root0": Arch_Armv81M.RegisterType.GPR,
            "root1": Arch_Armv81M.RegisterType.GPR,
            "root2": Arch_Armv81M.RegisterType.GPR,
            "root0_twisted": Arch_Armv81M.RegisterType.GPR,
            "root1_twisted": Arch_Armv81M.RegisterType.GPR,
            "root2_twisted": Arch_Armv81M.RegisterType.GPR,
        }
        slothy.optimize_loop("layer12_loop")
        slothy.optimize_loop("layer34_loop")
        slothy.optimize_loop("layer56_loop")
        slothy.config.typing_hints = {}
        slothy.optimize_loop("layer78_loop")


class intt_n256_l6_s32(Example):
    def __init__(self, var):
        super().__init__(f"intt_n256_l6_s32_{var}")

    def core(self, slothy):
        slothy.config.sw_pipelining.enabled = True
        slothy.config.inputs_are_outputs = True
        slothy.config.typing_hints = {
            "root0": Arch_Armv81M.RegisterType.GPR,
            "root1": Arch_Armv81M.RegisterType.GPR,
            "root2": Arch_Armv81M.RegisterType.GPR,
            "root0_twisted": Arch_Armv81M.RegisterType.GPR,
            "root1_twisted": Arch_Armv81M.RegisterType.GPR,
            "root2_twisted": Arch_Armv81M.RegisterType.GPR,
        }
        slothy.optimize_loop("layer12_loop")
        slothy.optimize_loop("layer34_loop")
        slothy.optimize_loop("layer56_loop")


class intt_n256_l8_s32(Example):
    def __init__(self, var):
        super().__init__(f"intt_n256_l8_s32_{var}")

    def core(self, slothy):
        slothy.config.sw_pipelining.enabled = True
        slothy.config.inputs_are_outputs = True
        slothy.config.typing_hints = {
            "root0": Arch_Armv81M.RegisterType.GPR,
            "root1": Arch_Armv81M.RegisterType.GPR,
            "root2": Arch_Armv81M.RegisterType.GPR,
            "root0_twisted": Arch_Armv81M.RegisterType.GPR,
            "root1_twisted": Arch_Armv81M.RegisterType.GPR,
            "root2_twisted": Arch_Armv81M.RegisterType.GPR,
        }
        slothy.optimize_loop("layer12_loop")
        slothy.optimize_loop("layer34_loop")
        slothy.optimize_loop("layer56_loop")
        slothy.config.typing_hints = {}
        slothy.optimize_loop("layer78_loop")


class ntt_kyber_1_23_45_67(Example):
    def __init__(self, var="", arch=Arch_Armv81M, target=Target_CortexM55r1, timeout=None):
        name = "ntt_kyber_1_23_45_67"
        infile = name
        if var != "":
            name += f"_{var}"
            infile += f"_{var}"
        name += f"_{target_label_dict[target]}"
        super().__init__(infile, name=name, arch=arch, target=target, rename=True)
        self.var = var
        self.timeout = timeout
    def core(self, slothy):
        slothy.config.sw_pipelining.enabled = True
        slothy.config.inputs_are_outputs = True
        slothy.config.typing_hints = {
            "root0": Arch_Armv81M.RegisterType.GPR,
            "root1": Arch_Armv81M.RegisterType.GPR,
            "root2": Arch_Armv81M.RegisterType.GPR,
            "root0_twisted": Arch_Armv81M.RegisterType.GPR,
            "root1_twisted": Arch_Armv81M.RegisterType.GPR,
            "root2_twisted": Arch_Armv81M.RegisterType.GPR,
        }
        slothy.config.inputs_are_outputs = True
        slothy.optimize_loop("layer1_loop")
        slothy.optimize_loop("layer23_loop")
        slothy.optimize_loop("layer45_loop")
        slothy.config.constraints.st_ld_hazard = False
        if self.timeout is not None:
            slothy.config.timeout = self.timeout
        if "no_trans" in self.var:
            slothy.config.constraints.st_ld_hazard = True
        slothy.config.typing_hints = {}
        slothy.optimize_loop("layer67_loop")


class ntt_kyber_1(Example):
    def __init__(self, arch=Arch_Armv81M, target=Target_CortexM55r1):
        name = "ntt_kyber_1"
        infile = "ntt_kyber_1_23_45_67"

        name += f"_{target_label_dict[target]}"
        super().__init__(infile, name=name, arch=arch, target=target, rename=True)

    def core(self, slothy):
        slothy.config.sw_pipelining.enabled = True
        slothy.config.inputs_are_outputs = True
        slothy.config.sw_pipelining.minimize_overlapping = False
        slothy.config.sw_pipelining.optimize_preamble = False
        slothy.config.sw_pipelining.optimize_postamble = False
        slothy.config.typing_hints = {
            "root0": Arch_Armv81M.RegisterType.GPR,
            "root1": Arch_Armv81M.RegisterType.GPR,
            "root2": Arch_Armv81M.RegisterType.GPR,
            "root0_twisted": Arch_Armv81M.RegisterType.GPR,
            "root1_twisted": Arch_Armv81M.RegisterType.GPR,
            "root2_twisted": Arch_Armv81M.RegisterType.GPR,
        }
        slothy.optimize_loop("layer1_loop")


class ntt_kyber_23(Example):
    def __init__(self, arch=Arch_Armv81M, target=Target_CortexM55r1):
        name = "ntt_kyber_23"
        infile = "ntt_kyber_1_23_45_67"

        name += f"_{target_label_dict[target]}"
        super().__init__(infile, name=name, arch=arch, target=target, rename=True)

    def core(self, slothy):
        slothy.config.sw_pipelining.enabled = True
        slothy.config.inputs_are_outputs = True
        slothy.config.sw_pipelining.minimize_overlapping = False
        slothy.config.sw_pipelining.optimize_preamble = False
        slothy.config.sw_pipelining.optimize_postamble = False
        slothy.config.typing_hints = {
            "root0": Arch_Armv81M.RegisterType.GPR,
            "root1": Arch_Armv81M.RegisterType.GPR,
            "root2": Arch_Armv81M.RegisterType.GPR,
            "root0_twisted": Arch_Armv81M.RegisterType.GPR,
            "root1_twisted": Arch_Armv81M.RegisterType.GPR,
            "root2_twisted": Arch_Armv81M.RegisterType.GPR,
        }
        slothy.optimize_loop("layer23_loop")


class ntt_kyber_45(Example):
    def __init__(self, arch=Arch_Armv81M, target=Target_CortexM55r1):
        name = "ntt_kyber_45"
        infile = "ntt_kyber_1_23_45_67"

        name += f"_{target_label_dict[target]}"
        super().__init__(infile, name=name, arch=arch, target=target, rename=True)

    def core(self, slothy):
        slothy.config.sw_pipelining.enabled = True
        slothy.config.inputs_are_outputs = True
        slothy.config.sw_pipelining.minimize_overlapping = False
        slothy.config.sw_pipelining.optimize_preamble = False
        slothy.config.sw_pipelining.optimize_postamble = False
        slothy.config.typing_hints = {
            "root0": Arch_Armv81M.RegisterType.GPR,
            "root1": Arch_Armv81M.RegisterType.GPR,
            "root2": Arch_Armv81M.RegisterType.GPR,
            "root0_twisted": Arch_Armv81M.RegisterType.GPR,
            "root1_twisted": Arch_Armv81M.RegisterType.GPR,
            "root2_twisted": Arch_Armv81M.RegisterType.GPR,
        }
        slothy.optimize_loop("layer45_loop")


class ntt_kyber_67(Example):
    def __init__(self, arch=Arch_Armv81M, target=Target_CortexM55r1):
        name = "ntt_kyber_67"
        infile = "ntt_kyber_1_23_45_67"

        name += f"_{target_label_dict[target]}"
        super().__init__(infile, name=name, arch=arch, target=target, rename=True)

    def core(self, slothy):
        slothy.config.sw_pipelining.enabled = True
        slothy.config.inputs_are_outputs = True
        slothy.config.sw_pipelining.minimize_overlapping = False
        slothy.config.sw_pipelining.optimize_preamble = False
        slothy.config.sw_pipelining.optimize_postamble = False
        slothy.config.constraints.st_ld_hazard = False
        slothy.config.typing_hints = {}
        slothy.optimize_loop("layer67_loop")


class ntt_kyber_12_345_67(Example):
    def __init__(self, cross_loops_optim=False, var="", arch=Arch_Armv81M, target=Target_CortexM55r1):
        infile = "ntt_kyber_12_345_67"
        if cross_loops_optim:
            name = "ntt_kyber_12_345_67_speed"
            suffix = "opt_speed"
        else:
            name = "ntt_kyber_12_345_67_size"
            suffix = "opt_size"
        if var != "":
            name += f"_{var}"
            infile += f"_{var}"
        name += f"_{target_label_dict[target]}"
        self.var = var
        super().__init__(infile, name=name,
                         suffix=suffix, rename=True, arch=arch, target=target)
        self.cross_loops_optim = cross_loops_optim

    def core(self, slothy):
        slothy.config.inputs_are_outputs = True
        slothy.config.sw_pipelining.enabled = True
        slothy.optimize_loop(
            "layer12_loop", postamble_label="layer12_loop_end")
        slothy.config.constraints.stalls_first_attempt = 16
        slothy.config.locked_registers = set([f"QSTACK{i}" for i in [4, 5, 6]] +
                                             ["STACK0"])
        if not self.cross_loops_optim:
            if "no_trans" not in self.var and "trans" in self.var:
                slothy.config.constraints.st_ld_hazard = False  # optional, if it takes too long
            slothy.config.sw_pipelining.enabled = False
            slothy.optimize_loop("layer345_loop")
        else:
            if "no_trans" not in self.var and "trans" in self.var:
                slothy.config.constraints.st_ld_hazard = False  # optional, if it takes too long
            slothy.config.sw_pipelining.enabled = True
            slothy.config.sw_pipelining.halving_heuristic = True
            slothy.config.sw_pipelining.halving_heuristic_periodic = True
            slothy.optimize_loop(
                "layer345_loop", postamble_label="layer345_loop_end")
            layer345_deps = slothy.last_result.kernel_input_output.copy()

        slothy.config.sw_pipelining.enabled = True
        slothy.config.sw_pipelining.halving_heuristic = False
        slothy.config.sw_pipelining.halving_heuristic_periodic = True
        slothy.config.constraints.st_ld_hazard = False
        slothy.optimize_loop("layer67_loop")
        layer67_deps = slothy.last_result.kernel_input_output.copy()

        if self.cross_loops_optim:
            slothy.config.inputs_are_outputs = False
            slothy.config.constraints.st_ld_hazard = True
            slothy.config.sw_pipelining.enabled = False
            slothy.config.outputs = layer345_deps + ["r14"]
            slothy.optimize(start="layer12_loop_end", end="layer345_loop")
            slothy.config.outputs = layer67_deps + ["r14"]
            slothy.optimize(start="layer345_loop_end", end="layer67_loop")


class ntt_kyber_12(Example):
    def __init__(self, arch=Arch_Armv81M, target=Target_CortexM55r1):
        name = "ntt_kyber_12"
        infile = "ntt_kyber_12_345_67"
        name += f"_{target_label_dict[target]}"
        super().__init__(infile, name=name, rename=True, arch=arch, target=target)

    def core(self, slothy):
        slothy.config.sw_pipelining.enabled = True
        slothy.config.inputs_are_outputs = True
        slothy.config.sw_pipelining.minimize_overlapping = False
        slothy.config.sw_pipelining.optimize_preamble = False
        slothy.config.sw_pipelining.optimize_postamble = False
        slothy.optimize_loop(
            "layer12_loop", postamble_label="layer12_loop_end")


class ntt_kyber_345(Example):
    def __init__(self, arch=Arch_Armv81M, target=Target_CortexM55r1):
        name = "ntt_kyber_345"
        infile = "ntt_kyber_12_345_67"
        name += f"_{target_label_dict[target]}"
        super().__init__(infile, name=name, rename=True, arch=arch, target=target)

    def core(self, slothy):
        slothy.config.locked_registers = set([f"QSTACK{i}" for i in [4, 5, 6]] +
                                             ["STACK0"])
        slothy.config.sw_pipelining.enabled = True
        slothy.config.inputs_are_outputs = True
        slothy.config.sw_pipelining.minimize_overlapping = False
        slothy.config.sw_pipelining.optimize_preamble = False
        slothy.config.sw_pipelining.optimize_postamble = False
        slothy.optimize_loop("layer345_loop")


class ntt_kyber_l345_symbolic(Example):
    def __init__(self):
        super().__init__("ntt_kyber_layer345_symbolic")

    def core(self, slothy):
        slothy.config.sw_pipelining.enabled = True
        slothy.config.sw_pipelining.halving_heuristic = True
        slothy.config.sw_pipelining.halving_heuristic_periodic = True
        slothy.optimize_loop("layer345_loop")

class AArch64Example0(Example):
    def __init__(self, var="", arch=AArch64_Neon, target=Target_CortexA55):
        name = "aarch64_simple0"
        infile = name

        if var != "":
            name += f"_{var}"
            infile += f"_{var}"
        name += f"_{target_label_dict[target]}"

        super().__init__(infile, name, rename=True, arch=arch, target=target)

    def core(self,slothy):
        slothy.config.variable_size=True
        slothy.config.constraints.stalls_first_attempt=32
        slothy.optimize()

class AArch64Example1(Example):
    def __init__(self, var="", arch=AArch64_Neon, target=Target_CortexA55):
        name = "aarch64_simple0_macros"
        infile = name

        if var != "":
            name += f"_{var}"
            infile += f"_{var}"
        name += f"_{target_label_dict[target]}"

        super().__init__(infile, name, rename=True, arch=arch, target=target)

    def core(self,slothy):
        slothy.config.variable_size=True
        slothy.config.constraints.stalls_first_attempt=32
        slothy.optimize(start="start", end="end")


class AArch64Example2(Example):
    def __init__(self, var="", arch=AArch64_Neon, target=Target_CortexA55):
        name = "aarch64_simple0_loop"
        infile = name

        if var != "":
            name += f"_{var}"
            infile += f"_{var}"
        name += f"_{target_label_dict[target]}"

        super().__init__(infile, name, rename=True, arch=arch, target=target)

    def core(self,slothy):
        slothy.config.variable_size=True
        slothy.config.constraints.stalls_first_attempt=32
        slothy.config.sw_pipelining.enabled = True
        slothy.config.sw_pipelining.optimize_preamble = False
        slothy.config.sw_pipelining.optimize_postamble = False
        slothy.optimize_loop("start")

class AArch64Split0(Example):
    def __init__(self, var="", arch=AArch64_Neon, target=Target_CortexA55):
        name = "aarch64_split0"
        infile = name

        if var != "":
            name += f"_{var}"
            infile += f"_{var}"
        name += f"_{target_label_dict[target]}"

        super().__init__(infile, name, rename=True, arch=arch, target=target)

    def core(self,slothy):
        slothy.config.allow_useless_instructions = True
        slothy.fusion_region("start", "end", ssa=False)

class ntt_kyber_123_4567(Example):
    def __init__(self, var="", arch=AArch64_Neon, target=Target_CortexA55, timeout=None):
        name = "ntt_kyber_123_4567"
        infile = name

        if var != "":
            name += f"_{var}"
            infile += f"_{var}"
        name += f"_{target_label_dict[target]}"

        super().__init__(infile, name, rename=True, arch=arch, target=target, timeout=timeout)

    def core(self, slothy):
        slothy.config.sw_pipelining.enabled = True
        slothy.config.inputs_are_outputs = True
        slothy.config.sw_pipelining.minimize_overlapping = False
        slothy.config.variable_size = True
        slothy.config.reserved_regs = [
            f"x{i}" for i in range(0, 7)] + ["x30", "sp"]
        slothy.config.reserved_regs += self.target_reserved
        slothy.config.constraints.stalls_first_attempt = 64
        slothy.optimize_loop("layer123_start")
        slothy.optimize_loop("layer4567_start")

class intt_kyber_123_4567(Example):
    def __init__(self, var="", arch=AArch64_Neon, target=Target_CortexA55, timeout=None):
        name = "intt_kyber_123_4567"
        infile = name

        if var != "":
            name += f"_{var}"
            infile += f"_{var}"
        name += f"_{target_label_dict[target]}"

        super().__init__(infile, name, rename=True, arch=arch, target=target, timeout=timeout)

    def core(self, slothy):
        slothy.config.sw_pipelining.enabled = True
        slothy.config.inputs_are_outputs = True
        slothy.config.sw_pipelining.minimize_overlapping = False
        slothy.config.variable_size = True
        slothy.config.reserved_regs = [f"x{i}" for i in range(0, 7)] + ["x30", "sp"]
        slothy.config.constraints.stalls_first_attempt = 64
        slothy.optimize_loop("layer4567_start")
        slothy.optimize_loop("layer123_start")


class ntt_kyber_123(Example):
    def __init__(self, var="", arch=AArch64_Neon, target=Target_CortexA55):
        name = "ntt_kyber_123"
        infile = "ntt_kyber_123_4567"

        if var != "":
            name += f"_{var}"
            infile += f"_{var}"
        name += f"_{target_label_dict[target]}"

        super().__init__(infile, name, outfile=name, rename=True, arch=arch, target=target)

    def core(self, slothy):
        slothy.config.sw_pipelining.enabled = True
        slothy.config.inputs_are_outputs = True
        slothy.config.sw_pipelining.minimize_overlapping = False
        slothy.config.sw_pipelining.optimize_preamble = False
        slothy.config.sw_pipelining.optimize_postamble = False
        slothy.config.reserved_regs = [
            f"x{i}" for i in range(0, 7)] + ["x30", "sp"]
        slothy.config.reserved_regs += self.target_reserved
        slothy.optimize_loop("layer123_start")


class ntt_kyber_4567(Example):
    def __init__(self, var="", arch=AArch64_Neon, target=Target_CortexA55):
        name = "ntt_kyber_4567"
        infile = "ntt_kyber_123_4567"

        if var != "":
            name += f"_{var}"
            infile += f"_{var}"
        name += f"_{target_label_dict[target]}"

        super().__init__(infile, name, outfile=name, rename=True, arch=arch, target=target)

    def core(self, slothy):
        slothy.config.sw_pipelining.enabled = True
        slothy.config.inputs_are_outputs = True
        slothy.config.sw_pipelining.minimize_overlapping = False
        slothy.config.sw_pipelining.optimize_preamble = False
        slothy.config.sw_pipelining.optimize_postamble = False
        slothy.config.reserved_regs = [
            f"x{i}" for i in range(0, 7)] + ["x30", "sp"]
        slothy.config.reserved_regs += self.target_reserved
        slothy.optimize_loop("layer4567_start")


class ntt_kyber_1234_567(Example):
    def __init__(self, var="", arch=AArch64_Neon, target=Target_CortexA72, timeout=None):
        name = "ntt_kyber_1234_567"
        infile = name

        if var != "":
            name += f"_{var}"
            infile += f"_{var}"
        name += f"_{target_label_dict[target]}"

        super().__init__(infile, name, rename=True, arch=arch, target=target, timeout=timeout)

    def core(self, slothy):
        conf = slothy.config.copy()

        slothy.config.sw_pipelining.enabled = True
        slothy.config.inputs_are_outputs = True
        slothy.config.sw_pipelining.minimize_overlapping = False
        slothy.config.sw_pipelining.halving_heuristic = True
        slothy.config.variable_size = True
        slothy.config.reserved_regs = [
            f"x{i}" for i in range(0, 6)] + ["x30", "sp"]
        slothy.config.reserved_regs += self.target_reserved
        slothy.config.split_heuristic = True
        slothy.config.split_heuristic_factor = 2
        slothy.config.split_heuristic_stepsize = 0.1
        slothy.config.split_heuristic_repeat = 4
        slothy.config.constraints.stalls_first_attempt = 40
        slothy.config.max_solutions = 64

        slothy.optimize_loop("layer1234_start")

        # layer567 is small enough for SW pipelining without heuristics
        slothy.config = conf.copy()
        slothy.config.timeout = self.timeout
        # Increase the timeout when not using heuristics
        if self.timeout is not None:
            slothy.config.timeout = self.timeout * 12
        slothy.config.sw_pipelining.enabled = True
        slothy.config.inputs_are_outputs = True
        slothy.config.sw_pipelining.minimize_overlapping = False
        slothy.config.variable_size = True
        slothy.config.reserved_regs = [
            f"x{i}" for i in range(0, 6)] + ["x30", "sp"]
        slothy.config.reserved_regs += self.target_reserved
        slothy.config.constraints.stalls_first_attempt = 64

        slothy.optimize_loop("layer567_start")


class ntt_kyber_1234(Example):
    def __init__(self, var="", arch=AArch64_Neon, target=Target_CortexA72):
        name = "ntt_kyber_1234"
        infile = "ntt_kyber_1234_567"

        if var != "":
            name += f"_{var}"
            infile += f"_{var}"
        name += f"_{target_label_dict[target]}"

        super().__init__(infile, name, outfile=name, rename=True, arch=arch, target=target)

    def core(self, slothy):
        slothy.config.sw_pipelining.enabled = True
        slothy.config.inputs_are_outputs = True
        slothy.config.sw_pipelining.minimize_overlapping = False
        slothy.config.sw_pipelining.optimize_preamble = False
        slothy.config.sw_pipelining.optimize_postamble = False
        slothy.config.reserved_regs = [
            f"x{i}" for i in range(0, 6)] + ["x30", "sp"]
        slothy.config.reserved_regs += self.target_reserved

        slothy.optimize_loop("layer1234_start")


class ntt_kyber_567(Example):
    def __init__(self, var="", arch=AArch64_Neon, target=Target_CortexA72, timeout=None):
        name = "ntt_kyber_567"
        infile = "ntt_kyber_1234_567"

        if var != "":
            name += f"_{var}"
            infile += f"_{var}"
        name += f"_{target_label_dict[target]}"

        super().__init__(infile, name, outfile=name, rename=True, arch=arch, target=target, timeout=timeout)

    def core(self, slothy):
        # layer567 is small enough for SW pipelining without heuristics
        slothy.config.timeout = self.timeout
        slothy.config.sw_pipelining.enabled = True
        slothy.config.inputs_are_outputs = True
        slothy.config.sw_pipelining.minimize_overlapping = False
        slothy.config.sw_pipelining.optimize_preamble = False
        slothy.config.sw_pipelining.optimize_postamble = False
        slothy.config.reserved_regs = [
            f"x{i}" for i in range(0, 6)] + ["x30", "sp"]
        slothy.config.reserved_regs += self.target_reserved

        slothy.optimize_loop("layer567_start")


class intt_kyber_1_23_45_67(Example):
    def __init__(self):
        super().__init__("intt_kyber_1_23_45_67", rename=True)

    def core(self, slothy):
        slothy.config.sw_pipelining.enabled = True
        slothy.config.typing_hints = {
            "root0": Arch_Armv81M.RegisterType.GPR,
            "root1": Arch_Armv81M.RegisterType.GPR,
            "root2": Arch_Armv81M.RegisterType.GPR,
            "root0_twisted": Arch_Armv81M.RegisterType.GPR,
            "root1_twisted": Arch_Armv81M.RegisterType.GPR,
            "root2_twisted": Arch_Armv81M.RegisterType.GPR,
        }
        slothy.optimize_loop("layer1_loop")
        slothy.optimize_loop("layer23_loop")
        slothy.optimize_loop("layer45_loop")
        slothy.config.typing_hints = {}
        slothy.optimize_loop("layer67_loop")


class ntt_dilithium_12_34_56_78(Example):
    def __init__(self, var="", target=Target_CortexM55r1, arch=Arch_Armv81M):
        infile = "ntt_dilithium_12_34_56_78"
        name = infile
        if var != "":
            name += f"_{var}"
            infile += f"_{var}"
        name += f"_{target_label_dict[target]}"
        super().__init__(infile, name=name, arch=arch, target=target, rename=True)
        self.var = var

    def core(self, slothy):
        slothy.config.inputs_are_outputs = True
        slothy.config.sw_pipelining.enabled = True
        slothy.config.typing_hints = {
            "root0": Arch_Armv81M.RegisterType.GPR,
            "root1": Arch_Armv81M.RegisterType.GPR,
            "root2": Arch_Armv81M.RegisterType.GPR,
            "root0_twisted": Arch_Armv81M.RegisterType.GPR,
            "root1_twisted": Arch_Armv81M.RegisterType.GPR,
            "root2_twisted": Arch_Armv81M.RegisterType.GPR,
            "const1": Arch_Armv81M.RegisterType.GPR,
        }
        slothy.optimize_loop("layer12_loop")
        slothy.optimize_loop("layer34_loop")
        slothy.config.sw_pipelining.optimize_preamble = True
        slothy.config.sw_pipelining.optimize_postamble = False
        slothy.optimize_loop(
            "layer56_loop", postamble_label="layer56_loop_end")
        slothy.config.sw_pipelining.optimize_preamble = False
        slothy.config.sw_pipelining.optimize_postamble = True
        slothy.config.typing_hints = {}
        slothy.config.constraints.st_ld_hazard = False
        slothy.optimize_loop("layer78_loop")
        # Optimize seams between loops
        # Make sure we preserve the inputs to the loop body
        slothy.config.outputs = slothy.last_result.kernel_input_output + \
            ["r14"]
        slothy.config.constraints.st_ld_hazard = True
        slothy.config.sw_pipelining.enabled = False
        slothy.optimize(start="layer56_loop_end", end="layer78_loop")


class ntt_dilithium_12(Example):
    def __init__(self, arch=Arch_Armv81M, target=Target_CortexM55r1):
        name = "ntt_dilithium_12"
        infile = "ntt_dilithium_12_34_56_78"
        name += f"_{target_label_dict[target]}"
        super().__init__(infile, name=name, arch=arch, target=target, rename=True)

    def core(self, slothy):
        slothy.config.sw_pipelining.enabled = True
        slothy.config.inputs_are_outputs = True
        slothy.config.typing_hints = {
            "root0": Arch_Armv81M.RegisterType.GPR,
            "root1": Arch_Armv81M.RegisterType.GPR,
            "root2": Arch_Armv81M.RegisterType.GPR,
            "root0_twisted": Arch_Armv81M.RegisterType.GPR,
            "root1_twisted": Arch_Armv81M.RegisterType.GPR,
            "root2_twisted": Arch_Armv81M.RegisterType.GPR,
            "const1": Arch_Armv81M.RegisterType.GPR,
        }
        slothy.config.sw_pipelining.minimize_overlapping = False
        slothy.config.sw_pipelining.optimize_preamble = False
        slothy.config.sw_pipelining.optimize_postamble = False

        slothy.optimize_loop("layer12_loop")


class ntt_dilithium_34(Example):
    def __init__(self, arch=Arch_Armv81M, target=Target_CortexM55r1):
        name = "ntt_dilithium_34"
        infile = "ntt_dilithium_12_34_56_78"
        name += f"_{target_label_dict[target]}"
        super().__init__(infile, name=name, arch=arch, target=target, rename=True)

    def core(self, slothy):
        slothy.config.sw_pipelining.enabled = True
        slothy.config.inputs_are_outputs = True
        slothy.config.typing_hints = {
            "root0": Arch_Armv81M.RegisterType.GPR,
            "root1": Arch_Armv81M.RegisterType.GPR,
            "root2": Arch_Armv81M.RegisterType.GPR,
            "root0_twisted": Arch_Armv81M.RegisterType.GPR,
            "root1_twisted": Arch_Armv81M.RegisterType.GPR,
            "root2_twisted": Arch_Armv81M.RegisterType.GPR,
            "const1": Arch_Armv81M.RegisterType.GPR,
        }
        slothy.config.sw_pipelining.minimize_overlapping = False
        slothy.config.sw_pipelining.optimize_preamble = False
        slothy.config.sw_pipelining.optimize_postamble = False

        slothy.optimize_loop("layer34_loop")


class ntt_dilithium_56(Example):
    def __init__(self, arch=Arch_Armv81M, target=Target_CortexM55r1):
        name = "ntt_dilithium_56"
        infile = "ntt_dilithium_12_34_56_78"
        name += f"_{target_label_dict[target]}"
        super().__init__(infile, name=name, arch=arch, target=target, rename=True)

    def core(self, slothy):
        slothy.config.sw_pipelining.enabled = True
        slothy.config.inputs_are_outputs = True
        slothy.config.typing_hints = {
            "root0": Arch_Armv81M.RegisterType.GPR,
            "root1": Arch_Armv81M.RegisterType.GPR,
            "root2": Arch_Armv81M.RegisterType.GPR,
            "root0_twisted": Arch_Armv81M.RegisterType.GPR,
            "root1_twisted": Arch_Armv81M.RegisterType.GPR,
            "root2_twisted": Arch_Armv81M.RegisterType.GPR,
            "const1": Arch_Armv81M.RegisterType.GPR,
        }
        slothy.config.sw_pipelining.minimize_overlapping = False
        slothy.config.sw_pipelining.optimize_preamble = False
        slothy.config.sw_pipelining.optimize_postamble = False

        slothy.optimize_loop("layer56_loop")


class ntt_dilithium_78(Example):
    def __init__(self, arch=Arch_Armv81M, target=Target_CortexM55r1):
        name = "ntt_dilithium_78"
        infile = "ntt_dilithium_12_34_56_78"
        name += f"_{target_label_dict[target]}"
        super().__init__(infile, name=name, arch=arch, target=target, rename=True)

    def core(self, slothy):
        slothy.config.sw_pipelining.enabled = True
        slothy.config.inputs_are_outputs = True
        slothy.config.typing_hints = {}
        slothy.config.sw_pipelining.minimize_overlapping = False
        slothy.config.sw_pipelining.optimize_preamble = False
        slothy.config.sw_pipelining.optimize_postamble = False

        slothy.optimize_loop("layer78_loop")


class ntt_dilithium_123_456_78(Example):
    def __init__(self, cross_loops_optim=False, var="", arch=Arch_Armv81M, target=Target_CortexM55r1):
        infile = "ntt_dilithium_123_456_78"
        if cross_loops_optim:
            name = "ntt_dilithium_123_456_78_speed"
            suffix = "opt_speed"
        else:
            name = "ntt_dilithium_123_456_78_size"
            suffix = "opt_size"
        if var != "":
            name += f"_{var}"
            infile += f"_{var}"
        name += f"_{target_label_dict[target]}"
        super().__init__(infile, name=name,
                         suffix=suffix, arch=arch, target=target, rename=True)
        self.cross_loops_optim = cross_loops_optim
        self.var = var

    def core(self, slothy):
        slothy.config.variable_size = True
        slothy.config.constraints.stalls_first_attempt = 16
        slothy.config.inputs_are_outputs = True
        slothy.config.typing_hints = {
            "root2": Arch_Armv81M.RegisterType.GPR,
            "root3": Arch_Armv81M.RegisterType.GPR,
            "root5": Arch_Armv81M.RegisterType.GPR,
            "root6": Arch_Armv81M.RegisterType.GPR,
            "rtmp": Arch_Armv81M.RegisterType.GPR,
            "rtmp_tw": Arch_Armv81M.RegisterType.GPR,
            "root2_tw": Arch_Armv81M.RegisterType.GPR,
            "root3_tw": Arch_Armv81M.RegisterType.GPR,
            "root5_tw": Arch_Armv81M.RegisterType.GPR,
            "root6_tw": Arch_Armv81M.RegisterType.GPR,
        }
        slothy.config.locked_registers = set([f"QSTACK{i}" for i in [4, 5, 6]] +
                                             [f"ROOT{i}_STACK" for i in [0, 1, 4]] + ["RPTR_STACK"])
        if self.var != "" or ("speed" in self.name and self.target == Target_CortexM85r1):
            slothy.config.constraints.st_ld_hazard = False  # optional, if it takes too long
        if not self.cross_loops_optim:
            slothy.config.sw_pipelining.enabled = False
            slothy.optimize_loop("layer123_loop")
            slothy.optimize_loop("layer456_loop")
        else:
            slothy.config.sw_pipelining.enabled = True
            slothy.config.sw_pipelining.halving_heuristic = True
            slothy.config.sw_pipelining.halving_heuristic_periodic = True
            slothy.optimize_loop(
                "layer123_loop", postamble_label="layer123_loop_end")
            slothy.optimize_loop(
                "layer456_loop", postamble_label="layer456_loop_end")

        slothy.config.constraints.st_ld_hazard = False
        slothy.config.sw_pipelining.enabled = True
        slothy.config.sw_pipelining.halving_heuristic = False
        slothy.config.typing_hints = {}
        slothy.optimize_loop("layer78_loop")

        if self.cross_loops_optim:
            slothy.config.sw_pipelining.enabled = False
            slothy.config.constraints.st_ld_hazard = True
            slothy.config.outputs = slothy.last_result.kernel_input_output + \
                ["r14"]
            slothy.optimize(start="layer456_loop_end", end="layer78_loop")


class ntt_dilithium_123_456_78_symbolic(Example):
    def __init__(self):
        super().__init__("ntt_dilithium_123_456_78_symbolic", rename=True)

    def core(self, slothy):
        slothy.config.typing_hints = {
            "root2": Arch_Armv81M.RegisterType.GPR,
            "root3": Arch_Armv81M.RegisterType.GPR,
            "root5": Arch_Armv81M.RegisterType.GPR,
            "root6": Arch_Armv81M.RegisterType.GPR,
            "rtmp": Arch_Armv81M.RegisterType.GPR,
            "rtmp_tw": Arch_Armv81M.RegisterType.GPR,
            "root2_tw": Arch_Armv81M.RegisterType.GPR,
            "root3_tw": Arch_Armv81M.RegisterType.GPR,
            "root5_tw": Arch_Armv81M.RegisterType.GPR,
            "root6_tw": Arch_Armv81M.RegisterType.GPR,
        }
        slothy.config.sw_pipelining.enabled = True
        slothy.config.constraints.stalls_minimum_attempt = 0
        slothy.config.constraints.stalls_first_attempt = 0
        slothy.config.locked_registers = set([f"QSTACK{i}" for i in [4, 5, 6]] +
                                             ["ROOT0_STACK", "RPTR_STACK"])
        slothy.optimize_loop("layer456_loop")


class ntt_dilithium_123_45678(Example):
    def __init__(self, var="", arch=AArch64_Neon, target=Target_CortexA55, timeout=None):
        name = f"ntt_dilithium_123_45678"
        infile = name

        if var != "":
            name += f"_{var}"
            infile += f"_{var}"
        name += f"_{target_label_dict[target]}"

        super().__init__(infile, name, rename=True, arch=arch, target=target, timeout=timeout)

    def core(self, slothy):
        slothy.config.sw_pipelining.enabled = True
        slothy.config.sw_pipelining.minimize_overlapping = False
        slothy.config.reserved_regs = [
            f"x{i}" for i in range(0, 7)] + ["v8", "x30", "sp"]
        slothy.config.reserved_regs += self.target_reserved
        slothy.config.inputs_are_outputs = True
        slothy.config.constraints.stalls_first_attempt = 110
        slothy.optimize_loop("layer123_start")

        slothy.config.reserved_regs = ["x3", "x30", "sp"]
        slothy.config.reserved_regs += self.target_reserved
        slothy.config.constraints.stalls_first_attempt = 40
        slothy.optimize_loop("layer45678_start")


class intt_dilithium_123_45678(Example):
    def __init__(self, var="", arch=AArch64_Neon, target=Target_CortexA55, timeout=None):
        name = f"intt_dilithium_123_45678"
        infile = name

        if var != "":
            name += f"_{var}"
            infile += f"_{var}"
        name += f"_{target_label_dict[target]}"

        super().__init__(infile, name, rename=True, arch=arch, target=target, timeout=timeout)

    def core(self, slothy):
        slothy.config.sw_pipelining.enabled = True
        slothy.config.sw_pipelining.minimize_overlapping = False
        slothy.config.inputs_are_outputs = True

        slothy.config.reserved_regs = [
            f"x{i}" for i in range(0, 7)] + ["v8", "x30", "sp"]
        slothy.config.reserved_regs += self.target_reserved
        slothy.config.constraints.stalls_first_attempt = 40
        slothy.optimize_loop("layer45678_start")

        slothy.config.reserved_regs = [
            f"x{i}" for i in range(0, 7)] + ["v8", "x30", "sp"]
        slothy.config.reserved_regs += self.target_reserved
        slothy.config.inputs_are_outputs = True
        slothy.config.constraints.stalls_first_attempt = 110
        slothy.optimize_loop("layer123_start")




class ntt_dilithium_123(Example):
    def __init__(self, var="", arch=AArch64_Neon, target=Target_CortexA55):
        name = "ntt_dilithium_123"
        infile = "ntt_dilithium_123_45678"

        if var != "":
            name += f"_{var}"
            infile += f"_{var}"
        name += f"_{target_label_dict[target]}"

        super().__init__(infile, name, rename=True, arch=arch, target=target)

    def core(self, slothy):
        slothy.config.sw_pipelining.enabled = True
        slothy.config.inputs_are_outputs = True
        slothy.config.sw_pipelining.minimize_overlapping = False
        slothy.config.sw_pipelining.optimize_preamble = False
        slothy.config.sw_pipelining.optimize_postamble = False
        slothy.config.reserved_regs = [
            f"x{i}" for i in range(0, 7)] + ["v8", "x30", "sp"]
        slothy.config.reserved_regs += self.target_reserved
        slothy.optimize_loop("layer123_start")


class ntt_dilithium_45678(Example):
    def __init__(self, var="", arch=AArch64_Neon, target=Target_CortexA55):
        name = "ntt_dilithium_45678"
        infile = "ntt_dilithium_123_45678"

        if var != "":
            name += f"_{var}"
            infile += f"_{var}"
        name += f"_{target_label_dict[target]}"

        super().__init__(infile, name, rename=True, arch=arch, target=target)

    def core(self, slothy):
        slothy.config.sw_pipelining.enabled = True
        slothy.config.inputs_are_outputs = True
        slothy.config.constraints.stalls_first_attempt = 160
        slothy.config.constraints.stalls_minimum_attempt = 160
        slothy.config.sw_pipelining.minimize_overlapping = False
        slothy.config.sw_pipelining.optimize_preamble = False
        slothy.config.sw_pipelining.optimize_postamble = False
        slothy.config.reserved_regs = ["x3", "x30", "sp"]
        slothy.config.reserved_regs += self.target_reserved
        slothy.optimize_loop("layer45678_start")


class ntt_dilithium_1234_5678(Example):
    def __init__(self, var="", arch=AArch64_Neon, target=Target_CortexA72, timeout=None):
        name = f"ntt_dilithium_1234_5678"
        infile = name

        if var != "":
            name += f"_{var}"
            infile += f"_{var}"
        name += f"_{target_label_dict[target]}"

        super().__init__(infile, name, rename=True, arch=arch, target=target, timeout=timeout)

    def core(self, slothy):
        conf = slothy.config.copy()

        slothy.config.sw_pipelining.enabled = True
        slothy.config.sw_pipelining.minimize_overlapping = False
        slothy.config.reserved_regs = [
            f"x{i}" for i in range(0, 6)] + ["x30", "sp"]
        slothy.config.reserved_regs += self.target_reserved
        slothy.config.inputs_are_outputs = True
        slothy.config.sw_pipelining.halving_heuristic = True
        slothy.config.split_heuristic = True
        slothy.config.split_heuristic_factor = 2
        slothy.config.split_heuristic_repeat = 4
        slothy.config.split_heuristic_stepsize = 0.1
        slothy.config.constraints.stalls_first_attempt = 14
        slothy.optimize_loop("layer1234_start")

        slothy.config = conf.copy()

        if self.timeout is not None:
            slothy.config.timeout = self.timeout * 12

        slothy.config.reserved_regs = [
            f"x{i}" for i in range(0, 6)] + ["x30", "sp"]
        slothy.config.inputs_are_outputs = True
        slothy.config.reserved_regs += self.target_reserved
        slothy.config.sw_pipelining.enabled = True
        slothy.config.sw_pipelining.minimize_overlapping = False
        slothy.config.sw_pipelining.halving_heuristic = False
        slothy.config.split_heuristic = False
        slothy.optimize_loop("layer5678_start")


class intt_dilithium_1234_5678(Example):
    def __init__(self, var="", arch=AArch64_Neon, target=Target_CortexA72, timeout=None):
        name = f"intt_dilithium_1234_5678"
        infile = name

        if var != "":
            name += f"_{var}"
            infile += f"_{var}"
        name += f"_{target_label_dict[target]}"

        super().__init__(infile, name, rename=True, arch=arch, target=target, timeout=timeout)

    def core(self, slothy):
        conf = slothy.config.copy()

        slothy.config.reserved_regs = [
            f"x{i}" for i in range(0, 6)] + ["x30", "sp"]
        slothy.config.inputs_are_outputs = True
        slothy.config.reserved_regs += self.target_reserved
        slothy.config.sw_pipelining.enabled = True
        slothy.config.sw_pipelining.minimize_overlapping = False
        slothy.config.sw_pipelining.halving_heuristic = False
        slothy.config.split_heuristic = False
        slothy.optimize_loop("layer5678_start")

        slothy.config = conf.copy()

        if self.timeout is not None:
            slothy.config.timeout = self.timeout // 12

        slothy.config.sw_pipelining.enabled = True
        slothy.config.sw_pipelining.minimize_overlapping = False
        slothy.config.reserved_regs = [
            f"x{i}" for i in range(0, 6)] + ["x30", "sp"]
        slothy.config.reserved_regs += self.target_reserved
        slothy.config.inputs_are_outputs = True
        slothy.config.sw_pipelining.halving_heuristic = True
        slothy.config.split_heuristic = True
        slothy.config.split_heuristic_factor = 2
        slothy.config.split_heuristic_repeat = 4
        slothy.config.split_heuristic_stepsize = 0.1
        slothy.config.constraints.stalls_first_attempt = 14
        slothy.optimize_loop("layer1234_start")


class ntt_dilithium_1234(Example):
    def __init__(self, var="", arch=AArch64_Neon, target=Target_CortexA72):
        name = "ntt_dilithium_1234"
        infile = "ntt_dilithium_1234_5678"

        if var != "":
            name += f"_{var}"
            infile += f"_{var}"
        name += f"_{target_label_dict[target]}"

        super().__init__(infile, name, rename=True, arch=arch, target=target)

    def core(self, slothy):
        slothy.config.sw_pipelining.enabled = True
        slothy.config.inputs_are_outputs = True
        slothy.config.sw_pipelining.minimize_overlapping = False
        slothy.config.sw_pipelining.optimize_preamble = False
        slothy.config.sw_pipelining.optimize_postamble = False
        slothy.config.reserved_regs = [
            f"x{i}" for i in range(0, 6)] + ["x30", "sp"]
        slothy.config.reserved_regs += self.target_reserved
        slothy.optimize_loop("layer1234_start")


class ntt_dilithium_5678(Example):
    def __init__(self, var="", arch=AArch64_Neon, target=Target_CortexA72):
        name = "ntt_dilithium_5678"
        infile = "ntt_dilithium_1234_5678"

        if var != "":
            name += f"_{var}"
            infile += f"_{var}"
        name += f"_{target_label_dict[target]}"

        super().__init__(infile, name, rename=True, arch=arch, target=target)

    def core(self, slothy):
        slothy.config.sw_pipelining.enabled = True
        slothy.config.inputs_are_outputs = True
        slothy.config.sw_pipelining.minimize_overlapping = False
        slothy.config.sw_pipelining.optimize_preamble = False
        slothy.config.sw_pipelining.optimize_postamble = False
        slothy.config.reserved_regs = ["x3", "x30", "sp"]
        slothy.config.reserved_regs += self.target_reserved
        slothy.optimize_loop("layer5678_start")


class intt_dilithium_12_34_56_78(Example):
    def __init__(self):
        super().__init__("intt_dilithium_12_34_56_78", rename=True)

    def core(self, slothy):
        slothy.config.sw_pipelining.enabled = True
        slothy.config.typing_hints = {
            "root0": Arch_Armv81M.RegisterType.GPR,
            "root1": Arch_Armv81M.RegisterType.GPR,
            "root2": Arch_Armv81M.RegisterType.GPR,
            "root0_twisted": Arch_Armv81M.RegisterType.GPR,
            "root1_twisted": Arch_Armv81M.RegisterType.GPR,
            "root2_twisted": Arch_Armv81M.RegisterType.GPR,
        }
        slothy.optimize_loop("layer12_loop")
        slothy.optimize_loop("layer34_loop")
        slothy.optimize_loop("layer56_loop")
        slothy.config.typing_hints = {}
        slothy.optimize_loop("layer78_loop")


class fft_fixedpoint_radix4(Example):
    def __init__(self, var="", arch=Arch_Armv81M, target=Target_CortexM55r1):
        name = "fixedpoint_radix4_fft"
        subpath = "fx_r4_fft/"
        infile = subpath + "base_symbolic"
        outfile = subpath + name

        if var != "":
            name += f"_{var}"
            infile += f"_{var}"
        name += f"_{target_label_dict[target]}"

        super().__init__(infile, name, outfile=outfile,
                         rename=True, arch=arch, target=target)

    def core(self, slothy):
        # This is default value, but it's overwritten in case of a dry-run.
        # However, the symbolic registers in the FLT FFT cannot be resolved
        # without reordering, so let's ignore the dry-run parameter here.
        slothy.config.constraints.allow_reordering = True

        slothy.config.sw_pipelining.enabled = True
        slothy.config.inputs_are_outputs = True
        slothy.config.sw_pipelining.minimize_overlapping = False
        slothy.config.sw_pipelining.optimize_preamble = False
        slothy.config.sw_pipelining.optimize_postamble = False
        slothy.optimize_loop("fixedpoint_radix4_fft_loop_start")


class fft_floatingpoint_radix4(Example):
    def __init__(self, var="", arch=Arch_Armv81M, target=Target_CortexM55r1):
        name = "floatingpoint_radix4_fft"
        subpath = "flt_r4_fft/"
        infile = subpath + "base_symbolic"
        outfile = subpath + name

        if var != "":
            name += f"_{var}"
            infile += f"_{var}"
        name += f"_{target_label_dict[target]}"

        super().__init__(infile, name, outfile=outfile,
                         rename=True, arch=arch, target=target)

    def core(self, slothy):
        # This is default value, but it's overwritten in case of a dry-run.
        # However, the symbolic registers in the FLT FFT cannot be resolved
        # without reordering, so let's ignore the dry-run parameter here.
        slothy.config.constraints.allow_reordering = True

        slothy.config.sw_pipelining.enabled = True
        slothy.config.inputs_are_outputs = True
        slothy.config.sw_pipelining.minimize_overlapping = False
        slothy.config.sw_pipelining.optimize_preamble = False
        slothy.config.sw_pipelining.optimize_postamble = False
        slothy.optimize_loop("flt_radix4_fft_loop_start")

#############################################################################################        
class ntt_dilithium(Example):
    def __init__(self, var="", arch=Arch_Armv7M, target=Target_CortexM7, timeout=None):
        name = f"ntt_dilithium"
        infile = name
        funcname = "pqcrystals_dilithium_ntt"

        if var != "":
            name += f"_{var}"
            infile += f"_{var}"
        name += f"_{target_label_dict[target]}"

        super().__init__(infile, name, rename=True, arch=arch, target=target, timeout=timeout, funcname=funcname)

    def core(self, slothy):
        slothy.config.with_llvm_mca = True
        slothy.config.llvm_mca_full = True
        slothy.config.constraints.stalls_first_attempt = 3

        slothy.config.variable_size = True

        slothy.config.outputs = ["r0", "r10"]
        slothy.config.inputs_are_outputs = True
        slothy.optimize(start="layer123_start", end="layer123_end")
        
        slothy.config.outputs = ["r0", "s0", "s10", "s9"]
        slothy.optimize(start="layer456_start", end="layer456_end")
        
        slothy.config.outputs = ["r0", "r4"]  # r4 is cntr
        slothy.config.inputs_are_outputs = True
        slothy.optimize(start="layer78_start", end="layer78_end")
        # slothy.optimize_loop("layer78_loop")

class intt_dilithium_123_456_78(Example):
    def __init__(self, var="", arch=Arch_Armv7M, target=Target_CortexM7, timeout=None):
        name = "intt_dilithium_123_456_78"
        infile = name
        funcname = "pqcrystals_dilithium_invntt_tomont"

        if var != "":
            name += f"_{var}"
            infile += f"_{var}"
        name += f"_{target_label_dict[target]}"

        super().__init__(infile, name, rename=True, arch=arch, target=target, timeout=timeout, funcname=funcname)

    def core(self, slothy):
        slothy.config.outputs = ["r14", "r10"]
        slothy.config.inputs_are_outputs = True

        slothy.optimize(start="layer123_start", end="layer123_end")
        slothy.optimize(start="layer456_first_start", end="layer456_first_end")
        slothy.optimize(start="layer456_start", end="layer456_end")
        
        slothy.config.outputs = ["r14", "r4"]
        slothy.config.inputs_are_outputs = True
        slothy.optimize(start="layer78_start", end="layer78_end")
        
class pointwise_montgomery_dilithium(Example):
    def __init__(self, var="", arch=Arch_Armv7M, target=Target_CortexM7, timeout=None):
        name = "pointwise_montgomery_dilithium"
        infile = name
        funcname = "pqcrystals_dilithium_asm_pointwise_montgomery"

        if var != "":
            name += f"_{var}"
            infile += f"_{var}"
        name += f"_{target_label_dict[target]}"

        super().__init__(infile, name, rename=True, arch=arch, target=target, timeout=timeout, funcname=funcname)

    def core(self, slothy):
        slothy.config.outputs = ["r14", "r12"]
        slothy.config.inputs_are_outputs = True

        slothy.optimize(start="pointwise_montgomery_start", end="pointwise_montgomery_end")

class pointwise_acc_montgomery_dilithium(Example):
    def __init__(self, var="", arch=Arch_Armv7M, target=Target_CortexM7, timeout=None):
        name = "pointwise_acc_montgomery_dilithium"
        infile = name
        funcname = "pqcrystals_dilithium_asm_pointwise_acc_montgomery"

        if var != "":
            name += f"_{var}"
            infile += f"_{var}"
        name += f"_{target_label_dict[target]}"

        super().__init__(infile, name, rename=True, arch=arch, target=target, timeout=timeout, funcname=funcname)

    def core(self, slothy):
        slothy.config.outputs = ["r14", "r12"]
        slothy.config.inputs_are_outputs = True

        slothy.optimize(start="pointwise_montgomery_acc_start", end="pointwise_montgomery_acc_end")

class fnt_257_dilithium(Example):
    def __init__(self, var="", arch=Arch_Armv7M, target=Target_CortexM7, timeout=None):
        name = "fnt_257_dilithium"
        infile = name
        funcname = "__asm_fnt_257"

        if var != "":
            name += f"_{var}"
            infile += f"_{var}"
        name += f"_{target_label_dict[target]}"

        super().__init__(infile, name, rename=True, arch=arch, target=target, timeout=timeout, funcname=funcname)

    def core(self, slothy):
        slothy.config.outputs = ["r14", "r12"]
        slothy.config.inputs_are_outputs = True

        slothy.optimize(start="_fnt_0_1_2_start", end="_fnt_0_1_2_end")
        
        # TODO: try havling heuristic
        slothy.config.constraints.stalls_first_attempt = 0
        slothy.config.split_heuristic = True
        slothy.config.split_heuristic_factor = 6
        slothy.config.split_heuristic_stepsize = 0.15
        # TODO: run with more repeats
        slothy.config.split_heuristic_repeat = 1
        slothy.fusion_region(start="_fnt_3_4_5_6_start", end="_fnt_3_4_5_6_end", ssa=False)
        slothy.optimize(start="_fnt_3_4_5_6_start", end="_fnt_3_4_5_6_end")
        
        slothy.config.split_heuristic = False
        slothy.optimize(start="_fnt_to_16_bit_start", end="_fnt_to_16_bit_end")
        
class ifnt_257_dilithium(Example):
    def __init__(self, var="", arch=Arch_Armv7M, target=Target_CortexM7, timeout=None):
        name = "ifnt_257_dilithium"
        infile = name
        funcname = "__asm_ifnt_257"

        if var != "":
            name += f"_{var}"
            infile += f"_{var}"
        name += f"_{target_label_dict[target]}"

        super().__init__(infile, name, rename=True, arch=arch, target=target, timeout=timeout, funcname=funcname)

    def core(self, slothy):
        slothy.config.outputs = ["r14", "s1", "r12"]
        slothy.config.inputs_are_outputs = True
        # TODO: try havling heuristic
        slothy.config.constraints.stalls_first_attempt = 0
        slothy.config.split_heuristic = True
        slothy.config.split_heuristic_factor = 6
        slothy.config.split_heuristic_stepsize = 0.15
        # TODO: run with more repeats
        slothy.config.split_heuristic_repeat = 1
        slothy.optimize(start="_ifnt_7_6_5_4_start", end="_ifnt_7_6_5_4_end")
        
        slothy.config.outputs = ["r14", "r1", "s1"]
        slothy.config.inputs_are_outputs = True
        slothy.config.split_heuristic = False
        slothy.optimize(start="_ifnt_0_1_2_start", end="_ifnt_0_1_2_end")
        
class basemul_257_dilithium(Example):
    def __init__(self, var="", arch=Arch_Armv7M, target=Target_CortexM7, timeout=None):
        name = "basemul_257_dilithium"
        infile = name
        funcname = "__asm_point_mul_257_16"

        if var != "":
            name += f"_{var}"
            infile += f"_{var}"
        name += f"_{target_label_dict[target]}"

        super().__init__(infile, name, rename=True, arch=arch, target=target, timeout=timeout, funcname=funcname)

    def core(self, slothy):
        slothy.config.outputs = ["r14", "r12"]
        slothy.config.inputs_are_outputs = True

        slothy.optimize(start="_point_mul_16_loop_start", end="_point_mul_16_loop_end")
        
class basemul_257_asymmetric_dilithium(Example):
    def __init__(self, var="", arch=Arch_Armv7M, target=Target_CortexM7, timeout=None):
        name = "basemul_257_asymmetric_dilithium"
        infile = name
        funcname = "__asm_asymmetric_mul_257_16"

        if var != "":
            name += f"_{var}"
            infile += f"_{var}"
        name += f"_{target_label_dict[target]}"

        super().__init__(infile, name, rename=True, arch=arch, target=target, timeout=timeout, funcname=funcname)

    def core(self, slothy):
        slothy.config.outputs = ["r14", "r12"]
        slothy.config.inputs_are_outputs = True

        slothy.optimize(start="_asymmetric_mul_16_loop_start", end="_asymmetric_mul_16_loop_end")

class ntt_769_dilithium(Example):
    def __init__(self, var="", arch=Arch_Armv7M, target=Target_CortexM7, timeout=None):
        name = "ntt_769_dilithium"
        infile = name
        funcname = "small_ntt_asm_769"

        if var != "":
            name += f"_{var}"
            infile += f"_{var}"
        name += f"_{target_label_dict[target]}"

        super().__init__(infile, name, rename=True, arch=arch, target=target, timeout=timeout, funcname=funcname)

    def core(self, slothy):
        # TODO: Fix output declarations! Renaming breaks code!
        slothy.config.outputs = ["r14", "s24"]
        slothy.config.inputs_are_outputs = True
        # TODO: try havling heuristic
        slothy.config.constraints.stalls_first_attempt = 0
        slothy.config.split_heuristic = True
        slothy.config.split_heuristic_factor = 6
        slothy.config.split_heuristic_stepsize = 0.15
        # TODO: run with more repeats
        slothy.config.split_heuristic_repeat = 1
        slothy.optimize(start="layer1234_start", end="layer1234_end")
        slothy.config.outputs = ["r14", "s13"]

        slothy.config.inputs_are_outputs = True
        slothy.config.constraints.stalls_first_attempt = 32
        slothy.fusion_region(start="layer567_start", end="layer567_end", ssa=False)
        slothy.optimize(start="layer567_start", end="layer567_end")
        
class intt_769_dilithium(Example):
    def __init__(self, var="", arch=Arch_Armv7M, target=Target_CortexM7, timeout=None):
        name = "intt_769_dilithium"
        infile = name
        funcname = "small_invntt_asm_769"

        if var != "":
            name += f"_{var}"
            infile += f"_{var}"
        name += f"_{target_label_dict[target]}"

        super().__init__(infile, name, rename=True, arch=arch, target=target, timeout=timeout, funcname=funcname)

    def core(self, slothy):
        # TODO: try havling heuristic
        slothy.config.constraints.stalls_first_attempt = 0
        slothy.config.split_heuristic = True
        slothy.config.split_heuristic_factor = 6
        slothy.config.split_heuristic_stepsize = 0.15
        # TODO: run with more repeats
        slothy.config.split_heuristic_repeat = 1
        
        # TODO: Fix output declarations! Renaming breaks code!
        slothy.config.outputs = ["r14", "s8"]
        slothy.config.inputs_are_outputs = True
        slothy.optimize(start="layer1234_start", end="layer1234_end")
        
        slothy.config.outputs = ["r14", "s14"]
        slothy.config.inputs_are_outputs = True
        slothy.fusion_region(start="layer567_start", end="layer567_end", ssa=False)
        slothy.optimize(start="layer567_start", end="layer567_end")

class pointwise_769_dilithium(Example):
    def __init__(self, var="", arch=Arch_Armv7M, target=Target_CortexM7, timeout=None):
        name = "pointwise_769_dilithium"
        infile = name
        funcname = "small_pointmul_asm_769"

        if var != "":
            name += f"_{var}"
            infile += f"_{var}"
        name += f"_{target_label_dict[target]}"

        super().__init__(infile, name, rename=True, arch=arch, target=target, timeout=timeout, funcname=funcname)

    def core(self, slothy):
        slothy.config.outputs = ["r14", "r3"]
        slothy.config.inputs_are_outputs = True
        slothy.optimize(start="_point_mul_16_loop_start", end="_point_mul_16_loop_end")
        
class pointwise_769_asymmetric_dilithium(Example):
    def __init__(self, var="", arch=Arch_Armv7M, target=Target_CortexM7, timeout=None):
        name = "pointwise_769_asymmetric_dilithium"
        infile = name
        funcname = "small_asymmetric_mul_asm_769"

        if var != "":
            name += f"_{var}"
            infile += f"_{var}"
        name += f"_{target_label_dict[target]}"

        super().__init__(infile, name, rename=True, arch=arch, target=target, timeout=timeout, funcname=funcname)

    def core(self, slothy):
        slothy.config.outputs = ["r14", "r10"]
        slothy.config.inputs_are_outputs = True
        slothy.optimize(start="_asymmetric_mul_16_loop_start", end="_asymmetric_mul_16_loop_end")
        # TODO: SW pipelining needs manual fixup of loop counter!
        # slothy.config.sw_pipelining.enabled = True
        # slothy.optimize_loop("_asymmetric_mul_16_loop")

class reduce32_dilithium(Example):
    def __init__(self, var="", arch=Arch_Armv7M, target=Target_CortexM7, timeout=None):
        name = "reduce32_dilithium"
        infile = name
        funcname = "pqcrystals_dilithium_asm_reduce32"

        if var != "":
            name += f"_{var}"
            infile += f"_{var}"
        name += f"_{target_label_dict[target]}"

        super().__init__(infile, name, rename=True, arch=arch, target=target, timeout=timeout, funcname=funcname)

    def core(self, slothy):
        slothy.config.outputs = ["r10", "flags"]
        slothy.config.with_llvm_mca = True
        slothy.config.llvm_mca_full = True
        slothy.config.inputs_are_outputs = True
        slothy.optimize(start="reduce32_start", end="reduce32_end")
        
class reduce32_central_dilithium(Example):
    def __init__(self, var="", arch=Arch_Armv7M, target=Target_CortexM7, timeout=None):
        name = "reduce32_central_dilithium"
        infile = name
        funcname = "pqcrystals_dilithium_small_asm_reduce32_central"

        if var != "":
            name += f"_{var}"
            infile += f"_{var}"
        name += f"_{target_label_dict[target]}"

        super().__init__(infile, name, rename=True, arch=arch, target=target, timeout=timeout, funcname=funcname)

    def core(self, slothy):
        slothy.config.outputs = ["r14"]
        slothy.config.inputs_are_outputs = True
        slothy.optimize(start="reduce32_central_start", end="reduce32_central_end")
        
class caddq_dilithium(Example):
    def __init__(self, var="", arch=Arch_Armv7M, target=Target_CortexM7, timeout=None):
        name = "caddq_dilithium"
        infile = name
        funcname = "pqcrystals_dilithium_asm_caddq"

        if var != "":
            name += f"_{var}"
            infile += f"_{var}"
        name += f"_{target_label_dict[target]}"

        super().__init__(infile, name, rename=True, arch=arch, target=target, timeout=timeout, funcname=funcname)

    def core(self, slothy):
        slothy.config.outputs = ["r14"]
        slothy.config.inputs_are_outputs = True
        slothy.optimize(start="caddq_start", end="caddq_end")
        
class ntt_kyber(Example):
    def __init__(self, var="", arch=Arch_Armv7M, target=Target_CortexM7, timeout=None):
        name = f"ntt_kyber"
        infile = name
        funcname = "ntt_fast"

        if var != "":
            name += f"_{var}"
            infile += f"_{var}"
        name += f"_{target_label_dict[target]}"

        super().__init__(infile, name, rename=True, arch=arch, target=target, timeout=timeout, funcname=funcname)

    def core(self, slothy):
        slothy.config.outputs = ["r14", "s23"]
        slothy.config.reserved_regs = ["r1", "r13", "s25", "s26", "s27", "s28", "s29", "s30", "s31"]
        slothy.config.inputs_are_outputs = True
        slothy.config.variable_size = True
        slothy.config.constraints.stalls_first_attempt = 4
        slothy.fusion_region(start="layer567_start", end="layer567_end", ssa=False)
        slothy.optimize(start="layer567_start", end="layer567_end")
        
        # TODO: try having heuristic
        slothy.config.constraints.stalls_first_attempt = 0
        slothy.config.split_heuristic = True
        slothy.config.split_heuristic_factor = 4
        slothy.config.split_heuristic_stepsize = 0.15
        # TODO: run with more repeats
        slothy.config.split_heuristic_repeat = 1
        slothy.optimize(start="layer1234_start", end="layer1234_end")

class intt_kyber(Example):
    def __init__(self, var="", arch=Arch_Armv7M, target=Target_CortexM7, timeout=None):
        name = "intt_kyber"
        infile = name
        funcname = "invntt_fast"

        if var != "":
            name += f"_{var}"
            infile += f"_{var}"
        name += f"_{target_label_dict[target]}"

        super().__init__(infile, name, rename=True, arch=arch, target=target, timeout=timeout, funcname=funcname)

    def core(self, slothy):

        slothy.config.variable_size = True
        # TODO: optimize without functional_only
        slothy.config.constraints.functional_only = True
         
        # TODO: try havling heuristic
        slothy.config.constraints.stalls_first_attempt = 0
        slothy.config.split_heuristic = True
        slothy.config.split_heuristic_factor = 4
        slothy.config.split_heuristic_stepsize = 0.15
        # TODO: run with more repeats
        slothy.config.split_heuristic_repeat = 1
        slothy.config.outputs = ["r14", "s8"]
        slothy.config.inputs_are_outputs = True
        slothy.optimize(start="layer1234_loop_start", end="layer1234_loop_end")
        
        slothy.config.outputs = ["r14", "r0", "r10", "s0", "s2"]
        slothy.config.inputs_are_outputs = True
        slothy.fusion_region(start="layer567_first_start", end="layer567_first_end", ssa=False)
        slothy.optimize(start="layer567_first_start", end="layer567_first_end")
        
        slothy.config.split_heuristic = False
        slothy.config.outputs = ["r14", "s14"]
        slothy.config.inputs_are_outputs = True
        slothy.config.constraints.stalls_first_attempt = 16
        slothy.fusion_region(start="layer567_loop_start", end="layer567_loop_end", ssa=False)
        slothy.optimize(start="layer567_loop_start", end="layer567_loop_end")
        
class basemul_16_32_kyber(Example):
    def __init__(self, var="", arch=Arch_Armv7M, target=Target_CortexM7, timeout=None):
        name = "basemul_16_32_kyber"
        infile = name
        funcname = "basemul_asm_opt_16_32"

        if var != "":
            name += f"_{var}"
            infile += f"_{var}"
        name += f"_{target_label_dict[target]}"

        super().__init__(infile, name, rename=True, arch=arch, target=target, timeout=timeout, funcname=funcname)

    def core(self, slothy):
        slothy.config.outputs = ["r14"]
        slothy.config.inputs_are_outputs = True
        slothy.optimize(start="basemul_asm_opt_16_32_loop_start", end="basemul_asm_opt_16_32_loop_end")
        
class basemul_acc_32_32_kyber(Example):
    def __init__(self, var="", arch=Arch_Armv7M, target=Target_CortexM7, timeout=None):
        name = "basemul_acc_32_32_kyber"
        infile = name
        funcname = "basemul_asm_acc_opt_32_32"

        if var != "":
            name += f"_{var}"
            infile += f"_{var}"
        name += f"_{target_label_dict[target]}"

        super().__init__(infile, name, rename=True, arch=arch, target=target, timeout=timeout, funcname=funcname)

    def core(self, slothy):
        slothy.config.outputs = ["r14"]
        slothy.config.inputs_are_outputs = True
        slothy.optimize(start="basemul_asm_opt_32_32_loop_start", end="basemul_asm_opt_32_32_loop_end")
        
class basemul_acc_32_16_kyber(Example):
    def __init__(self, var="", arch=Arch_Armv7M, target=Target_CortexM7, timeout=None):
        name = "basemul_acc_32_16_kyber"
        infile = name
        funcname = "basemul_asm_acc_opt_32_16"

        if var != "":
            name += f"_{var}"
            infile += f"_{var}"
        name += f"_{target_label_dict[target]}"

        super().__init__(infile, name, rename=True, arch=arch, target=target, timeout=timeout, funcname=funcname)

    def core(self, slothy):
        slothy.config.outputs = ["r14"]
        slothy.config.inputs_are_outputs = True
        slothy.optimize(start="basemul_asm_acc_opt_32_16_loop_start", end="basemul_asm_acc_opt_32_16_loop_end")

class frombytes_mul_16_32_kyber(Example):
    def __init__(self, var="", arch=Arch_Armv7M, target=Target_CortexM7, timeout=None):
        name = "frombytes_mul_16_32_kyber"
        infile = name
        funcname = "frombytes_mul_asm_16_32"

        if var != "":
            name += f"_{var}"
            infile += f"_{var}"
        name += f"_{target_label_dict[target]}"

        super().__init__(infile, name, rename=True, arch=arch, target=target, timeout=timeout, funcname=funcname)

    def core(self, slothy):
        slothy.config.outputs = ["r14"]
        slothy.config.inputs_are_outputs = True
        slothy.optimize(start="frombytes_mul_asm_16_32_loop_start", end="frombytes_mul_asm_16_32_loop_end")
        
class frombytes_mul_acc_32_32_kyber(Example):
    def __init__(self, var="", arch=Arch_Armv7M, target=Target_CortexM7, timeout=None):
        name = "frombytes_mul_acc_32_32_kyber"
        infile = name
        funcname = "frombytes_mul_asm_acc_32_32"

        if var != "":
            name += f"_{var}"
            infile += f"_{var}"
        name += f"_{target_label_dict[target]}"

        super().__init__(infile, name, rename=True, arch=arch, target=target, timeout=timeout, funcname=funcname)

    def core(self, slothy):
        slothy.config.outputs = ["r14"]
        slothy.config.inputs_are_outputs = True
        slothy.optimize(start="frombytes_mul_asm_acc_32_32_loop_start", end="frombytes_mul_asm_acc_32_32_loop_end")
        
class frombytes_mul_acc_32_16_kyber(Example):
    def __init__(self, var="", arch=Arch_Armv7M, target=Target_CortexM7, timeout=None):
        name = "frombytes_mul_acc_32_16_kyber"
        infile = name
        funcname = "frombytes_mul_asm_acc_32_16"

        if var != "":
            name += f"_{var}"
            infile += f"_{var}"
        name += f"_{target_label_dict[target]}"

        super().__init__(infile, name, rename=True, arch=arch, target=target, timeout=timeout, funcname=funcname)

    def core(self, slothy):
        slothy.config.outputs = ["r14", "s2"]
        slothy.config.inputs_are_outputs = True
        slothy.optimize(start="frombytes_mul_asm_acc_32_16_loop_start", end="frombytes_mul_asm_acc_32_16_loop_end")
        
class add_kyber(Example):
    def __init__(self, var="", arch=Arch_Armv7M, target=Target_CortexM7, timeout=None):
        name = "add_kyber"
        infile = name
        funcname = "pointwise_add"

        if var != "":
            name += f"_{var}"
            infile += f"_{var}"
        name += f"_{target_label_dict[target]}"

        super().__init__(infile, name, rename=True, arch=arch, target=target, timeout=timeout, funcname=funcname)

    def core(self, slothy):
        slothy.config.variable_size = True
        slothy.config.outputs = ["r14"]
        slothy.config.inputs_are_outputs = True
        slothy.fusion_region(start="pointwise_add_loop_start", end="pointwise_add_loop_end", ssa=False)
        slothy.optimize(start="pointwise_add_loop_start", end="pointwise_add_loop_end")
        
class sub_kyber(Example):
    def __init__(self, var="", arch=Arch_Armv7M, target=Target_CortexM7, timeout=None):
        name = "sub_kyber"
        infile = name
        funcname = "pointwise_sub"

        if var != "":
            name += f"_{var}"
            infile += f"_{var}"
        name += f"_{target_label_dict[target]}"

        super().__init__(infile, name, rename=True, arch=arch, target=target, timeout=timeout, funcname=funcname)

    def core(self, slothy):
        slothy.config.outputs = ["r14"]
        slothy.config.inputs_are_outputs = True
        slothy.optimize(start="pointwise_sub_loop_start", end="pointwise_sub_loop_end")
        
class barrett_reduce_kyber(Example):
    def __init__(self, var="", arch=Arch_Armv7M, target=Target_CortexM7, timeout=None):
        name = "barrett_reduce_kyber"
        infile = name
        funcname = "asm_barrett_reduce"

        if var != "":
            name += f"_{var}"
            infile += f"_{var}"
        name += f"_{target_label_dict[target]}"

        super().__init__(infile, name, rename=True, arch=arch, target=target, timeout=timeout, funcname=funcname)

    def core(self, slothy):
        slothy.config.outputs = ["r9"]
        slothy.config.inputs_are_outputs = True
        slothy.config.variable_size = True
        slothy.config.constraints.stalls_first_attempt = 64
        slothy.fusion_region(start="asm_barrett_reduce_loop_start", end="asm_barrett_reduce_loop_end", ssa=False)
        slothy.optimize(start="asm_barrett_reduce_loop_start", end="asm_barrett_reduce_loop_end")
        
class fromplant_kyber(Example):
    def __init__(self, var="", arch=Arch_Armv7M, target=Target_CortexM7, timeout=None):
        name = "fromplant_kyber"
        infile = name
        funcname = "asm_fromplant"

        if var != "":
            name += f"_{var}"
            infile += f"_{var}"
        name += f"_{target_label_dict[target]}"

        super().__init__(infile, name, rename=True, arch=arch, target=target, timeout=timeout, funcname=funcname)

    def core(self, slothy):
        slothy.config.outputs = ["r9"]
        slothy.config.inputs_are_outputs = True
        slothy.config.variable_size = True
        slothy.config.constraints.stalls_first_attempt = 8

        slothy.fusion_region(start="asm_fromplant_loop_start", end="asm_fromplant_loop_end", ssa=False)
        slothy.optimize(start="asm_fromplant_loop_start", end="asm_fromplant_loop_end")

def main():
    examples = [ 
                 Example0(),
                 Example1(),
                 Example2(),
                 Example3(),

                 AArch64Example0(),
                 AArch64Example0(target=Target_CortexA72),
                 AArch64Example1(),
                 AArch64Example1(target=Target_CortexA72),
                 AArch64Example2(),
                 AArch64Example2(target=Target_CortexA72),

<<<<<<< HEAD
                 AArch64Split0(),
=======
                # Loop examples
                 AArch64LoopSubs(),
                 LoopLe(),
>>>>>>> 397685fd

                 CRT(),

                 ntt_n256_l6_s32("bar"),
                 ntt_n256_l6_s32("mont"),
                 ntt_n256_l8_s32("bar"),
                 ntt_n256_l8_s32("mont"),
                 intt_n256_l6_s32("bar"),
                 intt_n256_l6_s32("mont"),
                 intt_n256_l8_s32("bar"),
                 intt_n256_l8_s32("mont"),

                 # Kyber NTT
                 # Cortex-M55
                 ntt_kyber_1_23_45_67(),
                 ntt_kyber_1_23_45_67(var="no_trans"),
                 ntt_kyber_1_23_45_67(var="no_trans_vld4", timeout=600),
                 ntt_kyber_12_345_67(False),
                 ntt_kyber_12_345_67(True),
                 # Cortex-M85
                 ntt_kyber_1_23_45_67(target=Target_CortexM85r1),
                 ntt_kyber_1_23_45_67(var="no_trans", target=Target_CortexM85r1),
                 ntt_kyber_1_23_45_67(var="no_trans_vld4", target=Target_CortexM85r1, timeout=600),
                 ntt_kyber_12_345_67(False, target=Target_CortexM85r1),
                 ntt_kyber_12_345_67(True, target=Target_CortexM85r1),
                 # Cortex-A55
                 ntt_kyber_123_4567(),
                 ntt_kyber_123_4567(var="scalar_load"),
                 ntt_kyber_123_4567(var="scalar_store"),
                 ntt_kyber_123_4567(var="scalar_load_store"),
                 ntt_kyber_123_4567(var="manual_st4"),
                 ntt_kyber_1234_567(),
                 intt_kyber_123_4567(),
                 intt_kyber_123_4567(var="manual_ld4"),
                 # Cortex-A72
                 ntt_kyber_123_4567(target=Target_CortexA72),
                 ntt_kyber_123_4567(var="scalar_load", target=Target_CortexA72),
                 ntt_kyber_123_4567(var="scalar_store", target=Target_CortexA72),
                 ntt_kyber_123_4567(var="scalar_load_store", target=Target_CortexA72),
                 ntt_kyber_123_4567(var="manual_st4", target=Target_CortexA72),
                 ntt_kyber_1234_567(target=Target_CortexA72),
                 intt_kyber_123_4567(target=Target_CortexA72),
                 intt_kyber_123_4567(var="manual_ld4", target=Target_CortexA72),
                #  # Apple M1 Firestorm
                 ntt_kyber_123_4567(target=Target_AppleM1_firestorm, timeout=3600),
                 ntt_kyber_123_4567(var="scalar_load", target=Target_AppleM1_firestorm, timeout=3600),
                 ntt_kyber_123_4567(var="scalar_store", target=Target_AppleM1_firestorm, timeout=3600),
                 ntt_kyber_123_4567(var="scalar_load_store", target=Target_AppleM1_firestorm, timeout=3600),
                 ntt_kyber_123_4567(var="manual_st4", target=Target_AppleM1_firestorm, timeout=3600),
                 ntt_kyber_1234_567(target=Target_AppleM1_firestorm, timeout=300),
                 ntt_kyber_1234_567(var="manual_st4", target=Target_AppleM1_firestorm, timeout=300),
                 intt_kyber_123_4567(target=Target_AppleM1_firestorm, timeout=3600),
                 intt_kyber_123_4567(var="manual_ld4", target=Target_AppleM1_firestorm, timeout=3600),
                 # Apple M1 Icestorm
                 ntt_kyber_123_4567(target=Target_AppleM1_icestorm, timeout=3600),
                 ntt_kyber_123_4567(var="scalar_load", target=Target_AppleM1_icestorm, timeout=3600),
                 ntt_kyber_123_4567(var="scalar_store", target=Target_AppleM1_icestorm, timeout=3600),
                 ntt_kyber_123_4567(var="scalar_load_store", target=Target_AppleM1_icestorm, timeout=3600),
                 ntt_kyber_123_4567(var="manual_st4", target=Target_AppleM1_icestorm, timeout=3600),
                 ntt_kyber_1234_567(target=Target_AppleM1_icestorm, timeout=300),
                 ntt_kyber_1234_567(var="manual_st4", target=Target_AppleM1_icestorm, timeout=300),
                 intt_kyber_123_4567(target=Target_AppleM1_icestorm, timeout=3600),
                 intt_kyber_123_4567(var="manual_ld4", target=Target_AppleM1_icestorm, timeout=3600),
                 # Kyber InvNTT
                 # Cortex-M55
                 intt_kyber_1_23_45_67(),
                 # Dilithium NTT
                 # Cortex-M55
                 ntt_dilithium_12_34_56_78(),
                 ntt_dilithium_12_34_56_78(var="no_trans_vld4"),
                 ntt_dilithium_123_456_78(False),
                 ntt_dilithium_123_456_78(True),
                 # Cortex-M85
                 ntt_dilithium_12_34_56_78(target=Target_CortexM85r1),
                 ntt_dilithium_12_34_56_78(var="no_trans_vld4", target=Target_CortexM85r1),
                 ntt_dilithium_123_456_78(False, target=Target_CortexM85r1),
                 ntt_dilithium_123_456_78(True, target=Target_CortexM85r1),
                 # Cortex-A55
                 ntt_dilithium_45678(),
                 ntt_dilithium_123_45678(),
                 ntt_dilithium_123_45678(var="w_scalar"),
                 ntt_dilithium_123_45678(var="manual_st4"),
                 ntt_dilithium_1234_5678(),
                 ntt_dilithium_1234_5678(var="manual_st4"),
                 intt_dilithium_123_45678(),
                 intt_dilithium_123_45678(var="manual_ld4"),
                 intt_dilithium_1234_5678(),
                 intt_dilithium_1234_5678(var="manual_ld4"),
                 # Cortex-A72
                 ntt_dilithium_123_45678(target=Target_CortexA72),
                 ntt_dilithium_123_45678(var="w_scalar", target=Target_CortexA72),
                 ntt_dilithium_123_45678(var="manual_st4", target=Target_CortexA72),
                 ntt_dilithium_1234_5678(target=Target_CortexA72),
                 ntt_dilithium_1234_5678(var="manual_st4", target=Target_CortexA72),
                 intt_dilithium_123_45678(target=Target_CortexA72),
                 intt_dilithium_123_45678(var="manual_ld4", target=Target_CortexA72),
                 intt_dilithium_1234_5678(target=Target_CortexA72),
                 intt_dilithium_1234_5678(var="manual_ld4", target=Target_CortexA72),
                 # Apple M1 Firestorm
                ntt_dilithium_123_45678(target=Target_AppleM1_firestorm, timeout=3600),
                 ntt_dilithium_123_45678(var="w_scalar", target=Target_AppleM1_firestorm, timeout=3600),
                 ntt_dilithium_123_45678(var="manual_st4", target=Target_AppleM1_firestorm, timeout=3600),
                 ntt_dilithium_1234_5678(target=Target_AppleM1_firestorm, timeout=300),
                 ntt_dilithium_1234_5678(var="manual_st4", target=Target_AppleM1_firestorm, timeout=300),
                 intt_dilithium_123_45678(target=Target_AppleM1_firestorm, timeout=3600),
                 intt_dilithium_123_45678(var="manual_ld4", target=Target_AppleM1_firestorm, timeout=3600),
                 intt_dilithium_1234_5678(target=Target_AppleM1_firestorm, timeout=3600),
                 intt_dilithium_1234_5678(var="manual_ld4", target=Target_AppleM1_firestorm, timeout=3600),
                 # Apple M1 Icestorm
                 ntt_dilithium_123_45678(target=Target_AppleM1_icestorm, timeout=3600),
                 ntt_dilithium_123_45678(var="w_scalar", target=Target_AppleM1_icestorm, timeout=3600),
                 ntt_dilithium_123_45678(var="manual_st4", target=Target_AppleM1_icestorm, timeout=3600),
                 ntt_dilithium_1234_5678(target=Target_AppleM1_icestorm, timeout=300),
                 ntt_dilithium_1234_5678(var="manual_st4", target=Target_AppleM1_icestorm, timeout=300),
                 intt_dilithium_123_45678(target=Target_AppleM1_icestorm, timeout=3600),
                 intt_dilithium_123_45678(var="manual_ld4", target=Target_AppleM1_icestorm, timeout=3600),
                 intt_dilithium_1234_5678(target=Target_AppleM1_icestorm, timeout=3600),
                 intt_dilithium_1234_5678(var="manual_ld4", target=Target_AppleM1_icestorm, timeout=3600),
                 # Dilithium invNTT
                 # Cortex-M55
                 intt_dilithium_12_34_56_78(),

                 # Fast Fourier Transform (FFT)
                 # Floating point
                 fft_floatingpoint_radix4(),
                 # Fixed point
                 fft_fixedpoint_radix4(),
                 # M7
                 ExampleDummy(),
                 ExampleKeccak(var="old"),
                 ExampleKeccak(var="m7"),
                 ExampleKeccak(var="part"),
                 
                 ntt_dilithium(),
                 intt_dilithium_123_456_78(),
                 pointwise_montgomery_dilithium(),
                 pointwise_acc_montgomery_dilithium(),
                 fnt_257_dilithium(),
                 ifnt_257_dilithium(),
                 basemul_257_dilithium(),
                 basemul_257_asymmetric_dilithium(),
                 ntt_769_dilithium(),
                 intt_769_dilithium(),
                 pointwise_769_dilithium(),
                 pointwise_769_asymmetric_dilithium(),
                 reduce32_dilithium(),
                 reduce32_central_dilithium(),
                 caddq_dilithium(),
                 
                 ntt_kyber(),
                 intt_kyber(),
                 basemul_16_32_kyber(),
                 basemul_acc_32_32_kyber(),
                 basemul_acc_32_16_kyber(),
                 frombytes_mul_16_32_kyber(),
                 frombytes_mul_acc_32_32_kyber(),
                 frombytes_mul_acc_32_16_kyber(),
                 add_kyber(),
                 sub_kyber(),
                 barrett_reduce_kyber(),
                 fromplant_kyber(),
                 ]

    all_example_names = [e.name for e in examples]

    parser = argparse.ArgumentParser(
        formatter_class=argparse.ArgumentDefaultsHelpFormatter)
    parser.add_argument(
        "--examples", type=str, default="all",
        help=f"The list of examples to be run, comma-separated list from {all_example_names}. "
        f"Format: {{name}}_{{variant}}_{{target}}, e.g., ntt_kyber_123_4567_scalar_load_a55"
    )
    parser.add_argument("--dry-run", default=False, action="store_true")
    parser.add_argument("--debug", default=False, action="store_true")
    parser.add_argument("--silent", default=False, action="store_true")
    parser.add_argument("--iterations", type=int, default=1)
    parser.add_argument("--timeout", type=int, default=0)
    parser.add_argument("--debug-logfile", type=str, default=None)
    parser.add_argument("--log-model", default=False, action="store_true")
    parser.add_argument("--log-model-dir", type=str, default="models")

    args = parser.parse_args()
    if args.examples != "all":
        todo = args.examples.split(",")
    else:
        todo = all_example_names
    iterations = args.iterations

    def run_example(name, **kwargs):
        ex = None
        for e in examples:
            if e.name == name:
                ex = e
                break
        if ex is None:
            raise ExampleException(f"Could not find example {name}")
        ex.run(**kwargs)

    for e in todo:
        for _ in range(iterations):
            run_example(e, debug=args.debug, dry_run=args.dry_run,
                        silent=args.silent, log_model=args.log_model,
                        debug_logfile=args.debug_logfile,
                        log_model_dir=args.log_model_dir, timeout=args.timeout)

if __name__ == "__main__":
    main()<|MERGE_RESOLUTION|>--- conflicted
+++ resolved
@@ -2101,13 +2101,15 @@
                  AArch64Example2(),
                  AArch64Example2(target=Target_CortexA72),
 
-<<<<<<< HEAD
                  AArch64Split0(),
-=======
+
                 # Loop examples
                  AArch64LoopSubs(),
                  LoopLe(),
->>>>>>> 397685fd
+
+                # Loop examples
+                 AArch64LoopSubs(),
+                 LoopLe(),
 
                  CRT(),
 
