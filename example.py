--- conflicted
+++ resolved
@@ -2091,10 +2091,6 @@
             slothy.optimize(start="slothy_start", end="slothy_end")
 
 
-<<<<<<< HEAD
-
-=======
->>>>>>> 0f6b99d0
 class ntt_kyber(Example):
     def __init__(self, var="", arch=Arch_Armv7M, target=Target_CortexM7, timeout=None):
         name = f"ntt_kyber"
@@ -2118,128 +2114,11 @@
 
         slothy.config.inputs_are_outputs = True
         slothy.config.variable_size = True
-<<<<<<< HEAD
-        slothy.config.constraints.stalls_first_attempt = 32
-
-=======
         slothy.config.unsafe_address_offset_fixup = False
->>>>>>> 0f6b99d0
 
         ### TODO
         # - Experiment with lower split factors
         # - Try to get stable performance: It currently varies a lot with each run
-<<<<<<< HEAD
-
-        slothy.config.unsafe_address_offset_fixup = False
-        slothy.config.constraints.stalls_first_attempt = 16
-        slothy.config.variable_size = True
-        slothy.config.split_heuristic = True
-        slothy.config.constraints.stalls_precision = 1
-        slothy.config.timeout = 360 # Not more than 2min per step
-        slothy.config.split_heuristic_factor = 1
-        slothy.config.visualize_expected_performance = False
-        slothy.config.split_heuristic_factor = 6
-        slothy.config.split_heuristic_stepsize = 0.15
-        slothy.optimize_loop("1")
-        slothy.config.split_heuristic_optimize_seam = 6
-        slothy.optimize_loop("1")
-
-        slothy.config.outputs = ["r14"]
-
-        slothy.config.absorb_spills = True
-        slothy.config.unsafe_address_offset_fixup = False
-        slothy.fusion_loop("2", ssa=True)
-
-        slothy.config.outputs = ["r14"]
-        slothy.config.constraints.functional_only = True
-        slothy.config.unsafe_address_offset_fixup = False
-        slothy.config.constraints.allow_reordering = False
-        slothy.config.inputs_are_outputs = True
-        slothy.config.split_heuristic = False
-        slothy.config.constraints.stalls_first_attempt = 64
-        slothy.config.constraints.allow_spills = True
-        slothy.config.absorb_spills = True
-        slothy.config.constraints.spill_type = { 'spill_to_vreg': 26 }
-        slothy.config.constraints.minimize_spills = True
-        slothy.config.objective_lower_bound = 2 # <2 stalls doesn't seem possible
-        slothy.optimize_loop("2")
-
-        slothy.config.timeout = 360
-        slothy.config.constraints.maximize_register_lifetimes = False
-        slothy.config.variable_size = True
-        slothy.config.split_heuristic_optimize_seam = 0
-        slothy.config.split_heuristic = True
-        slothy.config.split_heuristic_repeat = 1
-        slothy.config.split_heuristic_factor = 4
-        slothy.config.split_heuristic_stepsize = 0.25
-        slothy.config.constraints.allow_spills = False
-        slothy.config.constraints.minimize_spills = False
-        slothy.config.absorb_spills = False
-        slothy.config.constraints.stalls_precision = 1
-        slothy.config.unsafe_address_offset_fixup = True
-        slothy.config.constraints.functional_only = False
-        slothy.config.constraints.allow_reordering = True
-        slothy.optimize_loop("2")
-
-        slothy.config.split_heuristic_optimize_seam = 6
-        slothy.optimize_loop("2")
-
-class ntt_kyber_symbolic(Example):
-    def __init__(self, var="", arch=Arch_Armv7M, target=Target_CortexM7, timeout=None):
-        name = f"ntt_kyber_symbolic"
-        infile = name
-        funcname = "ntt_fast_symbolic"
-
-        if var != "":
-            name += f"_{var}"
-            infile += f"_{var}"
-        name += f"_{target_label_dict[target]}"
-
-        super().__init__(infile, name, rename=True, arch=arch, target=target, timeout=timeout, funcname=funcname)
-
-    def core(self, slothy):
-        slothy.config.outputs = ["s23"]
-        slothy.config.reserved_regs = ["r13", "s25", "s26", "s27", "s28", "s29", "s30", "s31"]
-        slothy.config.inputs_are_outputs = True
-        slothy.config.variable_size = True
-        slothy.config.constraints.stalls_first_attempt = 16
-        orig_functional_only = slothy.config.constraints.functional_only
-        orig_allow_reordering = slothy.config.constraints.allow_reordering
-
-        # Step 1: find minimum number of stack spills in first loop
-        slothy.config.objective_lower_bound = 8
-        slothy.config.constraints.functional_only = True
-        slothy.config.constraints.allow_spills = True
-        slothy.config.constraints.minimize_spills = True
-        # TODO: it would be much better if we could allow re-ordering; but that seems out of reach for SLOTHY right now
-        slothy.config.constraints.allow_reordering = False
-        slothy.optimize_loop("1")
-        slothy.config.constraints.functional_only = orig_functional_only
-        slothy.config.constraints.allow_spills = False
-        slothy.config.constraints.allow_reordering = orig_allow_reordering
-        slothy.config.absorb_spills = False
-
-        # Step 2: optimize first loop
-        # TODO: use a small factor and larger repeat
-        slothy.config.sw_pipelining.halving_heuristic = True
-        slothy.config.split_heuristic = True
-        slothy.config.split_heuristic_factor = 4
-        slothy.config.split_heuristic_stepsize = 0.15
-        slothy.config.split_heuristic_repeat = 1
-        slothy.optimize_loop("1")
-
-        # Step 3: optimize second loop
-        # TODO: use a small factor and larger repeat
-        slothy.config.split_heuristic = True
-        slothy.config.sw_pipelining.enabled = True
-        slothy.config.sw_pipelining.halving_heuristic = True
-        slothy.config.split_heuristic_factor = 2
-        slothy.config.split_heuristic_repeat = 1
-        slothy.fusion_loop("2",ssa=False)
-        slothy.optimize_loop("2")
-
-
-=======
         slothy.config.constraints.stalls_first_attempt = 16
         slothy.config.split_heuristic = True
         slothy.config.timeout = 360 # Not more than 6min per step
@@ -2264,7 +2143,6 @@
 
         slothy.config.split_heuristic_optimize_seam = 6
         slothy.optimize_loop("2", forced_loop_type=Arch_Armv7M.BranchLoop)
->>>>>>> 0f6b99d0
 
 
 class intt_kyber(Example):
@@ -2293,11 +2171,7 @@
         slothy.config.split_heuristic_stepsize = 0.15
         slothy.config.split_heuristic_repeat = 1
         slothy.config.outputs = ["r14", "s8"]
-<<<<<<< HEAD
-        slothy.optimize_loop("1")
-=======
         slothy.optimize_loop("1", forced_loop_type=Arch_Armv7M.BranchLoop)
->>>>>>> 0f6b99d0
 
         # Step 2: optimize the start of the second loop
         slothy.config.split_heuristic = True
@@ -2315,16 +2189,10 @@
         slothy.config.split_heuristic_stepsize = 0.2
         slothy.config.outputs = ["r14", "s14"]
         slothy.config.unsafe_address_offset_fixup = False
-<<<<<<< HEAD
-        slothy.fusion_loop("2", ssa=False)
-        slothy.config.unsafe_address_offset_fixup = True
-        slothy.optimize_loop("2")
-=======
         slothy.fusion_loop("2", ssa=False, forced_loop_type=Arch_Armv7M.BranchLoop)
         slothy.config.unsafe_address_offset_fixup = True
         slothy.optimize_loop("2", forced_loop_type=Arch_Armv7M.BranchLoop)
 
->>>>>>> 0f6b99d0
 
 class basemul_16_32_kyber(Example):
     def __init__(self, var="", arch=Arch_Armv7M, target=Target_CortexM7, timeout=None):
