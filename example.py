
#
# Copyright (c) 2022 Arm Limited
# Copyright (c) 2022 Hanno Becker
# Copyright (c) 2023 Amin Abdulrahman, Matthias Kannwischer
# SPDX-License-Identifier: MIT
#
# Permission is hereby granted, free of charge, to any person obtaining a copy
# of this software and associated documentation files (the "Software"), to deal
# in the Software without restriction, including without limitation the rights
# to use, copy, modify, merge, publish, distribute, sublicense, and/or sell
# copies of the Software, and to permit persons to whom the Software is
# furnished to do so, subject to the following conditions:
#
# The above copyright notice and this permission notice shall be included in all
# copies or substantial portions of the Software.
#
# THE SOFTWARE IS PROVIDED "AS IS", WITHOUT WARRANTY OF ANY KIND, EXPRESS OR
# IMPLIED, INCLUDING BUT NOT LIMITED TO THE WARRANTIES OF MERCHANTABILITY,
# FITNESS FOR A PARTICULAR PURPOSE AND NONINFRINGEMENT. IN NO EVENT SHALL THE
# AUTHORS OR COPYRIGHT HOLDERS BE LIABLE FOR ANY CLAIM, DAMAGES OR OTHER
# LIABILITY, WHETHER IN AN ACTION OF CONTRACT, TORT OR OTHERWISE, ARISING FROM,
# OUT OF OR IN CONNECTION WITH THE SOFTWARE OR THE USE OR OTHER DEALINGS IN THE
# SOFTWARE.
#
# Author: Hanno Becker <hannobecker@posteo.de>
#

import argparse
import logging
import sys

from slothy import Slothy, Config

import slothy.targets.arm_v7m.arch_v7m as Arch_Armv7M
import slothy.targets.arm_v81m.arch_v81m as Arch_Armv81M
import slothy.targets.arm_v7m.cortex_m4 as Target_CortexM4
import slothy.targets.arm_v7m.cortex_m7 as Target_CortexM7
import slothy.targets.arm_v81m.cortex_m55r1 as Target_CortexM55r1
import slothy.targets.arm_v81m.cortex_m85r1 as Target_CortexM85r1

import slothy.targets.aarch64.aarch64_neon as AArch64_Neon
import slothy.targets.aarch64.cortex_a55 as Target_CortexA55
import slothy.targets.aarch64.cortex_a72_frontend as Target_CortexA72
import slothy.targets.aarch64.apple_m1_firestorm_experimental as Target_AppleM1_firestorm
import slothy.targets.aarch64.apple_m1_icestorm_experimental as Target_AppleM1_icestorm

target_label_dict = {Target_CortexA55: "a55",
                     Target_CortexA72: "a72",
                     Target_CortexM4: "m4",
                     Target_CortexM7: "m7",
                     Target_CortexM55r1: "m55",
                     Target_CortexM85r1: "m85",
                     Target_AppleM1_firestorm: "m1_firestorm",
                     Target_AppleM1_icestorm: "m1_icestorm"}


class ExampleException(Exception):
    """Exception thrown when an example goes wrong"""


class Example():
    """Common boilerplate for SLOTHY examples"""

    def __init__(self, infile, name=None, funcname=None, suffix="opt",
                 rename=False, outfile="", arch=Arch_Armv81M, target=Target_CortexM55r1,
                 timeout=None, **kwargs):
        if name is None:
            name = infile

        self.arch = arch
        self.target = target
        self.funcname = funcname
        self.infile = infile
        self.suffix = suffix
        if outfile == "":
            self.outfile = f"{infile}_{self.suffix}_{target_label_dict[self.target]}"
        else:
            self.outfile = f"{outfile}_{self.suffix}_{target_label_dict[self.target]}"
        if funcname is None:
            self.funcname = self.infile
        subfolder = ""
        if self.arch == AArch64_Neon:
            subfolder = "aarch64/"
        elif self.arch == Arch_Armv7M:
            subfolder = "armv7m/"
        self.infile_full = f"examples/naive/{subfolder}{self.infile}.s"
        self.outfile_full = f"examples/opt/{subfolder}{self.outfile}.s"
        self.name = name
        self.rename = rename
        self.timeout = timeout
        self.extra_args = kwargs
        self.target_reserved = ""
    # By default, optimize the whole file

    def core(self, slothy):
        slothy.optimize()

    def run(self, debug=False, log_model=False, log_model_dir="models", dry_run=False, silent=False, timeout=0, debug_logfile=None, only_target=None):

        if dry_run is True:
            annotation = " (dry run only)"
        else:
            annotation = ""

        print(f"* Example: {self.name}{annotation}...")

        # skip eaxmples for all but the target that was asked for
        if only_target is not None and self.target.__name__ != only_target:
            return

        handlers = []

        h_err = logging.StreamHandler(sys.stderr)
        h_err.setLevel(logging.WARNING)
        handlers.append(h_err)

        if silent is False:
            h_info = logging.StreamHandler(sys.stdout)
            h_info.setLevel(logging.DEBUG)
            h_info.addFilter(lambda r: r.levelno == logging.INFO)
            handlers.append(h_info)

        if debug is True:
            h_verbose = logging.StreamHandler(sys.stdout)
            h_verbose.setLevel(logging.DEBUG)
            h_verbose.addFilter(lambda r: r.levelno < logging.INFO)
            handlers.append(h_verbose)

        if debug_logfile is not None:
            h_file = logging.FileHandler(debug_logfile)
            h_file.setLevel(logging.DEBUG)
            handlers.append(h_file)

        if debug is True or debug_logfile is not None:
            base_level = logging.DEBUG
        else:
            base_level = logging.INFO

        logging.basicConfig(
            level = base_level,
            handlers = handlers,
        )
        logger = logging.getLogger(self.name)

        slothy = Slothy(self.arch, self.target, logger=logger)
        slothy.load_source_from_file(self.infile_full)

        if timeout != 0:
            slothy.config.timeout = timeout
        elif self.timeout is not None:
            slothy.config.timeout = self.timeout

        if dry_run is True:
            slothy.config.constraints.functional_only = True
            slothy.config.constraints.allow_reordering = False
            slothy.config.constraints.allow_renaming = False
            slothy.config.variable_size = True

        if log_model is True:
            slothy.config.log_model_dir = log_model_dir
            slothy.config.log_model = self.name

        # On Apple M1, we must not use x18
        if "m1" in target_label_dict[self.target]:
            self.target_reserved = ["x18"]

        self.core(slothy, *self.extra_args)

        if self.rename:
            slothy.rename_function(
                self.funcname, f"{self.funcname}_{self.suffix}_{target_label_dict[self.target]}")

        if dry_run is False:
            slothy.write_source_to_file(self.outfile_full)

class ExampleDummy(Example):
    def __init__(self, var="", arch=Arch_Armv7M, target=Target_CortexM7, timeout=None):
        name = f"dummy"
        infile = name

        if var != "":
            name += f"_{var}"
            infile += f"_{var}"
        name += f"_{target_label_dict[target]}"

        super().__init__(infile, name, rename=True, arch=arch, target=target, timeout=timeout)

    def core(self, slothy):
        slothy.config.inputs_are_outputs = True
        slothy.config.allow_useless_instructions = True
        slothy.optimize(start="slothy_start", end="slothy_end")

class ExampleKeccak(Example):
    def __init__(self, var="", arch=Arch_Armv7M, target=Target_CortexM7, timeout=None):
        name = f"keccakf1600"
        infile = name
        funcname = "KeccakF1600_StatePermute"

        if var != "":
            name += f"_{var}"
            infile += f"_{var}"
            funcname += f"_{var}"
        name += f"_{target_label_dict[target]}"

        super().__init__(infile, name, funcname=funcname, rename=True, arch=arch, target=target, timeout=timeout)

    def core(self, slothy):
        slothy.config.inputs_are_outputs = True
        slothy.config.variable_size = True
        slothy.config.reserved_regs = ["sp", "r13"]
        slothy.config.locked_registers = ["sp", "r13"]
        slothy.config.split_heuristic_estimate_performance = True
        slothy.config.unsafe_address_offset_fixup = False

        # slothy.config.with_llvm_mca = True
        # slothy.config.llvm_mca_full = True

        if "part" not in self.name:
            slothy.config.outputs = ["flags", "hint_spEga0", "hint_spEge0", "hint_spEgi0", "hint_spEgo0", "hint_spEgu0", "hint_spEka1", "hint_spEke1", "hint_spEki1", "hint_spEko1", "hint_spEku1", "hint_spEma0", "hint_spEme0", "hint_spEmi0", "hint_spEmo0", "hint_spEmu0", "hint_spEsa1", "hint_spEse1", "hint_spEsi1", "hint_spEso1", "hint_spEsu1", "hint_spEbe0", "hint_spEbi0", "hint_spEbo0", "hint_spEbu0", "hint_spEba0", "hint_spEga1", "hint_spEge1", "hint_spEgi1", "hint_spEgo1", "hint_spEgu1", "hint_spEka0", "hint_spEke0", "hint_spEki0", "hint_spEko0", "hint_spEku0", "hint_spEma1", "hint_spEme1", "hint_spEmi1", "hint_spEmo1", "hint_spEmu1", "hint_spEsa0", "hint_spEse0", "hint_spEsi0", "hint_spEso0", "hint_spEsu0", "hint_spEbe1", "hint_spEbi1", "hint_spEbo1", "hint_spEbu1", "hint_spEba1"]
            if "pqm4" in self.name:
                slothy.config.outputs = ["flags", "hint_spEga0", "hint_spEge0", "hint_spEgi0", "hint_spEgo0", "hint_spEgu0", "hint_spEka1", "hint_spEke1", "hint_spEki1", "hint_spEko1", "hint_spEku1", "hint_spEma0", "hint_spEme0", "hint_spEmi0", "hint_spEmo0", "hint_spEmu0", "hint_spEsa1", "hint_spEse1", "hint_spEsi1", "hint_spEso1", "hint_spEsu1", "hint_spEbe0", "hint_spEbi0", "hint_spEbo0", "hint_spEbu0", "hint_spEba0", "hint_spEga1", "hint_spEge1", "hint_spEgi1", "hint_spEgo1", "hint_spEgu1", "hint_spEka0", "hint_spEke0", "hint_spEki0", "hint_spEko0", "hint_spEku0", "hint_spEma1", "hint_spEme1", "hint_spEmi1", "hint_spEmo1", "hint_spEmu1", "hint_spEsa0", "hint_spEse0", "hint_spEsi0", "hint_spEso0", "hint_spEsu0", "hint_spEbe1", "hint_spEbi1", "hint_spEbo1", "hint_spEbu1", "hint_spEba1", "hint_spmDa0", "hint_r0Aka1", "hint_r0Aba1"]

            slothy.config.split_heuristic = True
            slothy.config.split_heuristic_preprocess_naive_interleaving = True
            slothy.config.split_heuristic_repeat = 2
            slothy.config.split_heuristic_optimize_seam = 6
            slothy.config.split_heuristic_stepsize = 0.05
            if not "old" in self.name and not "pqm4" in self.name:
                slothy.config.split_heuristic_factor = 6

                slothy.optimize(start="slothy_start_round0", end="slothy_end_round0")
                slothy.config.outputs = ["flags", "hint_r0Aba0", "hint_r0Aba1", "hint_r0Abe0", "hint_r0Abe1", "hint_r0Abi0", "hint_r0Abi1", "hint_r0Abo0", "hint_r0Abo1", "hint_r0Abu0", "hint_r0Abu1", "hint_r0Aga0", "hint_r0Aga1", "hint_r0Age0", "hint_r0Age1", "hint_r0Agi0", "hint_r0Agi1", "hint_r0Ago0", "hint_r0Ago1", "hint_r0Agu0", "hint_r0Agu1", "hint_r0Aka0", "hint_r0Aka1", "hint_r0Ake0", "hint_r0Ake1", "hint_r0Aki0", "hint_r0Aki1", "hint_r0Ako0", "hint_r0Ako1", "hint_r0Aku0", "hint_r0Aku1", "hint_r0Ama0", "hint_r0Ama1", "hint_r0Ame0", "hint_r0Ame1", "hint_r0Ami0", "hint_r0Ami1", "hint_r0Amo0", "hint_r0Amo1", "hint_r0Amu0", "hint_r0Amu1", "hint_r0Asa0", "hint_r0Asa1", "hint_r0Ase0", "hint_r0Ase1", "hint_r0Asi0", "hint_r0Asi1", "hint_r0Aso0", "hint_r0Aso1", "hint_r0Asu0", "hint_r0Asu1"]
                slothy.optimize(start="slothy_start_round1", end="slothy_end_round1")
            else:
                slothy.config.split_heuristic_factor = 22
                slothy.config.constraints.stalls_first_attempt = 16

                slothy.optimize(start="slothy_start", end="slothy_end")
        else:
            slothy.config.outputs = ['hint_sp\\()\\mDa0', 'hint_sp\\()\\mDa1', 'hint_sp\\()\\mDo0', 'hint_sp\\()\\mDo1', 'r10', 'hint_sp\\()\\mDi0', 'r14', 'flags']
            slothy.optimize(start="slothy_start", end="slothy_end")


class Example0(Example):
    def __init__(self):
        super().__init__("simple0")


class Example1(Example):
    def __init__(self):
        super().__init__("simple1")


class Example2(Example):
    def __init__(self):
        super().__init__("simple0_loop")

    def core(self, slothy):
        slothy.config.sw_pipelining.enabled = True
        slothy.config.inputs_are_outputs = True
        slothy.config.typing_hints["const"] = Arch_Armv81M.RegisterType.GPR
        slothy.optimize_loop("start")


class Example3(Example):
    def __init__(self):
        super().__init__("simple1_loop")

    def core(self, slothy):
        slothy.config.sw_pipelining.enabled = True
        slothy.config.inputs_are_outputs = True
        slothy.optimize_loop("start")

class LoopLe(Example):
    def __init__(self, var="", arch=Arch_Armv81M, target=Target_CortexM55r1):
        name = "loop_le"
        infile = name

        if var != "":
            name += f"_{var}"
            infile += f"_{var}"
        name += f"_{target_label_dict[target]}"

        super().__init__(infile, name, rename=True, arch=arch, target=target)

    def core(self,slothy):
        slothy.config.variable_size=True
        slothy.optimize_loop("start")

class AArch64LoopSubs(Example):
    def __init__(self, var="", arch=AArch64_Neon, target=Target_CortexA55):
        name = "aarch64_loop_subs"
        infile = name

        if var != "":
            name += f"_{var}"
            infile += f"_{var}"
        name += f"_{target_label_dict[target]}"

        super().__init__(infile, name, rename=True, arch=arch, target=target)

    def core(self,slothy):
        slothy.config.variable_size=True
        slothy.optimize_loop("start")

class Armv7mLoopSubs(Example):
    def __init__(self, var="", arch=Arch_Armv7M, target=Target_CortexM7):
        name = "loop_subs"
        infile = name

        if var != "":
            name += f"_{var}"
            infile += f"_{var}"
        name += f"_{target_label_dict[target]}"

        super().__init__(infile, name, rename=True, arch=arch, target=target)

    def core(self,slothy):
        slothy.config.variable_size=True
        slothy.optimize_loop("start")

class Armv7mLoopCmp(Example):
    def __init__(self, var="", arch=Arch_Armv7M, target=Target_CortexM7):
        name = "loop_cmp"
        infile = name

        if var != "":
            name += f"_{var}"
            infile += f"_{var}"
        name += f"_{target_label_dict[target]}"

        super().__init__(infile, name, rename=True, arch=arch, target=target)

    def core(self,slothy):
        slothy.config.variable_size=True
        slothy.config.outputs = ["flags"]
        slothy.optimize_loop("start")

class CRT(Example):
    def __init__(self):
        super().__init__("crt")

    def core(self, slothy):
        slothy.config.sw_pipelining.enabled = True
        slothy.config.inputs_are_outputs = True
        slothy.config.selfcheck = True
        # Double the loop body to create more interleaving opportunities
        # Basically a tradeoff of code-size vs performance
        slothy.config.sw_pipelining.unroll = 2
        slothy.config.typing_hints = {
            "const_prshift": Arch_Armv81M.RegisterType.GPR,
            "const_shift9": Arch_Armv81M.RegisterType.GPR,
            "p_inv_mod_q": Arch_Armv81M.RegisterType.GPR,
            "p_inv_mod_q_tw": Arch_Armv81M.RegisterType.GPR,
            "mod_p": Arch_Armv81M.RegisterType.GPR,
            "mod_p_tw": Arch_Armv81M.RegisterType.GPR,
        }
        slothy.optimize()


class ntt_n256_l6_s32(Example):
    def __init__(self, var):
        super().__init__(f"ntt_n256_l6_s32_{var}")

    def core(self, slothy):
        slothy.config.sw_pipelining.enabled = True
        slothy.config.inputs_are_outputs = True
        slothy.config.typing_hints = {r: Arch_Armv81M.RegisterType.GPR for r in
                                      ["root0",         "root1",         "root2",
                                       "root0_twisted", "root1_twisted", "root2_twisted"]}
        slothy.optimize_loop("layer12_loop")
        slothy.optimize_loop("layer34_loop")
        slothy.optimize_loop("layer56_loop")


class ntt_n256_l8_s32(Example):
    def __init__(self, var):
        super().__init__(f"ntt_n256_l8_s32_{var}")

    def core(self, slothy):
        slothy.config.sw_pipelining.enabled = True
        slothy.config.inputs_are_outputs = True
        slothy.config.typing_hints = {
            "root0": Arch_Armv81M.RegisterType.GPR,
            "root1": Arch_Armv81M.RegisterType.GPR,
            "root2": Arch_Armv81M.RegisterType.GPR,
            "root0_twisted": Arch_Armv81M.RegisterType.GPR,
            "root1_twisted": Arch_Armv81M.RegisterType.GPR,
            "root2_twisted": Arch_Armv81M.RegisterType.GPR,
        }
        slothy.optimize_loop("layer12_loop")
        slothy.optimize_loop("layer34_loop")
        slothy.optimize_loop("layer56_loop")
        slothy.config.typing_hints = {}
        slothy.optimize_loop("layer78_loop")


class intt_n256_l6_s32(Example):
    def __init__(self, var):
        super().__init__(f"intt_n256_l6_s32_{var}")

    def core(self, slothy):
        slothy.config.sw_pipelining.enabled = True
        slothy.config.inputs_are_outputs = True
        slothy.config.typing_hints = {
            "root0": Arch_Armv81M.RegisterType.GPR,
            "root1": Arch_Armv81M.RegisterType.GPR,
            "root2": Arch_Armv81M.RegisterType.GPR,
            "root0_twisted": Arch_Armv81M.RegisterType.GPR,
            "root1_twisted": Arch_Armv81M.RegisterType.GPR,
            "root2_twisted": Arch_Armv81M.RegisterType.GPR,
        }
        slothy.optimize_loop("layer12_loop")
        slothy.optimize_loop("layer34_loop")
        slothy.optimize_loop("layer56_loop")


class intt_n256_l8_s32(Example):
    def __init__(self, var):
        super().__init__(f"intt_n256_l8_s32_{var}")

    def core(self, slothy):
        slothy.config.sw_pipelining.enabled = True
        slothy.config.inputs_are_outputs = True
        slothy.config.typing_hints = {
            "root0": Arch_Armv81M.RegisterType.GPR,
            "root1": Arch_Armv81M.RegisterType.GPR,
            "root2": Arch_Armv81M.RegisterType.GPR,
            "root0_twisted": Arch_Armv81M.RegisterType.GPR,
            "root1_twisted": Arch_Armv81M.RegisterType.GPR,
            "root2_twisted": Arch_Armv81M.RegisterType.GPR,
        }
        slothy.optimize_loop("layer12_loop")
        slothy.optimize_loop("layer34_loop")
        slothy.optimize_loop("layer56_loop")
        slothy.config.typing_hints = {}
        slothy.optimize_loop("layer78_loop")


class ntt_kyber_1_23_45_67(Example):
    def __init__(self, var="", arch=Arch_Armv81M, target=Target_CortexM55r1, timeout=None):
        name = "ntt_kyber_1_23_45_67"
        infile = name
        if var != "":
            name += f"_{var}"
            infile += f"_{var}"
        name += f"_{target_label_dict[target]}"
        super().__init__(infile, name=name, arch=arch, target=target, rename=True)
        self.var = var
        self.timeout = timeout
    def core(self, slothy):
        slothy.config.sw_pipelining.enabled = True
        slothy.config.inputs_are_outputs = True
        slothy.config.typing_hints = {
            "root0": Arch_Armv81M.RegisterType.GPR,
            "root1": Arch_Armv81M.RegisterType.GPR,
            "root2": Arch_Armv81M.RegisterType.GPR,
            "root0_twisted": Arch_Armv81M.RegisterType.GPR,
            "root1_twisted": Arch_Armv81M.RegisterType.GPR,
            "root2_twisted": Arch_Armv81M.RegisterType.GPR,
        }
        slothy.config.inputs_are_outputs = True
        slothy.optimize_loop("layer1_loop")
        slothy.optimize_loop("layer23_loop")
        slothy.optimize_loop("layer45_loop")
        slothy.config.constraints.st_ld_hazard = False
        if self.timeout is not None:
            slothy.config.timeout = self.timeout
        if "no_trans" in self.var:
            slothy.config.constraints.st_ld_hazard = True
        slothy.config.typing_hints = {}
        slothy.optimize_loop("layer67_loop")


class ntt_kyber_1(Example):
    def __init__(self, arch=Arch_Armv81M, target=Target_CortexM55r1):
        name = "ntt_kyber_1"
        infile = "ntt_kyber_1_23_45_67"

        name += f"_{target_label_dict[target]}"
        super().__init__(infile, name=name, arch=arch, target=target, rename=True)

    def core(self, slothy):
        slothy.config.sw_pipelining.enabled = True
        slothy.config.inputs_are_outputs = True
        slothy.config.sw_pipelining.minimize_overlapping = False
        slothy.config.sw_pipelining.optimize_preamble = False
        slothy.config.sw_pipelining.optimize_postamble = False
        slothy.config.typing_hints = {
            "root0": Arch_Armv81M.RegisterType.GPR,
            "root1": Arch_Armv81M.RegisterType.GPR,
            "root2": Arch_Armv81M.RegisterType.GPR,
            "root0_twisted": Arch_Armv81M.RegisterType.GPR,
            "root1_twisted": Arch_Armv81M.RegisterType.GPR,
            "root2_twisted": Arch_Armv81M.RegisterType.GPR,
        }
        slothy.optimize_loop("layer1_loop")


class ntt_kyber_23(Example):
    def __init__(self, arch=Arch_Armv81M, target=Target_CortexM55r1):
        name = "ntt_kyber_23"
        infile = "ntt_kyber_1_23_45_67"

        name += f"_{target_label_dict[target]}"
        super().__init__(infile, name=name, arch=arch, target=target, rename=True)

    def core(self, slothy):
        slothy.config.sw_pipelining.enabled = True
        slothy.config.inputs_are_outputs = True
        slothy.config.sw_pipelining.minimize_overlapping = False
        slothy.config.sw_pipelining.optimize_preamble = False
        slothy.config.sw_pipelining.optimize_postamble = False
        slothy.config.typing_hints = {
            "root0": Arch_Armv81M.RegisterType.GPR,
            "root1": Arch_Armv81M.RegisterType.GPR,
            "root2": Arch_Armv81M.RegisterType.GPR,
            "root0_twisted": Arch_Armv81M.RegisterType.GPR,
            "root1_twisted": Arch_Armv81M.RegisterType.GPR,
            "root2_twisted": Arch_Armv81M.RegisterType.GPR,
        }
        slothy.optimize_loop("layer23_loop")


class ntt_kyber_45(Example):
    def __init__(self, arch=Arch_Armv81M, target=Target_CortexM55r1):
        name = "ntt_kyber_45"
        infile = "ntt_kyber_1_23_45_67"

        name += f"_{target_label_dict[target]}"
        super().__init__(infile, name=name, arch=arch, target=target, rename=True)

    def core(self, slothy):
        slothy.config.sw_pipelining.enabled = True
        slothy.config.inputs_are_outputs = True
        slothy.config.sw_pipelining.minimize_overlapping = False
        slothy.config.sw_pipelining.optimize_preamble = False
        slothy.config.sw_pipelining.optimize_postamble = False
        slothy.config.typing_hints = {
            "root0": Arch_Armv81M.RegisterType.GPR,
            "root1": Arch_Armv81M.RegisterType.GPR,
            "root2": Arch_Armv81M.RegisterType.GPR,
            "root0_twisted": Arch_Armv81M.RegisterType.GPR,
            "root1_twisted": Arch_Armv81M.RegisterType.GPR,
            "root2_twisted": Arch_Armv81M.RegisterType.GPR,
        }
        slothy.optimize_loop("layer45_loop")


class ntt_kyber_67(Example):
    def __init__(self, arch=Arch_Armv81M, target=Target_CortexM55r1):
        name = "ntt_kyber_67"
        infile = "ntt_kyber_1_23_45_67"

        name += f"_{target_label_dict[target]}"
        super().__init__(infile, name=name, arch=arch, target=target, rename=True)

    def core(self, slothy):
        slothy.config.sw_pipelining.enabled = True
        slothy.config.inputs_are_outputs = True
        slothy.config.sw_pipelining.minimize_overlapping = False
        slothy.config.sw_pipelining.optimize_preamble = False
        slothy.config.sw_pipelining.optimize_postamble = False
        slothy.config.constraints.st_ld_hazard = False
        slothy.config.typing_hints = {}
        slothy.optimize_loop("layer67_loop")


class ntt_kyber_12_345_67(Example):
    def __init__(self, cross_loops_optim=False, var="", arch=Arch_Armv81M, target=Target_CortexM55r1):
        infile = "ntt_kyber_12_345_67"
        if cross_loops_optim:
            name = "ntt_kyber_12_345_67_speed"
            suffix = "opt_speed"
        else:
            name = "ntt_kyber_12_345_67_size"
            suffix = "opt_size"
        if var != "":
            name += f"_{var}"
            infile += f"_{var}"
        name += f"_{target_label_dict[target]}"
        self.var = var
        super().__init__(infile, name=name,
                         suffix=suffix, rename=True, arch=arch, target=target)
        self.cross_loops_optim = cross_loops_optim

    def core(self, slothy):
        slothy.config.inputs_are_outputs = True
        slothy.config.sw_pipelining.enabled = True
        slothy.optimize_loop(
            "layer12_loop", postamble_label="layer12_loop_end")
        slothy.config.constraints.stalls_first_attempt = 16
        slothy.config.locked_registers = set([f"QSTACK{i}" for i in [4, 5, 6]] +
                                             ["STACK0"])
        if not self.cross_loops_optim:
            if "no_trans" not in self.var and "trans" in self.var:
                slothy.config.constraints.st_ld_hazard = False  # optional, if it takes too long
            slothy.config.sw_pipelining.enabled = False
            slothy.optimize_loop("layer345_loop")
        else:
            if "no_trans" not in self.var and "trans" in self.var:
                slothy.config.constraints.st_ld_hazard = False  # optional, if it takes too long
            slothy.config.sw_pipelining.enabled = True
            slothy.config.sw_pipelining.halving_heuristic = True
            slothy.config.sw_pipelining.halving_heuristic_periodic = True
            slothy.optimize_loop(
                "layer345_loop", postamble_label="layer345_loop_end")
            layer345_deps = slothy.last_result.kernel_input_output.copy()

        slothy.config.sw_pipelining.enabled = True
        slothy.config.sw_pipelining.halving_heuristic = False
        slothy.config.sw_pipelining.halving_heuristic_periodic = True
        slothy.config.constraints.st_ld_hazard = False
        slothy.optimize_loop("layer67_loop")
        layer67_deps = slothy.last_result.kernel_input_output.copy()

        if self.cross_loops_optim:
            slothy.config.inputs_are_outputs = False
            slothy.config.constraints.st_ld_hazard = True
            slothy.config.sw_pipelining.enabled = False
            slothy.config.outputs = layer345_deps + ["r14"]
            slothy.optimize(start="layer12_loop_end", end="layer345_loop")
            slothy.config.outputs = layer67_deps + ["r14"]
            slothy.optimize(start="layer345_loop_end", end="layer67_loop")


class ntt_kyber_12(Example):
    def __init__(self, arch=Arch_Armv81M, target=Target_CortexM55r1):
        name = "ntt_kyber_12"
        infile = "ntt_kyber_12_345_67"
        name += f"_{target_label_dict[target]}"
        super().__init__(infile, name=name, rename=True, arch=arch, target=target)

    def core(self, slothy):
        slothy.config.sw_pipelining.enabled = True
        slothy.config.inputs_are_outputs = True
        slothy.config.sw_pipelining.minimize_overlapping = False
        slothy.config.sw_pipelining.optimize_preamble = False
        slothy.config.sw_pipelining.optimize_postamble = False
        slothy.optimize_loop(
            "layer12_loop", postamble_label="layer12_loop_end")


class ntt_kyber_345(Example):
    def __init__(self, arch=Arch_Armv81M, target=Target_CortexM55r1):
        name = "ntt_kyber_345"
        infile = "ntt_kyber_12_345_67"
        name += f"_{target_label_dict[target]}"
        super().__init__(infile, name=name, rename=True, arch=arch, target=target)

    def core(self, slothy):
        slothy.config.locked_registers = set([f"QSTACK{i}" for i in [4, 5, 6]] +
                                             ["STACK0"])
        slothy.config.sw_pipelining.enabled = True
        slothy.config.inputs_are_outputs = True
        slothy.config.sw_pipelining.minimize_overlapping = False
        slothy.config.sw_pipelining.optimize_preamble = False
        slothy.config.sw_pipelining.optimize_postamble = False
        slothy.optimize_loop("layer345_loop")


class ntt_kyber_l345_symbolic(Example):
    def __init__(self):
        super().__init__("ntt_kyber_layer345_symbolic")

    def core(self, slothy):
        slothy.config.sw_pipelining.enabled = True
        slothy.config.sw_pipelining.halving_heuristic = True
        slothy.config.sw_pipelining.halving_heuristic_periodic = True
        slothy.optimize_loop("layer345_loop")

class AArch64Example0(Example):
    def __init__(self, var="", arch=AArch64_Neon, target=Target_CortexA55):
        name = "aarch64_simple0"
        infile = name

        if var != "":
            name += f"_{var}"
            infile += f"_{var}"
        name += f"_{target_label_dict[target]}"

        super().__init__(infile, name, rename=True, arch=arch, target=target)

    def core(self,slothy):
        slothy.config.variable_size=True
        slothy.config.constraints.stalls_first_attempt=32
        slothy.optimize()

class AArch64Example0Equ(Example):
    def __init__(self, var="", arch=AArch64_Neon, target=Target_CortexA55):
        name = "aarch64_simple0_equ"
        infile = name

        if var != "":
            name += f"_{var}"
            infile += f"_{var}"
        name += f"_{target_label_dict[target]}"

        super().__init__(infile, name, rename=True, arch=arch, target=target)

    def core(self,slothy):
        slothy.config.variable_size=True
        slothy.config.constraints.stalls_first_attempt=32
        slothy.optimize(start="start", end="end")


class AArch64Example1(Example):
    def __init__(self, var="", arch=AArch64_Neon, target=Target_CortexA55):
        name = "aarch64_simple0_macros"
        infile = name

        if var != "":
            name += f"_{var}"
            infile += f"_{var}"
        name += f"_{target_label_dict[target]}"

        super().__init__(infile, name, rename=True, arch=arch, target=target)

    def core(self,slothy):
        slothy.config.variable_size=True
        slothy.config.constraints.stalls_first_attempt=32
        slothy.optimize(start="start", end="end")


class AArch64Example2(Example):
    def __init__(self, var="", arch=AArch64_Neon, target=Target_CortexA55):
        name = "aarch64_simple0_loop"
        infile = name

        if var != "":
            name += f"_{var}"
            infile += f"_{var}"
        name += f"_{target_label_dict[target]}"

        super().__init__(infile, name, rename=True, arch=arch, target=target)

    def core(self,slothy):
        slothy.config.variable_size=True
        slothy.config.constraints.stalls_first_attempt=32
        slothy.config.sw_pipelining.enabled = True
        slothy.config.sw_pipelining.optimize_preamble = False
        slothy.config.sw_pipelining.optimize_postamble = False
        slothy.optimize_loop("start")

class AArch64Split0(Example):
    def __init__(self, var="", arch=AArch64_Neon, target=Target_CortexA55):
        name = "aarch64_split0"
        infile = name

        if var != "":
            name += f"_{var}"
            infile += f"_{var}"
        name += f"_{target_label_dict[target]}"

        super().__init__(infile, name, rename=True, arch=arch, target=target)
    def core(self,slothy):
        slothy.config.allow_useless_instructions = True
        slothy.fusion_region("start", "end", ssa=False)

class Armv7mExample0(Example):
    def __init__(self, var="", arch=Arch_Armv7M, target=Target_CortexM7):
        name = "armv7m_simple0"
        infile = name

        if var != "":
            name += f"_{var}"
            infile += f"_{var}"
        name += f"_{target_label_dict[target]}"

        super().__init__(infile, name, rename=True, arch=arch, target=target)

    def core(self,slothy):
        slothy.config.variable_size=True
        slothy.config.inputs_are_outputs = True
        slothy.optimize(start="start", end="end")

class Armv7mExample0Func(Example):
    def __init__(self, var="", arch=Arch_Armv7M, target=Target_CortexM7):
        name = "armv7m_simple0_func"
        infile = name

        if var != "":
            name += f"_{var}"
            infile += f"_{var}"
        name += f"_{target_label_dict[target]}"

        super().__init__(infile, name, rename=True, arch=arch, target=target)

    def core(self,slothy):
        slothy.config.variable_size=True
        slothy.config.inputs_are_outputs = True
        slothy.optimize(start="start", end="end")
        slothy.global_selftest("my_func", {"r0": 1024 })

class Armv7mLoopSubs(Example):
    def __init__(self, var="", arch=Arch_Armv7M, target=Target_CortexM7):
        name = "loop_subs"
        infile = name

        if var != "":
            name += f"_{var}"
            infile += f"_{var}"
        name += f"_{target_label_dict[target]}"

        super().__init__(infile, name, rename=True, arch=arch, target=target)

    def core(self,slothy):
        slothy.config.variable_size=True
        slothy.optimize_loop("start", forced_loop_type=Arch_Armv7M.SubsLoop)

class Armv7mLoopCmp(Example):
    def __init__(self, var="", arch=Arch_Armv7M, target=Target_CortexM7):
        name = "loop_cmp"
        infile = name

        if var != "":
            name += f"_{var}"
            infile += f"_{var}"
        name += f"_{target_label_dict[target]}"

        super().__init__(infile, name, rename=True, arch=arch, target=target)

    def core(self,slothy):
        slothy.config.variable_size=True
        slothy.config.outputs = ["r6"]
        slothy.optimize_loop("start", forced_loop_type=Arch_Armv7M.CmpLoop)

class Armv7mLoopVmovCmp(Example):
    def __init__(self, var="", arch=Arch_Armv7M, target=Target_CortexM7):
        name = "loop_vmov_cmp"
        infile = name

        if var != "":
            name += f"_{var}"
            infile += f"_{var}"
        name += f"_{target_label_dict[target]}"

        super().__init__(infile, name, rename=True, arch=arch, target=target)

    def core(self,slothy):
        slothy.config.variable_size=True
        slothy.config.outputs = ["r6"]
        slothy.optimize_loop("start")
        
class Armv7mLoopVmovCmpForced(Example):
    def __init__(self, var="", arch=Arch_Armv7M, target=Target_CortexM7):
        name = "loop_vmov_cmp_forced"
        infile = name

        if var != "":
            name += f"_{var}"
            infile += f"_{var}"
        name += f"_{target_label_dict[target]}"

        super().__init__(infile, name, rename=True, arch=arch, target=target)

    def core(self,slothy):
        slothy.config.variable_size=True
        slothy.config.outputs = ["r5", "r6"]
        slothy.optimize_loop("start", forced_loop_type=Arch_Armv7M.CmpLoop)

class AArch64IfElse(Example):
    def __init__(self, var="", arch=AArch64_Neon, target=Target_CortexA55):
        name = "aarch64_ifelse"
        infile = name

        if var != "":
            name += f"_{var}"
            infile += f"_{var}"
        name += f"_{target_label_dict[target]}"

        super().__init__(infile, name, rename=True, arch=arch, target=target)

    def core(self,slothy):
        slothy.optimize()

class ntt_kyber_123_4567(Example):
    def __init__(self, var="", arch=AArch64_Neon, target=Target_CortexA55, timeout=None):
        name = "ntt_kyber_123_4567"
        infile = name

        self.var = var
        if var != "":
            name += f"_{var}"
            infile += f"_{var}"
        name += f"_{target_label_dict[target]}"

        super().__init__(infile, name, rename=True, arch=arch, target=target, timeout=timeout)

    def core(self, slothy):
        slothy.config.sw_pipelining.enabled = True
        slothy.config.inputs_are_outputs = True
        slothy.config.sw_pipelining.minimize_overlapping = False
        slothy.config.variable_size = True
        slothy.config.reserved_regs = [
            f"x{i}" for i in range(0, 7)] + ["x30", "sp"]
        slothy.config.reserved_regs += self.target_reserved
        slothy.config.constraints.stalls_first_attempt = 64
        slothy.optimize_loop("layer123_start")
        slothy.optimize_loop("layer4567_start")
        # Build + emulate entire function to test that behaviour has not changed
        if self.var == "":
            slothy.global_selftest("ntt_kyber_123_4567",
                                   {"x0": 1024, "x1": 1024, "x3": 1024, "x4": 1024, "x5": 1024})

class intt_kyber_123_4567(Example):
    def __init__(self, var="", arch=AArch64_Neon, target=Target_CortexA55, timeout=None):
        name = "intt_kyber_123_4567"
        infile = name

        if var != "":
            name += f"_{var}"
            infile += f"_{var}"
        name += f"_{target_label_dict[target]}"

        super().__init__(infile, name, rename=True, arch=arch, target=target, timeout=timeout)

    def core(self, slothy):
        slothy.config.sw_pipelining.enabled = True
        slothy.config.inputs_are_outputs = True
        slothy.config.sw_pipelining.minimize_overlapping = False
        slothy.config.variable_size = True
        slothy.config.reserved_regs = [f"x{i}" for i in range(0, 7)] + ["x30", "sp"]
        slothy.config.constraints.stalls_first_attempt = 64
        slothy.optimize_loop("layer4567_start")
        slothy.optimize_loop("layer123_start")


class ntt_kyber_123(Example):
    def __init__(self, var="", arch=AArch64_Neon, target=Target_CortexA55):
        name = "ntt_kyber_123"
        infile = "ntt_kyber_123_4567"

        if var != "":
            name += f"_{var}"
            infile += f"_{var}"
        name += f"_{target_label_dict[target]}"

        super().__init__(infile, name, outfile=name, rename=True, arch=arch, target=target)

    def core(self, slothy):
        slothy.config.sw_pipelining.enabled = True
        slothy.config.inputs_are_outputs = True
        slothy.config.sw_pipelining.minimize_overlapping = False
        slothy.config.sw_pipelining.optimize_preamble = False
        slothy.config.sw_pipelining.optimize_postamble = False
        slothy.config.reserved_regs = [
            f"x{i}" for i in range(0, 7)] + ["x30", "sp"]
        slothy.config.reserved_regs += self.target_reserved
        slothy.optimize_loop("layer123_start")


class ntt_kyber_4567(Example):
    def __init__(self, var="", arch=AArch64_Neon, target=Target_CortexA55):
        name = "ntt_kyber_4567"
        infile = "ntt_kyber_123_4567"

        if var != "":
            name += f"_{var}"
            infile += f"_{var}"
        name += f"_{target_label_dict[target]}"

        super().__init__(infile, name, outfile=name, rename=True, arch=arch, target=target)

    def core(self, slothy):
        slothy.config.sw_pipelining.enabled = True
        slothy.config.inputs_are_outputs = True
        slothy.config.sw_pipelining.minimize_overlapping = False
        slothy.config.sw_pipelining.optimize_preamble = False
        slothy.config.sw_pipelining.optimize_postamble = False
        slothy.config.reserved_regs = [
            f"x{i}" for i in range(0, 7)] + ["x30", "sp"]
        slothy.config.reserved_regs += self.target_reserved
        slothy.optimize_loop("layer4567_start")


class ntt_kyber_1234_567(Example):
    def __init__(self, var="", arch=AArch64_Neon, target=Target_CortexA72, timeout=None):
        name = "ntt_kyber_1234_567"
        infile = name

        if var != "":
            name += f"_{var}"
            infile += f"_{var}"
        name += f"_{target_label_dict[target]}"

        super().__init__(infile, name, rename=True, arch=arch, target=target, timeout=timeout)

    def core(self, slothy):
        conf = slothy.config.copy()

        slothy.config.sw_pipelining.enabled = True
        slothy.config.inputs_are_outputs = True
        slothy.config.sw_pipelining.minimize_overlapping = False
        slothy.config.sw_pipelining.halving_heuristic = True
        slothy.config.variable_size = True
        slothy.config.reserved_regs = [
            f"x{i}" for i in range(0, 6)] + ["x30", "sp"]
        slothy.config.reserved_regs += self.target_reserved
        slothy.config.split_heuristic = True
        slothy.config.split_heuristic_factor = 2
        slothy.config.split_heuristic_stepsize = 0.1
        slothy.config.split_heuristic_repeat = 4
        slothy.config.constraints.stalls_first_attempt = 40
        slothy.config.max_solutions = 64

        slothy.optimize_loop("layer1234_start")

        # layer567 is small enough for SW pipelining without heuristics
        slothy.config = conf.copy()
        slothy.config.timeout = self.timeout
        # Increase the timeout when not using heuristics
        if self.timeout is not None:
            slothy.config.timeout = self.timeout * 12
        slothy.config.sw_pipelining.enabled = True
        slothy.config.inputs_are_outputs = True
        slothy.config.sw_pipelining.minimize_overlapping = False
        slothy.config.variable_size = True
        slothy.config.reserved_regs = [
            f"x{i}" for i in range(0, 6)] + ["x30", "sp"]
        slothy.config.reserved_regs += self.target_reserved
        slothy.config.constraints.stalls_first_attempt = 64

        slothy.optimize_loop("layer567_start")


class ntt_kyber_1234(Example):
    def __init__(self, var="", arch=AArch64_Neon, target=Target_CortexA72):
        name = "ntt_kyber_1234"
        infile = "ntt_kyber_1234_567"

        if var != "":
            name += f"_{var}"
            infile += f"_{var}"
        name += f"_{target_label_dict[target]}"

        super().__init__(infile, name, outfile=name, rename=True, arch=arch, target=target)

    def core(self, slothy):
        slothy.config.sw_pipelining.enabled = True
        slothy.config.inputs_are_outputs = True
        slothy.config.sw_pipelining.minimize_overlapping = False
        slothy.config.sw_pipelining.optimize_preamble = False
        slothy.config.sw_pipelining.optimize_postamble = False
        slothy.config.reserved_regs = [
            f"x{i}" for i in range(0, 6)] + ["x30", "sp"]
        slothy.config.reserved_regs += self.target_reserved

        slothy.optimize_loop("layer1234_start")


class ntt_kyber_567(Example):
    def __init__(self, var="", arch=AArch64_Neon, target=Target_CortexA72, timeout=None):
        name = "ntt_kyber_567"
        infile = "ntt_kyber_1234_567"

        if var != "":
            name += f"_{var}"
            infile += f"_{var}"
        name += f"_{target_label_dict[target]}"

        super().__init__(infile, name, outfile=name, rename=True, arch=arch, target=target, timeout=timeout)

    def core(self, slothy):
        # layer567 is small enough for SW pipelining without heuristics
        slothy.config.timeout = self.timeout
        slothy.config.sw_pipelining.enabled = True
        slothy.config.inputs_are_outputs = True
        slothy.config.sw_pipelining.minimize_overlapping = False
        slothy.config.sw_pipelining.optimize_preamble = False
        slothy.config.sw_pipelining.optimize_postamble = False
        slothy.config.reserved_regs = [
            f"x{i}" for i in range(0, 6)] + ["x30", "sp"]
        slothy.config.reserved_regs += self.target_reserved

        slothy.optimize_loop("layer567_start")


class intt_kyber_1_23_45_67(Example):
    def __init__(self):
        super().__init__("intt_kyber_1_23_45_67", rename=True)

    def core(self, slothy):
        slothy.config.sw_pipelining.enabled = True
        slothy.config.typing_hints = {
            "root0": Arch_Armv81M.RegisterType.GPR,
            "root1": Arch_Armv81M.RegisterType.GPR,
            "root2": Arch_Armv81M.RegisterType.GPR,
            "root0_twisted": Arch_Armv81M.RegisterType.GPR,
            "root1_twisted": Arch_Armv81M.RegisterType.GPR,
            "root2_twisted": Arch_Armv81M.RegisterType.GPR,
        }
        slothy.optimize_loop("layer1_loop")
        slothy.optimize_loop("layer23_loop")
        slothy.optimize_loop("layer45_loop")
        slothy.config.typing_hints = {}
        slothy.optimize_loop("layer67_loop")


class ntt_dilithium_12_34_56_78(Example):
    def __init__(self, var="", target=Target_CortexM55r1, arch=Arch_Armv81M):
        infile = "ntt_dilithium_12_34_56_78"
        name = infile
        if var != "":
            name += f"_{var}"
            infile += f"_{var}"
        name += f"_{target_label_dict[target]}"
        super().__init__(infile, name=name, arch=arch, target=target, rename=True)
        self.var = var

    def core(self, slothy):
        slothy.config.inputs_are_outputs = True
        slothy.config.sw_pipelining.enabled = True
        slothy.config.typing_hints = {
            "root0": Arch_Armv81M.RegisterType.GPR,
            "root1": Arch_Armv81M.RegisterType.GPR,
            "root2": Arch_Armv81M.RegisterType.GPR,
            "root0_twisted": Arch_Armv81M.RegisterType.GPR,
            "root1_twisted": Arch_Armv81M.RegisterType.GPR,
            "root2_twisted": Arch_Armv81M.RegisterType.GPR,
            "const1": Arch_Armv81M.RegisterType.GPR,
        }
        slothy.optimize_loop("layer12_loop")
        slothy.optimize_loop("layer34_loop")
        slothy.config.sw_pipelining.optimize_preamble = True
        slothy.config.sw_pipelining.optimize_postamble = False
        slothy.optimize_loop(
            "layer56_loop", postamble_label="layer56_loop_end")
        slothy.config.sw_pipelining.optimize_preamble = False
        slothy.config.sw_pipelining.optimize_postamble = True
        slothy.config.typing_hints = {}
        slothy.config.constraints.st_ld_hazard = False
        slothy.optimize_loop("layer78_loop")
        # Optimize seams between loops
        # Make sure we preserve the inputs to the loop body
        slothy.config.outputs = slothy.last_result.kernel_input_output + \
            ["r14"]
        slothy.config.constraints.st_ld_hazard = True
        slothy.config.sw_pipelining.enabled = False
        slothy.optimize(start="layer56_loop_end", end="layer78_loop")


class ntt_dilithium_12(Example):
    def __init__(self, arch=Arch_Armv81M, target=Target_CortexM55r1):
        name = "ntt_dilithium_12"
        infile = "ntt_dilithium_12_34_56_78"
        name += f"_{target_label_dict[target]}"
        super().__init__(infile, name=name, arch=arch, target=target, rename=True)

    def core(self, slothy):
        slothy.config.sw_pipelining.enabled = True
        slothy.config.inputs_are_outputs = True
        slothy.config.typing_hints = {
            "root0": Arch_Armv81M.RegisterType.GPR,
            "root1": Arch_Armv81M.RegisterType.GPR,
            "root2": Arch_Armv81M.RegisterType.GPR,
            "root0_twisted": Arch_Armv81M.RegisterType.GPR,
            "root1_twisted": Arch_Armv81M.RegisterType.GPR,
            "root2_twisted": Arch_Armv81M.RegisterType.GPR,
            "const1": Arch_Armv81M.RegisterType.GPR,
        }
        slothy.config.sw_pipelining.minimize_overlapping = False
        slothy.config.sw_pipelining.optimize_preamble = False
        slothy.config.sw_pipelining.optimize_postamble = False

        slothy.optimize_loop("layer12_loop")


class ntt_dilithium_34(Example):
    def __init__(self, arch=Arch_Armv81M, target=Target_CortexM55r1):
        name = "ntt_dilithium_34"
        infile = "ntt_dilithium_12_34_56_78"
        name += f"_{target_label_dict[target]}"
        super().__init__(infile, name=name, arch=arch, target=target, rename=True)

    def core(self, slothy):
        slothy.config.sw_pipelining.enabled = True
        slothy.config.inputs_are_outputs = True
        slothy.config.typing_hints = {
            "root0": Arch_Armv81M.RegisterType.GPR,
            "root1": Arch_Armv81M.RegisterType.GPR,
            "root2": Arch_Armv81M.RegisterType.GPR,
            "root0_twisted": Arch_Armv81M.RegisterType.GPR,
            "root1_twisted": Arch_Armv81M.RegisterType.GPR,
            "root2_twisted": Arch_Armv81M.RegisterType.GPR,
            "const1": Arch_Armv81M.RegisterType.GPR,
        }
        slothy.config.sw_pipelining.minimize_overlapping = False
        slothy.config.sw_pipelining.optimize_preamble = False
        slothy.config.sw_pipelining.optimize_postamble = False

        slothy.optimize_loop("layer34_loop")


class ntt_dilithium_56(Example):
    def __init__(self, arch=Arch_Armv81M, target=Target_CortexM55r1):
        name = "ntt_dilithium_56"
        infile = "ntt_dilithium_12_34_56_78"
        name += f"_{target_label_dict[target]}"
        super().__init__(infile, name=name, arch=arch, target=target, rename=True)

    def core(self, slothy):
        slothy.config.sw_pipelining.enabled = True
        slothy.config.inputs_are_outputs = True
        slothy.config.typing_hints = {
            "root0": Arch_Armv81M.RegisterType.GPR,
            "root1": Arch_Armv81M.RegisterType.GPR,
            "root2": Arch_Armv81M.RegisterType.GPR,
            "root0_twisted": Arch_Armv81M.RegisterType.GPR,
            "root1_twisted": Arch_Armv81M.RegisterType.GPR,
            "root2_twisted": Arch_Armv81M.RegisterType.GPR,
            "const1": Arch_Armv81M.RegisterType.GPR,
        }
        slothy.config.sw_pipelining.minimize_overlapping = False
        slothy.config.sw_pipelining.optimize_preamble = False
        slothy.config.sw_pipelining.optimize_postamble = False

        slothy.optimize_loop("layer56_loop")


class ntt_dilithium_78(Example):
    def __init__(self, arch=Arch_Armv81M, target=Target_CortexM55r1):
        name = "ntt_dilithium_78"
        infile = "ntt_dilithium_12_34_56_78"
        name += f"_{target_label_dict[target]}"
        super().__init__(infile, name=name, arch=arch, target=target, rename=True)

    def core(self, slothy):
        slothy.config.sw_pipelining.enabled = True
        slothy.config.inputs_are_outputs = True
        slothy.config.typing_hints = {}
        slothy.config.sw_pipelining.minimize_overlapping = False
        slothy.config.sw_pipelining.optimize_preamble = False
        slothy.config.sw_pipelining.optimize_postamble = False

        slothy.optimize_loop("layer78_loop")


class ntt_dilithium_123_456_78(Example):
    def __init__(self, cross_loops_optim=False, var="", arch=Arch_Armv81M, target=Target_CortexM55r1):
        infile = "ntt_dilithium_123_456_78"
        if cross_loops_optim:
            name = "ntt_dilithium_123_456_78_speed"
            suffix = "opt_speed"
        else:
            name = "ntt_dilithium_123_456_78_size"
            suffix = "opt_size"
        if var != "":
            name += f"_{var}"
            infile += f"_{var}"
        name += f"_{target_label_dict[target]}"
        super().__init__(infile, name=name,
                         suffix=suffix, arch=arch, target=target, rename=True)
        self.cross_loops_optim = cross_loops_optim
        self.var = var

    def core(self, slothy):
        slothy.config.variable_size = True
        slothy.config.constraints.stalls_first_attempt = 16
        slothy.config.inputs_are_outputs = True
        slothy.config.typing_hints = {
            "root2": Arch_Armv81M.RegisterType.GPR,
            "root3": Arch_Armv81M.RegisterType.GPR,
            "root5": Arch_Armv81M.RegisterType.GPR,
            "root6": Arch_Armv81M.RegisterType.GPR,
            "rtmp": Arch_Armv81M.RegisterType.GPR,
            "rtmp_tw": Arch_Armv81M.RegisterType.GPR,
            "root2_tw": Arch_Armv81M.RegisterType.GPR,
            "root3_tw": Arch_Armv81M.RegisterType.GPR,
            "root5_tw": Arch_Armv81M.RegisterType.GPR,
            "root6_tw": Arch_Armv81M.RegisterType.GPR,
        }
        slothy.config.locked_registers = set([f"QSTACK{i}" for i in [4, 5, 6]] +
                                             [f"ROOT{i}_STACK" for i in [0, 1, 4]] + ["RPTR_STACK"])
        if self.var != "" or ("speed" in self.name and self.target == Target_CortexM85r1):
            slothy.config.constraints.st_ld_hazard = False  # optional, if it takes too long
        if not self.cross_loops_optim:
            slothy.config.sw_pipelining.enabled = False
            slothy.optimize_loop("layer123_loop")
            slothy.optimize_loop("layer456_loop")
        else:
            slothy.config.sw_pipelining.enabled = True
            slothy.config.sw_pipelining.halving_heuristic = True
            slothy.config.sw_pipelining.halving_heuristic_periodic = True
            slothy.optimize_loop(
                "layer123_loop", postamble_label="layer123_loop_end")
            slothy.optimize_loop(
                "layer456_loop", postamble_label="layer456_loop_end")

        slothy.config.constraints.st_ld_hazard = False
        slothy.config.sw_pipelining.enabled = True
        slothy.config.sw_pipelining.halving_heuristic = False
        slothy.config.typing_hints = {}
        slothy.optimize_loop("layer78_loop")

        if self.cross_loops_optim:
            slothy.config.sw_pipelining.enabled = False
            slothy.config.constraints.st_ld_hazard = True
            slothy.config.outputs = slothy.last_result.kernel_input_output + \
                ["r14"]
            slothy.optimize(start="layer456_loop_end", end="layer78_loop")


class ntt_dilithium_123_456_78_symbolic(Example):
    def __init__(self):
        super().__init__("ntt_dilithium_123_456_78_symbolic", rename=True)

    def core(self, slothy):
        slothy.config.typing_hints = {
            "root2": Arch_Armv81M.RegisterType.GPR,
            "root3": Arch_Armv81M.RegisterType.GPR,
            "root5": Arch_Armv81M.RegisterType.GPR,
            "root6": Arch_Armv81M.RegisterType.GPR,
            "rtmp": Arch_Armv81M.RegisterType.GPR,
            "rtmp_tw": Arch_Armv81M.RegisterType.GPR,
            "root2_tw": Arch_Armv81M.RegisterType.GPR,
            "root3_tw": Arch_Armv81M.RegisterType.GPR,
            "root5_tw": Arch_Armv81M.RegisterType.GPR,
            "root6_tw": Arch_Armv81M.RegisterType.GPR,
        }
        slothy.config.sw_pipelining.enabled = True
        slothy.config.constraints.stalls_minimum_attempt = 0
        slothy.config.constraints.stalls_first_attempt = 0
        slothy.config.locked_registers = set([f"QSTACK{i}" for i in [4, 5, 6]] +
                                             ["ROOT0_STACK", "RPTR_STACK"])
        slothy.optimize_loop("layer456_loop")


class ntt_dilithium_123_45678(Example):
    def __init__(self, var="", arch=AArch64_Neon, target=Target_CortexA55, timeout=None):
        name = f"ntt_dilithium_123_45678"
        infile = name

        if var != "":
            name += f"_{var}"
            infile += f"_{var}"
        name += f"_{target_label_dict[target]}"

        super().__init__(infile, name, rename=True, arch=arch, target=target, timeout=timeout)

    def core(self, slothy):
        slothy.config.sw_pipelining.enabled = True
        slothy.config.sw_pipelining.minimize_overlapping = False
        slothy.config.reserved_regs = [
            f"x{i}" for i in range(0, 7)] + ["v8", "x30", "sp"]
        slothy.config.reserved_regs += self.target_reserved
        slothy.config.inputs_are_outputs = True
        slothy.config.constraints.stalls_first_attempt = 110
        slothy.optimize_loop("layer123_start")

        slothy.config.reserved_regs = ["x3", "x30", "sp"]
        slothy.config.reserved_regs += self.target_reserved
        slothy.config.constraints.stalls_first_attempt = 40
        slothy.optimize_loop("layer45678_start")


class intt_dilithium_123_45678(Example):
    def __init__(self, var="", arch=AArch64_Neon, target=Target_CortexA55, timeout=None):
        name = f"intt_dilithium_123_45678"
        infile = name

        if var != "":
            name += f"_{var}"
            infile += f"_{var}"
        name += f"_{target_label_dict[target]}"

        super().__init__(infile, name, rename=True, arch=arch, target=target, timeout=timeout)

    def core(self, slothy):
        slothy.config.sw_pipelining.enabled = True
        slothy.config.sw_pipelining.minimize_overlapping = False
        slothy.config.inputs_are_outputs = True

        slothy.config.reserved_regs = [
            f"x{i}" for i in range(0, 7)] + ["v8", "x30", "sp"]
        slothy.config.reserved_regs += self.target_reserved
        slothy.config.constraints.stalls_first_attempt = 40
        slothy.optimize_loop("layer45678_start")

        slothy.config.reserved_regs = [
            f"x{i}" for i in range(0, 7)] + ["v8", "x30", "sp"]
        slothy.config.reserved_regs += self.target_reserved
        slothy.config.inputs_are_outputs = True
        slothy.config.constraints.stalls_first_attempt = 110
        slothy.optimize_loop("layer123_start")




class ntt_dilithium_123(Example):
    def __init__(self, var="", arch=AArch64_Neon, target=Target_CortexA55):
        name = "ntt_dilithium_123"
        infile = "ntt_dilithium_123_45678"

        if var != "":
            name += f"_{var}"
            infile += f"_{var}"
        name += f"_{target_label_dict[target]}"

        super().__init__(infile, name, rename=True, arch=arch, target=target)

    def core(self, slothy):
        slothy.config.sw_pipelining.enabled = True
        slothy.config.inputs_are_outputs = True
        slothy.config.sw_pipelining.minimize_overlapping = False
        slothy.config.sw_pipelining.optimize_preamble = False
        slothy.config.sw_pipelining.optimize_postamble = False
        slothy.config.reserved_regs = [
            f"x{i}" for i in range(0, 7)] + ["v8", "x30", "sp"]
        slothy.config.reserved_regs += self.target_reserved
        slothy.optimize_loop("layer123_start")


class ntt_dilithium_45678(Example):
    def __init__(self, var="", arch=AArch64_Neon, target=Target_CortexA55):
        name = "ntt_dilithium_45678"
        infile = "ntt_dilithium_123_45678"

        if var != "":
            name += f"_{var}"
            infile += f"_{var}"
        name += f"_{target_label_dict[target]}"

        super().__init__(infile, name, rename=True, arch=arch, target=target)

    def core(self, slothy):
        slothy.config.sw_pipelining.enabled = True
        slothy.config.inputs_are_outputs = True
        slothy.config.constraints.stalls_first_attempt = 160
        slothy.config.constraints.stalls_minimum_attempt = 160
        slothy.config.sw_pipelining.minimize_overlapping = False
        slothy.config.sw_pipelining.optimize_preamble = False
        slothy.config.sw_pipelining.optimize_postamble = False
        slothy.config.reserved_regs = ["x3", "x30", "sp"]
        slothy.config.reserved_regs += self.target_reserved
        slothy.optimize_loop("layer45678_start")


class ntt_dilithium_1234_5678(Example):
    def __init__(self, var="", arch=AArch64_Neon, target=Target_CortexA72, timeout=None):
        name = f"ntt_dilithium_1234_5678"
        infile = name

        if var != "":
            name += f"_{var}"
            infile += f"_{var}"
        name += f"_{target_label_dict[target]}"

        super().__init__(infile, name, rename=True, arch=arch, target=target, timeout=timeout)

    def core(self, slothy):
        conf = slothy.config.copy()

        slothy.config.sw_pipelining.enabled = True
        slothy.config.sw_pipelining.minimize_overlapping = False
        slothy.config.reserved_regs = [
            f"x{i}" for i in range(0, 6)] + ["x30", "sp"]
        slothy.config.reserved_regs += self.target_reserved
        slothy.config.inputs_are_outputs = True
        slothy.config.sw_pipelining.halving_heuristic = True
        slothy.config.split_heuristic = True
        slothy.config.split_heuristic_factor = 2
        slothy.config.split_heuristic_repeat = 4
        slothy.config.split_heuristic_stepsize = 0.1
        slothy.config.constraints.stalls_first_attempt = 14
        slothy.optimize_loop("layer1234_start")

        slothy.config = conf.copy()

        if self.timeout is not None:
            slothy.config.timeout = self.timeout * 12

        slothy.config.reserved_regs = [
            f"x{i}" for i in range(0, 6)] + ["x30", "sp"]
        slothy.config.inputs_are_outputs = True
        slothy.config.reserved_regs += self.target_reserved
        slothy.config.sw_pipelining.enabled = True
        slothy.config.sw_pipelining.minimize_overlapping = False
        slothy.config.sw_pipelining.halving_heuristic = False
        slothy.config.split_heuristic = False
        slothy.optimize_loop("layer5678_start")


class intt_dilithium_1234_5678(Example):
    def __init__(self, var="", arch=AArch64_Neon, target=Target_CortexA72, timeout=None):
        name = f"intt_dilithium_1234_5678"
        infile = name

        if var != "":
            name += f"_{var}"
            infile += f"_{var}"
        name += f"_{target_label_dict[target]}"

        super().__init__(infile, name, rename=True, arch=arch, target=target, timeout=timeout)

    def core(self, slothy):
        conf = slothy.config.copy()

        slothy.config.reserved_regs = [
            f"x{i}" for i in range(0, 6)] + ["x30", "sp"]
        slothy.config.inputs_are_outputs = True
        slothy.config.reserved_regs += self.target_reserved
        slothy.config.sw_pipelining.enabled = True
        slothy.config.sw_pipelining.minimize_overlapping = False
        slothy.config.sw_pipelining.halving_heuristic = False
        slothy.config.split_heuristic = False
        slothy.optimize_loop("layer5678_start")

        slothy.config = conf.copy()

        if self.timeout is not None:
            slothy.config.timeout = self.timeout // 12

        slothy.config.sw_pipelining.enabled = True
        slothy.config.sw_pipelining.minimize_overlapping = False
        slothy.config.reserved_regs = [
            f"x{i}" for i in range(0, 6)] + ["x30", "sp"]
        slothy.config.reserved_regs += self.target_reserved
        slothy.config.inputs_are_outputs = True
        slothy.config.sw_pipelining.halving_heuristic = True
        slothy.config.split_heuristic = True
        slothy.config.split_heuristic_factor = 2
        slothy.config.split_heuristic_repeat = 4
        slothy.config.split_heuristic_stepsize = 0.1
        slothy.config.constraints.stalls_first_attempt = 14
        slothy.optimize_loop("layer1234_start")


class ntt_dilithium_1234(Example):
    def __init__(self, var="", arch=AArch64_Neon, target=Target_CortexA72):
        name = "ntt_dilithium_1234"
        infile = "ntt_dilithium_1234_5678"

        if var != "":
            name += f"_{var}"
            infile += f"_{var}"
        name += f"_{target_label_dict[target]}"

        super().__init__(infile, name, rename=True, arch=arch, target=target)

    def core(self, slothy):
        slothy.config.sw_pipelining.enabled = True
        slothy.config.inputs_are_outputs = True
        slothy.config.sw_pipelining.minimize_overlapping = False
        slothy.config.sw_pipelining.optimize_preamble = False
        slothy.config.sw_pipelining.optimize_postamble = False
        slothy.config.reserved_regs = [
            f"x{i}" for i in range(0, 6)] + ["x30", "sp"]
        slothy.config.reserved_regs += self.target_reserved
        slothy.optimize_loop("layer1234_start")


class ntt_dilithium_5678(Example):
    def __init__(self, var="", arch=AArch64_Neon, target=Target_CortexA72):
        name = "ntt_dilithium_5678"
        infile = "ntt_dilithium_1234_5678"

        if var != "":
            name += f"_{var}"
            infile += f"_{var}"
        name += f"_{target_label_dict[target]}"

        super().__init__(infile, name, rename=True, arch=arch, target=target)

    def core(self, slothy):
        slothy.config.sw_pipelining.enabled = True
        slothy.config.inputs_are_outputs = True
        slothy.config.sw_pipelining.minimize_overlapping = False
        slothy.config.sw_pipelining.optimize_preamble = False
        slothy.config.sw_pipelining.optimize_postamble = False
        slothy.config.reserved_regs = ["x3", "x30", "sp"]
        slothy.config.reserved_regs += self.target_reserved
        slothy.optimize_loop("layer5678_start")


class intt_dilithium_12_34_56_78(Example):
    def __init__(self):
        super().__init__("intt_dilithium_12_34_56_78", rename=True)

    def core(self, slothy):
        slothy.config.sw_pipelining.enabled = True
        slothy.config.typing_hints = {
            "root0": Arch_Armv81M.RegisterType.GPR,
            "root1": Arch_Armv81M.RegisterType.GPR,
            "root2": Arch_Armv81M.RegisterType.GPR,
            "root0_twisted": Arch_Armv81M.RegisterType.GPR,
            "root1_twisted": Arch_Armv81M.RegisterType.GPR,
            "root2_twisted": Arch_Armv81M.RegisterType.GPR,
        }
        slothy.optimize_loop("layer12_loop")
        slothy.optimize_loop("layer34_loop")
        slothy.optimize_loop("layer56_loop")
        slothy.config.typing_hints = {}
        slothy.optimize_loop("layer78_loop")


class fft_fixedpoint_radix4(Example):
    def __init__(self, var="", arch=Arch_Armv81M, target=Target_CortexM55r1):
        name = "fixedpoint_radix4_fft"
        subpath = "fx_r4_fft/"
        infile = subpath + "base_symbolic"
        outfile = subpath + name

        if var != "":
            name += f"_{var}"
            infile += f"_{var}"
        name += f"_{target_label_dict[target]}"

        super().__init__(infile, name, outfile=outfile,
                         rename=True, arch=arch, target=target)

    def core(self, slothy):
        # This is default value, but it's overwritten in case of a dry-run.
        # However, the symbolic registers in the FLT FFT cannot be resolved
        # without reordering, so let's ignore the dry-run parameter here.
        slothy.config.constraints.allow_reordering = True

        slothy.config.sw_pipelining.enabled = True
        slothy.config.inputs_are_outputs = True
        slothy.config.sw_pipelining.minimize_overlapping = False
        slothy.config.sw_pipelining.optimize_preamble = False
        slothy.config.sw_pipelining.optimize_postamble = False
        slothy.optimize_loop("fixedpoint_radix4_fft_loop_start")


class fft_floatingpoint_radix4(Example):
    def __init__(self, var="", arch=Arch_Armv81M, target=Target_CortexM55r1):
        name = "floatingpoint_radix4_fft"
        subpath = "flt_r4_fft/"
        infile = subpath + "base_symbolic"
        outfile = subpath + name

        if var != "":
            name += f"_{var}"
            infile += f"_{var}"
        name += f"_{target_label_dict[target]}"

        super().__init__(infile, name, outfile=outfile,
                         rename=True, arch=arch, target=target)

    def core(self, slothy):
        # This is default value, but it's overwritten in case of a dry-run.
        # However, the symbolic registers in the FLT FFT cannot be resolved
        # without reordering, so let's ignore the dry-run parameter here.
        slothy.config.constraints.allow_reordering = True

        slothy.config.sw_pipelining.enabled = True
        slothy.config.inputs_are_outputs = True
        slothy.config.sw_pipelining.minimize_overlapping = False
        slothy.config.sw_pipelining.optimize_preamble = False
        slothy.config.sw_pipelining.optimize_postamble = False
        slothy.optimize_loop("flt_radix4_fft_loop_start")

#############################################################################################
class ntt_dilithium(Example):
    def __init__(self, var="", arch=Arch_Armv7M, target=Target_CortexM7, timeout=None):
        name = f"ntt_dilithium"
        infile = name
        funcname = "pqcrystals_dilithium_ntt"

        if var != "":
            name += f"_{var}"
            infile += f"_{var}"
        name += f"_{target_label_dict[target]}"

<<<<<<< HEAD
        super().__init__(infile, name, rename=True, arch=arch, target=target, timeout=timeout, funcname=funcname)
=======
class pointwise_montgomery_dilithium(Example):
    def __init__(self, var="", arch=Arch_Armv7M, target=Target_CortexM7, timeout=None):
        name = "pointwise_montgomery_dilithium"
        infile = name
        funcname = "pqcrystals_dilithium_asm_pointwise_montgomery"

        if var != "":
            name += f"_{var}"
            infile += f"_{var}"
        name += f"_{target_label_dict[target]}"

        super().__init__(infile, name, rename=True, arch=arch, target=target, timeout=timeout, funcname=funcname)

    def core(self, slothy):
        slothy.config.outputs = ["r14", "r12"]
        slothy.config.inputs_are_outputs = True
        slothy.config.sw_pipelining.enabled = True

        slothy.optimize_loop("1")

class pointwise_acc_montgomery_dilithium(Example):
    def __init__(self, var="", arch=Arch_Armv7M, target=Target_CortexM7, timeout=None):
        name = "pointwise_acc_montgomery_dilithium"
        infile = name
        funcname = "pqcrystals_dilithium_asm_pointwise_acc_montgomery"

        if var != "":
            name += f"_{var}"
            infile += f"_{var}"
        name += f"_{target_label_dict[target]}"

        super().__init__(infile, name, rename=True, arch=arch, target=target, timeout=timeout, funcname=funcname)

    def core(self, slothy):
        slothy.config.outputs = ["r12"]
        slothy.config.inputs_are_outputs = True
        slothy.config.sw_pipelining.enabled = True

        slothy.optimize_loop("1")


class basemul_257_dilithium(Example):
    def __init__(self, var="", arch=Arch_Armv7M, target=Target_CortexM7, timeout=None):
        name = "basemul_257_dilithium"
        infile = name
        funcname = "__asm_point_mul_257_16"

        if var != "":
            name += f"_{var}"
            infile += f"_{var}"
        name += f"_{target_label_dict[target]}"

        super().__init__(infile, name, rename=True, arch=arch, target=target, timeout=timeout, funcname=funcname)

    def core(self, slothy):

        slothy.config.outputs = ["r12", "r14"]
        slothy.config.inputs_are_outputs = True

        slothy.config.sw_pipelining.enabled = True
        slothy.optimize_loop("_point_mul_16_loop")

class basemul_257_asymmetric_dilithium(Example):
    def __init__(self, var="", arch=Arch_Armv7M, target=Target_CortexM7, timeout=None):
        name = "basemul_257_asymmetric_dilithium"
        infile = name
        funcname = "__asm_asymmetric_mul_257_16"

        if var != "":
            name += f"_{var}"
            infile += f"_{var}"
        name += f"_{target_label_dict[target]}"

        super().__init__(infile, name, rename=True, arch=arch, target=target, timeout=timeout, funcname=funcname)

    def core(self, slothy):
        slothy.config.outputs = ["r14", "r12"]
        slothy.config.inputs_are_outputs = True

        slothy.config.sw_pipelining.enabled = True
        slothy.config.unsafe_address_offset_fixup = False
        slothy.optimize_loop("_asymmetric_mul_16_loop")



class pointwise_769_dilithium(Example):
    def __init__(self, var="", arch=Arch_Armv7M, target=Target_CortexM7, timeout=None):
        name = "pointwise_769_dilithium"
        infile = name
        funcname = "small_pointmul_asm_769"

        if var != "":
            name += f"_{var}"
            infile += f"_{var}"
        name += f"_{target_label_dict[target]}"

        super().__init__(infile, name, rename=True, arch=arch, target=target, timeout=timeout, funcname=funcname)

    def core(self, slothy):
        slothy.config.inputs_are_outputs = True
        slothy.config.variable_size = True

        r = slothy.config.reserved_regs
        r.add("r3")
        slothy.config.reserved_regs = r
        slothy.config.sw_pipelining.enabled = True
        slothy.config.constraints.stalls_first_attempt = 16
        slothy.optimize_loop("_point_mul_16_loop", forced_loop_type=Arch_Armv7M.CmpLoop)


class pointwise_769_asymmetric_dilithium(Example):
    def __init__(self, var="", arch=Arch_Armv7M, target=Target_CortexM7, timeout=None):
        name = "pointwise_769_asymmetric_dilithium"
        infile = name
        funcname = "small_asymmetric_mul_asm_769"

        if var != "":
            name += f"_{var}"
            infile += f"_{var}"
        name += f"_{target_label_dict[target]}"

        super().__init__(infile, name, rename=True, arch=arch, target=target, timeout=timeout, funcname=funcname)

    def core(self, slothy):
        slothy.config.outputs = ["r10"]
        slothy.config.inputs_are_outputs = True

        slothy.config.sw_pipelining.enabled = True
        slothy.optimize_loop("_asymmetric_mul_16_loop")

class reduce32_dilithium(Example):
    def __init__(self, var="", arch=Arch_Armv7M, target=Target_CortexM7, timeout=None):
        name = "reduce32_dilithium"
        infile = name
        funcname = "pqcrystals_dilithium_asm_reduce32"

        if var != "":
            name += f"_{var}"
            infile += f"_{var}"
        name += f"_{target_label_dict[target]}"

        super().__init__(infile, name, rename=True, arch=arch, target=target, timeout=timeout, funcname=funcname)

    def core(self, slothy):
        slothy.config.outputs = ["r10"]
        slothy.config.inputs_are_outputs = True
        slothy.config.constraints.stalls_first_attempt = 4
        slothy.config.sw_pipelining.enabled = True
        slothy.optimize_loop("1")

class caddq_dilithium(Example):
    def __init__(self, var="", arch=Arch_Armv7M, target=Target_CortexM7, timeout=None):
        name = "caddq_dilithium"
        infile = name
        funcname = "pqcrystals_dilithium_asm_caddq"

        if var != "":
            name += f"_{var}"
            infile += f"_{var}"
        name += f"_{target_label_dict[target]}"

        super().__init__(infile, name, rename=True, arch=arch, target=target, timeout=timeout, funcname=funcname)

    def core(self, slothy):
        slothy.config.outputs = ["r10"]
        slothy.config.inputs_are_outputs = True
        slothy.config.sw_pipelining.enabled = True
        slothy.optimize_loop("1")
def main():
    examples = [ Example0(),
                 Example1(),
                 Example2(),
                 Example3(),
>>>>>>> 601e6a91

    def core(self, slothy):
        # slothy.config.with_llvm_mca = True
        # slothy.config.llvm_mca_full = True

        slothy.config.constraints.stalls_first_attempt = 16

        slothy.config.unsafe_address_offset_fixup = False

        slothy.config.variable_size = True
        slothy.config.inputs_are_outputs = True
        slothy.config.sw_pipelining.enabled = True
        slothy.config.sw_pipelining.minimize_overlapping = False
        slothy.config.sw_pipelining.optimize_preamble = True
        slothy.config.sw_pipelining.optimize_postamble = True
        slothy.config.sw_pipelining.allow_pre = True

        slothy.config.outputs = ["r0"]
        slothy.optimize_loop("layer123_loop", forced_loop_type=Arch_Armv7M.BranchLoop)

        slothy.config.outputs = ["r0", "s0", "s10", "s9"]
        slothy.optimize_loop("layer456_loop", forced_loop_type=Arch_Armv7M.BranchLoop)

        slothy.config.outputs = ["r0", "r4"]  # r4 is cntr
        slothy.config.inputs_are_outputs = True
        slothy.optimize_loop("layer78_loop", forced_loop_type=Arch_Armv7M.BranchLoop)

class intt_dilithium_123_456_78(Example):
    def __init__(self, var="", arch=Arch_Armv7M, target=Target_CortexM7, timeout=None):
        name = "intt_dilithium_123_456_78"
        infile = name
        funcname = "pqcrystals_dilithium_invntt_tomont"

        if var != "":
            name += f"_{var}"
            infile += f"_{var}"
        name += f"_{target_label_dict[target]}"

        super().__init__(infile, name, rename=True, arch=arch, target=target, timeout=timeout, funcname=funcname)

    def core(self, slothy):
        slothy.config.constraints.stalls_first_attempt = 16

        slothy.config.unsafe_address_offset_fixup = False


        slothy.config.variable_size = True
        slothy.config.inputs_are_outputs = True
        slothy.config.sw_pipelining.enabled = True
        slothy.config.sw_pipelining.minimize_overlapping = True
        slothy.config.sw_pipelining.optimize_preamble = True
        slothy.config.sw_pipelining.optimize_postamble = True
        slothy.config.sw_pipelining.allow_pre = True

        slothy.optimize_loop("layer123_loop")
        slothy.optimize_loop("layer456_first_loop")
        slothy.optimize_loop("layer456_loop")

        slothy.config.inputs_are_outputs = True
        slothy.optimize_loop("layer78_loop")

class pointwise_montgomery_dilithium(Example):
    def __init__(self, var="", arch=Arch_Armv7M, target=Target_CortexM7, timeout=None):
        name = "pointwise_montgomery_dilithium"
        infile = name
        funcname = "pqcrystals_dilithium_asm_pointwise_montgomery"

        if var != "":
            name += f"_{var}"
            infile += f"_{var}"
        name += f"_{target_label_dict[target]}"

        super().__init__(infile, name, rename=True, arch=arch, target=target, timeout=timeout, funcname=funcname)

    def core(self, slothy):
        slothy.config.outputs = ["r14", "r12"]
        slothy.config.inputs_are_outputs = True
        slothy.config.sw_pipelining.enabled = True

        slothy.optimize_loop("1")

class pointwise_acc_montgomery_dilithium(Example):
    def __init__(self, var="", arch=Arch_Armv7M, target=Target_CortexM7, timeout=None):
        name = "pointwise_acc_montgomery_dilithium"
        infile = name
        funcname = "pqcrystals_dilithium_asm_pointwise_acc_montgomery"

        if var != "":
            name += f"_{var}"
            infile += f"_{var}"
        name += f"_{target_label_dict[target]}"

        super().__init__(infile, name, rename=True, arch=arch, target=target, timeout=timeout, funcname=funcname)

    def core(self, slothy):
        slothy.config.outputs = ["r12"]
        slothy.config.inputs_are_outputs = True
        slothy.config.sw_pipelining.enabled = True

        slothy.optimize_loop("1")

class fnt_257_dilithium(Example):
    def __init__(self, var="", arch=Arch_Armv7M, target=Target_CortexM7, timeout=None):
        name = "fnt_257_dilithium"
        infile = name
        funcname = "__asm_fnt_257"

        if var != "":
            name += f"_{var}"
            infile += f"_{var}"
        name += f"_{target_label_dict[target]}"

        super().__init__(infile, name, rename=True, arch=arch, target=target, timeout=timeout, funcname=funcname)

    def core(self, slothy):


        slothy.config.outputs = ["r14", "r12"]
        slothy.config.inputs_are_outputs = True
        slothy.config.visualize_expected_performance = False
        slothy.config.unsafe_address_offset_fixup = False
        slothy.config.variable_size = True

        func_args = {"r1", "r2", "r3"}
        r = slothy.config.reserved_regs
        r = r.union(f"s{i}" for i in range(30)) # reserve FPR
        r = r.union(func_args)
        slothy.config.reserved_regs = r

        slothy.config.constraints.stalls_first_attempt = 8
        slothy.config.sw_pipelining.enabled = True
        slothy.config.timeout = 600
        slothy.optimize_loop("_fnt_0_1_2")

        slothy.config.sw_pipelining.enabled = False
        slothy.config.timeout = 300

        slothy.config.constraints.stalls_first_attempt = 8
        slothy.config.split_heuristic = True
        slothy.config.split_heuristic_factor = 8
        slothy.config.split_heuristic_stepsize = 0.1
        slothy.config.timeout = 180 # Not more than 2min per step
        # TODO: run with more repeats
        slothy.config.split_heuristic_repeat = 2
        slothy.config.outputs = ["s25", "s27", "r12"]
        slothy.fusion_loop("_fnt_3_4_5_6", ssa=False)
        slothy.optimize_loop("_fnt_3_4_5_6")
        slothy.config.split_heuristic_optimize_seam = 6
        slothy.optimize_loop("_fnt_3_4_5_6")

        # Due dependencies in the memory between loads and stores, skip this for now
        # slothy.optimize_loop("_fnt_to_16_bit")

class ifnt_257_dilithium(Example):
    def __init__(self, var="", arch=Arch_Armv7M, target=Target_CortexM7, timeout=None):
        name = "ifnt_257_dilithium"
        infile = name
        funcname = "__asm_ifnt_257"

        if var != "":
            name += f"_{var}"
            infile += f"_{var}"
        name += f"_{target_label_dict[target]}"

        super().__init__(infile, name, rename=True, arch=arch, target=target, timeout=timeout, funcname=funcname)

    def core(self, slothy):
        slothy.config.unsafe_address_offset_fixup = False

        slothy.config.outputs = ["r14", "s1", "r12"]
        slothy.config.inputs_are_outputs = True
        slothy.config.variable_size = True
        slothy.config.constraints.stalls_first_attempt = 4
        slothy.config.split_heuristic = True
        slothy.config.split_heuristic_factor = 6
        slothy.config.split_heuristic_stepsize = 0.15
        slothy.config.objective_precision = 0.07
        # TODO: run with more repeats
        slothy.config.split_heuristic_repeat = 1
        slothy.fusion_loop("_ifnt_7_6_5_4", ssa=False)
        slothy.optimize_loop("_ifnt_7_6_5_4")

        slothy.config.outputs = ["r14", "r1", "s1"]
        slothy.config.inputs_are_outputs = True
        slothy.config.split_heuristic = False
        slothy.optimize_loop("_ifnt_0_1_2")

class basemul_257_dilithium(Example):
    def __init__(self, var="", arch=Arch_Armv7M, target=Target_CortexM7, timeout=None):
        name = "basemul_257_dilithium"
        infile = name
        funcname = "__asm_point_mul_257_16"

        if var != "":
            name += f"_{var}"
            infile += f"_{var}"
        name += f"_{target_label_dict[target]}"

        super().__init__(infile, name, rename=True, arch=arch, target=target, timeout=timeout, funcname=funcname)

    def core(self, slothy):

        slothy.config.outputs = ["r12", "r14"]
        slothy.config.inputs_are_outputs = True

        slothy.config.sw_pipelining.enabled = True
        slothy.optimize_loop("_point_mul_16_loop")

class basemul_257_asymmetric_dilithium(Example):
    def __init__(self, var="", arch=Arch_Armv7M, target=Target_CortexM7, timeout=None):
        name = "basemul_257_asymmetric_dilithium"
        infile = name
        funcname = "__asm_asymmetric_mul_257_16"

        if var != "":
            name += f"_{var}"
            infile += f"_{var}"
        name += f"_{target_label_dict[target]}"

        super().__init__(infile, name, rename=True, arch=arch, target=target, timeout=timeout, funcname=funcname)

    def core(self, slothy):
        slothy.config.outputs = ["r14", "r12"]
        slothy.config.inputs_are_outputs = True

        slothy.config.sw_pipelining.enabled = True
        slothy.optimize_loop("_asymmetric_mul_16_loop")

class ntt_769_dilithium(Example):
    def __init__(self, var="", arch=Arch_Armv7M, target=Target_CortexM7, timeout=None):
        name = "ntt_769_dilithium"
        infile = name
        outfile = name
        funcname = "small_ntt_asm_769"

        if var != "":
            name += f"_{var}"
            infile += f"_{var}"
        name += f"_{target_label_dict[target]}"

        super().__init__(infile, name, rename=True, arch=arch, target=target, outfile=outfile, timeout=timeout, funcname=funcname)

    def core(self, slothy):
        slothy.config.inputs_are_outputs = True
        slothy.config.variable_size = True
        slothy.config.outputs = ["r14"]
        slothy.config.constraints.stalls_first_attempt = 32

        r = slothy.config.reserved_regs
        r = r.union(f"s{i}" for i in range(30)) # reserve FPR
        slothy.config.reserved_regs = r

        ### TODO
        # - Experiment with lower split factors
        # - Try to get stable performance: It currently varies a lot with each run

        slothy.config.unsafe_address_offset_fixup = False
        slothy.config.constraints.stalls_first_attempt = 16
        slothy.config.variable_size = True
        slothy.config.split_heuristic = True
        slothy.config.constraints.stalls_precision = 1
        slothy.config.timeout = 360 # Not more than 2min per step
        slothy.config.split_heuristic_factor = 1
        slothy.config.visualize_expected_performance = False
        slothy.config.split_heuristic_factor = 4
        slothy.config.split_heuristic_stepsize = 0.15
        slothy.optimize_loop("layer1234_loop")
        slothy.config.split_heuristic_optimize_seam = 6
        slothy.optimize_loop("layer1234_loop")

        slothy.config.outputs = ["r14"]

        slothy.config.absorb_spills = True
        slothy.config.unsafe_address_offset_fixup = False
        slothy.fusion_loop("layer567_loop", ssa=True)

        slothy.config.outputs = ["r14"]
        slothy.config.constraints.functional_only = True
        slothy.config.unsafe_address_offset_fixup = False
        slothy.config.constraints.allow_reordering = False
        slothy.config.inputs_are_outputs = True
        slothy.config.split_heuristic = False
        slothy.config.constraints.stalls_first_attempt = 64
        slothy.config.constraints.allow_spills = True
        slothy.config.absorb_spills = True
        slothy.config.constraints.spill_type = { 'spill_to_vreg': 26 }
        slothy.config.constraints.minimize_spills = True
        slothy.config.objective_lower_bound = 2 # <2 stalls doesn't seem possible
        slothy.optimize_loop("layer567_loop")

        slothy.config.timeout = 360
        slothy.config.constraints.maximize_register_lifetimes = False
        slothy.config.variable_size = True
        slothy.config.split_heuristic_optimize_seam = 0
        slothy.config.split_heuristic = True
        slothy.config.split_heuristic_repeat = 1
        slothy.config.split_heuristic_factor = 2.25
        slothy.config.split_heuristic_stepsize = 0.25
        slothy.config.constraints.allow_spills = False
        slothy.config.constraints.minimize_spills = False
        slothy.config.absorb_spills = False
        slothy.config.constraints.stalls_precision = 1
        # slothy.config.unsafe_address_offset_fixup = True
        slothy.config.constraints.functional_only = False
        slothy.config.constraints.allow_reordering = True
        slothy.optimize_loop("layer567_loop")

        slothy.config.split_heuristic_optimize_seam = 6
        slothy.optimize_loop("layer567_loop")

class intt_769_dilithium(Example):
    def __init__(self, var="", arch=Arch_Armv7M, target=Target_CortexM7, timeout=None):
        name = "intt_769_dilithium"
        infile = name
        funcname = "small_invntt_asm_769"

        if var != "":
            name += f"_{var}"
            infile += f"_{var}"
        name += f"_{target_label_dict[target]}"

        super().__init__(infile, name, rename=True, arch=arch, target=target, timeout=timeout, funcname=funcname)

    def core(self, slothy):
        slothy.config.constraints.stalls_first_attempt = 16
        slothy.config.inputs_are_outputs = True
        slothy.config.variable_size = True
        slothy.config.split_heuristic = True
        slothy.config.reserved_regs = ["r1", "r13"] + [f"s{i}" for i in range(23, 32)]

        slothy.config.split_heuristic_factor = 8
        slothy.config.split_heuristic_stepsize = 0.1
        slothy.config.split_heuristic_repeat = 1

        slothy.config.unsafe_address_offset_fixup = False
        slothy.fusion_loop("layer1234_loop", ssa=False)
        # slothy.config.unsafe_address_offset_fixup = True
        slothy.optimize_loop("layer1234_loop")
        slothy.config.split_heuristic_optimize_seam = 6
        slothy.optimize_loop("layer1234_loop")

        slothy.config.split_heuristic_factor = 4

        # Optimize first iteration that has been separated from the loop
        # TODO: Do we further need to limit renaming because of the following
        # loop using registers set in this region?

        slothy.config.outputs = ["s0", "s2"]
        slothy.config.unsafe_address_offset_fixup = False
        slothy.fusion_region(start="layer567_first_start", end="layer567_first_end", ssa=False)
        # slothy.config.unsafe_address_offset_fixup = True
        slothy.optimize(start="layer567_first_start", end="layer567_first_end")

        slothy.config.unsafe_address_offset_fixup = False
        slothy.fusion_loop("layer567_loop", ssa=False)
        # slothy.config.unsafe_address_offset_fixup = True
        slothy.optimize_loop("layer567_loop")
        slothy.config.split_heuristic_optimize_seam = 6
        slothy.optimize_loop("layer567_loop")

class pointwise_769_dilithium(Example):
    def __init__(self, var="", arch=Arch_Armv7M, target=Target_CortexM7, timeout=None):
        name = "pointwise_769_dilithium"
        infile = name
        funcname = "small_pointmul_asm_769"

        if var != "":
            name += f"_{var}"
            infile += f"_{var}"
        name += f"_{target_label_dict[target]}"

        super().__init__(infile, name, rename=True, arch=arch, target=target, timeout=timeout, funcname=funcname)

    def core(self, slothy):
        slothy.config.inputs_are_outputs = True
        slothy.config.variable_size = True

        r = slothy.config.reserved_regs
        r.add("r3")
        slothy.config.reserved_regs = r

        slothy.config.sw_pipelining.enabled = True
        slothy.config.constraints.stalls_first_attempt = 16
        slothy.optimize_loop("_point_mul_16_loop")


class pointwise_769_asymmetric_dilithium(Example):
    def __init__(self, var="", arch=Arch_Armv7M, target=Target_CortexM7, timeout=None):
        name = "pointwise_769_asymmetric_dilithium"
        infile = name
        funcname = "small_asymmetric_mul_asm_769"

        if var != "":
            name += f"_{var}"
            infile += f"_{var}"
        name += f"_{target_label_dict[target]}"

        super().__init__(infile, name, rename=True, arch=arch, target=target, timeout=timeout, funcname=funcname)

    def core(self, slothy):
        slothy.config.outputs = ["r10"]
        slothy.config.inputs_are_outputs = True

        slothy.config.sw_pipelining.enabled = True
        slothy.optimize_loop("_asymmetric_mul_16_loop")

class reduce32_dilithium(Example):
    def __init__(self, var="", arch=Arch_Armv7M, target=Target_CortexM7, timeout=None):
        name = "reduce32_dilithium"
        infile = name
        funcname = "pqcrystals_dilithium_asm_reduce32"

        if var != "":
            name += f"_{var}"
            infile += f"_{var}"
        name += f"_{target_label_dict[target]}"

        super().__init__(infile, name, rename=True, arch=arch, target=target, timeout=timeout, funcname=funcname)

    def core(self, slothy):
        slothy.config.outputs = ["r10"]
        slothy.config.with_llvm_mca = True
        slothy.config.llvm_mca_full = True
        slothy.config.inputs_are_outputs = True
        slothy.config.constraints.stalls_first_attempt = 4
        slothy.config.sw_pipelining.enabled = True
        slothy.optimize_loop("1")

class caddq_dilithium(Example):
    def __init__(self, var="", arch=Arch_Armv7M, target=Target_CortexM7, timeout=None):
        name = "caddq_dilithium"
        infile = name
        funcname = "pqcrystals_dilithium_asm_caddq"

        if var != "":
            name += f"_{var}"
            infile += f"_{var}"
        name += f"_{target_label_dict[target]}"

        super().__init__(infile, name, rename=True, arch=arch, target=target, timeout=timeout, funcname=funcname)

    def core(self, slothy):
        slothy.config.outputs = ["r10"]
        slothy.config.inputs_are_outputs = True
        slothy.config.sw_pipelining.enabled = True
        slothy.optimize_loop("1")

class ntt_kyber(Example):
    def __init__(self, var="", arch=Arch_Armv7M, target=Target_CortexM7, timeout=None):
        name = f"ntt_kyber"
        infile = name
        funcname = "ntt_fast"

        if var != "":
            name += f"_{var}"
            infile += f"_{var}"
        name += f"_{target_label_dict[target]}"

        super().__init__(infile, name, rename=True, arch=arch, target=target, timeout=timeout, funcname=funcname)

    def core(self, slothy):
        slothy.config.outputs = ["r14", "s23"]

        r = slothy.config.reserved_regs
        r = r.union(f"s{i}" for i in range(30)) # reserve FPR
        r.add("r1")
        slothy.config.reserved_regs = r

        slothy.config.inputs_are_outputs = True
        slothy.config.variable_size = True
        slothy.config.constraints.stalls_first_attempt = 32


        ### TODO
        # - Experiment with lower split factors
        # - Try to get stable performance: It currently varies a lot with each run

        slothy.config.unsafe_address_offset_fixup = False
        slothy.config.constraints.stalls_first_attempt = 16
        slothy.config.variable_size = True
        slothy.config.split_heuristic = True
        slothy.config.constraints.stalls_precision = 1
        slothy.config.timeout = 360 # Not more than 2min per step
        slothy.config.split_heuristic_factor = 1
        slothy.config.visualize_expected_performance = False
        slothy.config.split_heuristic_factor = 6
        slothy.config.split_heuristic_stepsize = 0.15
        slothy.optimize_loop("1")
        slothy.config.split_heuristic_optimize_seam = 6
        slothy.optimize_loop("1")

        slothy.config.outputs = ["r14"]

        slothy.config.absorb_spills = True
        slothy.config.unsafe_address_offset_fixup = False
        slothy.fusion_loop("2", ssa=True)

        slothy.config.outputs = ["r14"]
        slothy.config.constraints.functional_only = True
        slothy.config.unsafe_address_offset_fixup = False
        slothy.config.constraints.allow_reordering = False
        slothy.config.inputs_are_outputs = True
        slothy.config.split_heuristic = False
        slothy.config.constraints.stalls_first_attempt = 64
        slothy.config.constraints.allow_spills = True
        slothy.config.absorb_spills = True
        slothy.config.constraints.spill_type = { 'spill_to_vreg': 26 }
        slothy.config.constraints.minimize_spills = True
        slothy.config.objective_lower_bound = 2 # <2 stalls doesn't seem possible
        slothy.optimize_loop("2")

        slothy.config.timeout = 360
        slothy.config.constraints.maximize_register_lifetimes = False
        slothy.config.variable_size = True
        slothy.config.split_heuristic_optimize_seam = 0
        slothy.config.split_heuristic = True
        slothy.config.split_heuristic_repeat = 1
        slothy.config.split_heuristic_factor = 4
        slothy.config.split_heuristic_stepsize = 0.25
        slothy.config.constraints.allow_spills = False
        slothy.config.constraints.minimize_spills = False
        slothy.config.absorb_spills = False
        slothy.config.constraints.stalls_precision = 1
        slothy.config.unsafe_address_offset_fixup = True
        slothy.config.constraints.functional_only = False
        slothy.config.constraints.allow_reordering = True
        slothy.optimize_loop("2")

        slothy.config.split_heuristic_optimize_seam = 6
        slothy.optimize_loop("2")

class ntt_kyber_symbolic(Example):
    def __init__(self, var="", arch=Arch_Armv7M, target=Target_CortexM7, timeout=None):
        name = f"ntt_kyber_symbolic"
        infile = name
        funcname = "ntt_fast_symbolic"

        if var != "":
            name += f"_{var}"
            infile += f"_{var}"
        name += f"_{target_label_dict[target]}"

        super().__init__(infile, name, rename=True, arch=arch, target=target, timeout=timeout, funcname=funcname)

    def core(self, slothy):
        slothy.config.outputs = ["s23"]
        slothy.config.reserved_regs = ["r13", "s25", "s26", "s27", "s28", "s29", "s30", "s31"]
        slothy.config.inputs_are_outputs = True
        slothy.config.variable_size = True
        slothy.config.constraints.stalls_first_attempt = 16
        orig_functional_only = slothy.config.constraints.functional_only
        orig_allow_reordering = slothy.config.constraints.allow_reordering

        # Step 1: find minimum number of stack spills in first loop
        slothy.config.objective_lower_bound = 8
        slothy.config.constraints.functional_only = True
        slothy.config.constraints.allow_spills = True
        slothy.config.constraints.minimize_spills = True
        # TODO: it would be much better if we could allow re-ordering; but that seems out of reach for SLOTHY right now
        slothy.config.constraints.allow_reordering = False
        slothy.optimize_loop("1")
        slothy.config.constraints.functional_only = orig_functional_only
        slothy.config.constraints.allow_spills = False
        slothy.config.constraints.allow_reordering = orig_allow_reordering
        slothy.config.absorb_spills = False

        # Step 2: optimize first loop
        # TODO: use a small factor and larger repeat
        slothy.config.sw_pipelining.halving_heuristic = True
        slothy.config.split_heuristic = True
        slothy.config.split_heuristic_factor = 4
        slothy.config.split_heuristic_stepsize = 0.15
        slothy.config.split_heuristic_repeat = 1
        slothy.optimize_loop("1")

        # Step 3: optimize second loop
        # TODO: use a small factor and larger repeat
        slothy.config.split_heuristic = True
        slothy.config.sw_pipelining.enabled = True
        slothy.config.sw_pipelining.halving_heuristic = True
        slothy.config.split_heuristic_factor = 2
        slothy.config.split_heuristic_repeat = 1
        slothy.fusion_loop("2",ssa=False)
        slothy.optimize_loop("2")




class intt_kyber(Example):
    def __init__(self, var="", arch=Arch_Armv7M, target=Target_CortexM7, timeout=None):
        name = "intt_kyber"
        infile = name
        funcname = "invntt_fast"

        if var != "":
            name += f"_{var}"
            infile += f"_{var}"
        name += f"_{target_label_dict[target]}"

        super().__init__(infile, name, rename=True, arch=arch, target=target, timeout=timeout, funcname=funcname)

    def core(self, slothy):
        slothy.config.variable_size = True
        slothy.config.constraints.stalls_first_attempt = 16
        slothy.config.inputs_are_outputs = True
        slothy.config.reserved_regs = ["r1", "r13"] + [f"s{i}" for i in range(23, 32)]
        slothy.config.timeout = 300

        # Step 1: optimize first loop
        slothy.config.split_heuristic = True
        slothy.config.split_heuristic_factor = 4
        slothy.config.split_heuristic_stepsize = 0.15
        slothy.config.split_heuristic_repeat = 1
        slothy.config.outputs = ["r14", "s8"]
        slothy.optimize_loop("1")

        # Step 2: optimize the start of the second loop
        slothy.config.split_heuristic = True
        slothy.config.split_heuristic_factor = 2.5
        slothy.config.split_heuristic_stepsize = 0.2
        slothy.config.outputs = ["r14", "r0", "r10", "s0", "s2"]
        slothy.config.unsafe_address_offset_fixup = False
        slothy.fusion_region(start="layer567_first_start", end="layer567_first_end", ssa=False)
        slothy.config.unsafe_address_offset_fixup = True
        slothy.optimize(start="layer567_first_start", end="layer567_first_end")

        # Step 3: optimize the start of the second loop
        slothy.config.split_heuristic = True
        slothy.config.split_heuristic_factor = 3
        slothy.config.split_heuristic_stepsize = 0.2
        slothy.config.outputs = ["r14", "s14"]
        slothy.config.unsafe_address_offset_fixup = False
        slothy.fusion_loop("2", ssa=False)
        slothy.config.unsafe_address_offset_fixup = True
        slothy.optimize_loop("2")

class basemul_16_32_kyber(Example):
    def __init__(self, var="", arch=Arch_Armv7M, target=Target_CortexM7, timeout=None):
        name = "basemul_16_32_kyber"
        infile = name
        funcname = "basemul_asm_opt_16_32"

        if var != "":
            name += f"_{var}"
            infile += f"_{var}"
        name += f"_{target_label_dict[target]}"

        super().__init__(infile, name, rename=True, arch=arch, target=target, timeout=timeout, funcname=funcname)

    def core(self, slothy):
        slothy.config.outputs = ["r14"]
        slothy.config.inputs_are_outputs = True
        slothy.config.variable_size = True
        slothy.config.sw_pipelining.enabled = True
        slothy.config.constraints.stalls_first_attempt = 16
        slothy.optimize_loop("1")

class basemul_acc_32_32_kyber(Example):
    def __init__(self, var="", arch=Arch_Armv7M, target=Target_CortexM7, timeout=None):
        name = "basemul_acc_32_32_kyber"
        infile = name
        funcname = "basemul_asm_acc_opt_32_32"

        if var != "":
            name += f"_{var}"
            infile += f"_{var}"
        name += f"_{target_label_dict[target]}"

        super().__init__(infile, name, rename=True, arch=arch, target=target, timeout=timeout, funcname=funcname)

    def core(self, slothy):
        slothy.config.inputs_are_outputs = True
        slothy.config.variable_size = True

        r = slothy.config.reserved_regs
        r.add("r14")
        slothy.config.reserved_regs = r

        slothy.config.sw_pipelining.enabled = True
        slothy.config.constraints.stalls_first_attempt = 16
        slothy.optimize_loop("1")

class basemul_acc_32_16_kyber(Example):
    def __init__(self, var="", arch=Arch_Armv7M, target=Target_CortexM7, timeout=None):
        name = "basemul_acc_32_16_kyber"
        infile = name
        funcname = "basemul_asm_acc_opt_32_16"

        if var != "":
            name += f"_{var}"
            infile += f"_{var}"
        name += f"_{target_label_dict[target]}"

        super().__init__(infile, name, rename=True, arch=arch, target=target, timeout=timeout, funcname=funcname)

    def core(self, slothy):
        slothy.config.inputs_are_outputs = True
        slothy.config.variable_size = True

        r = slothy.config.reserved_regs
        r.add("r14")
        slothy.config.reserved_regs = r

        slothy.config.sw_pipelining.enabled = True
        slothy.config.constraints.stalls_first_attempt = 16
        slothy.optimize_loop("1")

class frombytes_mul_16_32_kyber(Example):
    def __init__(self, var="", arch=Arch_Armv7M, target=Target_CortexM7, timeout=None):
        name = "frombytes_mul_16_32_kyber"
        infile = name
        funcname = "frombytes_mul_asm_16_32"

        if var != "":
            name += f"_{var}"
            infile += f"_{var}"
        name += f"_{target_label_dict[target]}"

        super().__init__(infile, name, rename=True, arch=arch, target=target, timeout=timeout, funcname=funcname)

    def core(self, slothy):
        slothy.config.inputs_are_outputs = True
        slothy.config.variable_size = True

        r = slothy.config.reserved_regs
        r.add("r14")
        slothy.config.reserved_regs = r

        slothy.config.sw_pipelining.enabled = True
        slothy.config.constraints.stalls_first_attempt = 16
        slothy.optimize_loop("1")

class frombytes_mul_acc_32_32_kyber(Example):
    def __init__(self, var="", arch=Arch_Armv7M, target=Target_CortexM7, timeout=None):
        name = "frombytes_mul_acc_32_32_kyber"
        infile = name
        funcname = "frombytes_mul_asm_acc_32_32"

        if var != "":
            name += f"_{var}"
            infile += f"_{var}"
        name += f"_{target_label_dict[target]}"

        super().__init__(infile, name, rename=True, arch=arch, target=target, timeout=timeout, funcname=funcname)

    def core(self, slothy):
        slothy.config.inputs_are_outputs = True
        slothy.config.variable_size = True

        r = slothy.config.reserved_regs
        r.add("r14")
        slothy.config.reserved_regs = r

        slothy.config.sw_pipelining.enabled = True
        slothy.config.constraints.stalls_first_attempt = 16
        slothy.optimize_loop("1")

class frombytes_mul_acc_32_16_kyber(Example):
    def __init__(self, var="", arch=Arch_Armv7M, target=Target_CortexM7, timeout=None):
        name = "frombytes_mul_acc_32_16_kyber"
        infile = name
        funcname = "frombytes_mul_asm_acc_32_16"

        if var != "":
            name += f"_{var}"
            infile += f"_{var}"
        name += f"_{target_label_dict[target]}"

        super().__init__(infile, name, rename=True, arch=arch, target=target, timeout=timeout, funcname=funcname)

    def core(self, slothy):
        slothy.config.inputs_are_outputs = True
        slothy.config.variable_size = True

        r = slothy.config.reserved_regs
        r.add("r14")
        slothy.config.reserved_regs = r

        slothy.config.unsafe_address_offset_fixup = True
        slothy.config.sw_pipelining.enabled = True
        slothy.config.constraints.stalls_first_attempt = 16
        slothy.optimize_loop("1")

class add_kyber(Example):
    def __init__(self, var="", arch=Arch_Armv7M, target=Target_CortexM7, timeout=None):
        name = "add_kyber"
        infile = name
        funcname = "pointwise_add"

        if var != "":
            name += f"_{var}"
            infile += f"_{var}"
        name += f"_{target_label_dict[target]}"

        super().__init__(infile, name, rename=True, arch=arch, target=target, timeout=timeout, funcname=funcname)

    def core(self, slothy):
        slothy.config.outputs = ["r14"]
        slothy.config.inputs_are_outputs = True
        slothy.config.variable_size = True
        slothy.config.constraints.stalls_first_attempt = 16
        slothy.config.sw_pipelining.enabled = True
        slothy.fusion_loop("1", ssa=False)
        slothy.optimize_loop("1")
        slothy.config.sw_pipelining.enabled = False
        slothy.fusion_region(start="pointwise_add_final_start", end="pointwise_add_final_end", ssa=False)
        slothy.optimize(start="pointwise_add_final_start", end="pointwise_add_final_end")

class sub_kyber(Example):
    def __init__(self, var="", arch=Arch_Armv7M, target=Target_CortexM7, timeout=None):
        name = "sub_kyber"
        infile = name
        funcname = "pointwise_sub"

        if var != "":
            name += f"_{var}"
            infile += f"_{var}"
        name += f"_{target_label_dict[target]}"

        super().__init__(infile, name, rename=True, arch=arch, target=target, timeout=timeout, funcname=funcname)

    def core(self, slothy):
        slothy.config.outputs = ["r14"]
        slothy.config.inputs_are_outputs = True
        slothy.config.variable_size = True
        slothy.config.constraints.stalls_first_attempt = 16
        slothy.config.sw_pipelining.enabled = True
        slothy.fusion_loop("1", ssa=False)
        slothy.optimize_loop("1")

        slothy.config.sw_pipelining.enabled = False
        slothy.fusion_region(start="pointwise_sub_final_start", end="pointwise_sub_final_end", ssa=False)
        slothy.optimize(start="pointwise_sub_final_start", end="pointwise_sub_final_end")

class barrett_reduce_kyber(Example):
    def __init__(self, var="", arch=Arch_Armv7M, target=Target_CortexM7, timeout=None):
        name = "barrett_reduce_kyber"
        infile = name
        funcname = "asm_barrett_reduce"

        if var != "":
            name += f"_{var}"
            infile += f"_{var}"
        name += f"_{target_label_dict[target]}"

        super().__init__(infile, name, rename=True, arch=arch, target=target, timeout=timeout, funcname=funcname)

    def core(self, slothy):
        slothy.config.outputs = ["r9"]
        slothy.config.inputs_are_outputs = True
        slothy.config.variable_size = True
        slothy.config.constraints.stalls_first_attempt = 16
        slothy.config.sw_pipelining.enabled = True
        slothy.config.constraints.stalls_first_attempt = 43
        slothy.fusion_loop("1", ssa=False)
        slothy.optimize_loop("1")



class ldr_test(Example):
    def __init__(self, var="", arch=Arch_Armv7M, target=Target_CortexM7, timeout=None):
        name = "ldr_test"
        infile = name


        if var != "":
            name += f"_{var}"
            infile += f"_{var}"
        name += f"_{target_label_dict[target]}"

        super().__init__(infile, name, rename=True, arch=arch, target=target, timeout=timeout)

    def core(self, slothy):
        slothy.config.outputs = ["r1", "r2", "r3", "r4", "r5", "r6", 'r7', "r8"]
        slothy.config.inputs_are_outputs = True
        slothy.config.variable_size = True
        slothy.optimize(start="start", end="end")


class fromplant_kyber(Example):
    def __init__(self, var="", arch=Arch_Armv7M, target=Target_CortexM7, timeout=None):
        name = "fromplant_kyber"
        infile = name
        funcname = "asm_fromplant"

        if var != "":
            name += f"_{var}"
            infile += f"_{var}"
        name += f"_{target_label_dict[target]}"

        super().__init__(infile, name, rename=True, arch=arch, target=target, timeout=timeout, funcname=funcname)

    def core(self, slothy):
        slothy.config.outputs = ["r9"]
        slothy.config.inputs_are_outputs = True
        slothy.config.sw_pipelining.enabled = True
        slothy.config.variable_size = True
        slothy.config.constraints.stalls_first_attempt = 4
        slothy.fusion_loop("1", ssa=False)
        slothy.optimize_loop("1")

class basemul_kyber(Example):
    def __init__(self, var="", arch=Arch_Armv7M, target=Target_CortexM7, timeout=None):
        name = "basemul_kyber"
        infile = name
        funcname = "basemul_asm"

        if var != "":
            name += f"_{var}"
            infile += f"_{var}"
        name += f"_{target_label_dict[target]}"

        super().__init__(infile, name, rename=True, arch=arch, target=target, timeout=timeout, funcname=funcname)

    def core(self, slothy):
        slothy.config.outputs = ["r14"]
        slothy.config.inputs_are_outputs = True
        slothy.config.variable_size = True
        slothy.config.sw_pipelining.enabled = True
        slothy.config.unsafe_address_offset_fixup = False
        slothy.config.constraints.stalls_first_attempt = 16
        slothy.fusion_loop("1", ssa=False)
        slothy.config.unsafe_address_offset_fixup = True
        slothy.optimize_loop("1")

class basemul_acc_kyber(Example):
    def __init__(self, var="", arch=Arch_Armv7M, target=Target_CortexM7, timeout=None):
        name = "basemul_acc_kyber"
        infile = name
        funcname = "basemul_asm_acc"

        if var != "":
            name += f"_{var}"
            infile += f"_{var}"
        name += f"_{target_label_dict[target]}"

        super().__init__(infile, name, rename=True, arch=arch, target=target, timeout=timeout, funcname=funcname)

    def core(self, slothy):
        slothy.config.outputs = ["r14"]
        slothy.config.inputs_are_outputs = True
        slothy.config.variable_size = True
        slothy.config.sw_pipelining.enabled = True
        slothy.config.unsafe_address_offset_fixup = False
        slothy.config.constraints.stalls_first_attempt = 16
        slothy.fusion_loop("1", ssa=False)
        slothy.config.unsafe_address_offset_fixup = True
        slothy.optimize_loop("1")

class frombytes_mul_kyber(Example):
    def __init__(self, var="", arch=Arch_Armv7M, target=Target_CortexM7, timeout=None):
        name = "frombytes_mul_kyber"
        infile = name
        funcname = "frombytes_mul_asm"

        if var != "":
            name += f"_{var}"
            infile += f"_{var}"
        name += f"_{target_label_dict[target]}"

        super().__init__(infile, name, rename=True, arch=arch, target=target, timeout=timeout, funcname=funcname)

    def core(self, slothy):
        slothy.config.inputs_are_outputs = True
        slothy.config.variable_size = True

        r = slothy.config.reserved_regs
        r.add("r14")
        slothy.config.reserved_regs = r

        slothy.config.sw_pipelining.enabled = True
        slothy.config.constraints.stalls_first_attempt = 16
        slothy.optimize_loop("1")

class frombytes_mul_acc_kyber(Example):
    def __init__(self, var="", arch=Arch_Armv7M, target=Target_CortexM7, timeout=None):
        name = "frombytes_mul_acc_kyber"
        infile = name
        funcname = "frombytes_mul_asm_acc"

        if var != "":
            name += f"_{var}"
            infile += f"_{var}"
        name += f"_{target_label_dict[target]}"

        super().__init__(infile, name, rename=True, arch=arch, target=target, timeout=timeout, funcname=funcname)

    def core(self, slothy):
        slothy.config.inputs_are_outputs = True
        slothy.config.variable_size = True

        slothy.config.unsafe_address_offset_fixup = False

        slothy.config.sw_pipelining.enabled = True
        slothy.config.constraints.stalls_first_attempt = 16
        slothy.optimize_loop("1")

class matacc_kyber(Example):
    def __init__(self, var="", arch=Arch_Armv7M, target=Target_CortexM7, timeout=None):
        name = "matacc_kyber"
        infile = name
        funcname = "matacc_asm"

        if var != "":
            name += f"_{var}"
            infile += f"_{var}"
        name += f"_{target_label_dict[target]}"

        super().__init__(infile, name, rename=True, arch=arch, target=target, timeout=timeout, funcname=funcname)

    def core(self, slothy):
        slothy.config.inputs_are_outputs = True
        slothy.config.variable_size = True

        slothy.config.outputs = ["r9"]
        slothy.optimize(start="slothy_start_1", end="slothy_end_1")
        slothy.config.outputs = ["r9"]
        slothy.optimize(start="slothy_start_2", end="slothy_end_2")


class matacc_acc_kyber(Example):
    def __init__(self, var="", arch=Arch_Armv7M, target=Target_CortexM7, timeout=None):
        name = "matacc_acc_kyber"
        infile = name
        funcname = "matacc_asm_acc"

        if var != "":
            name += f"_{var}"
            infile += f"_{var}"
        name += f"_{target_label_dict[target]}"

        super().__init__(infile, name, rename=True, arch=arch, target=target, timeout=timeout, funcname=funcname)

    def core(self, slothy):
        slothy.config.inputs_are_outputs = True
        slothy.config.variable_size = True

        slothy.config.outputs = ["r9"]
        slothy.optimize(start="slothy_start_1", end="slothy_end_1")
        slothy.config.outputs = ["r9"]
        slothy.optimize(start="slothy_start_2", end="slothy_end_2")



class matacc_asm_opt_16_32_kyber(Example):
    def __init__(self, var="", arch=Arch_Armv7M, target=Target_CortexM7, timeout=None):
        name = "matacc_asm_opt_16_32_kyber"
        infile = name
        funcname = "matacc_asm_opt_16_32"

        if var != "":
            name += f"_{var}"
            infile += f"_{var}"
        name += f"_{target_label_dict[target]}"

        super().__init__(infile, name, rename=True, arch=arch, target=target, timeout=timeout, funcname=funcname)

    def core(self, slothy):
        slothy.config.inputs_are_outputs = True
        slothy.config.variable_size = True
        slothy.config.unsafe_address_offset_fixup = False

        # TODO: r10, r11, r12 shouldn't actually be needed as q,qa,qinv are unused in this code.
        slothy.config.reserved_regs = [f"s{i}" for i in range(0, 32)] + ["sp", "r13"] + ["r10", "r11", "r12"]

        slothy.config.outputs = ["r9"]
        slothy.optimize(start="slothy_start_1", end="slothy_end_1")
        slothy.config.outputs = ["r9"]
        slothy.optimize(start="slothy_start_2", end="slothy_end_2")

class matacc_asm_opt_32_32_kyber(Example):
    def __init__(self, var="", arch=Arch_Armv7M, target=Target_CortexM7, timeout=None):
        name = "matacc_asm_opt_32_32_kyber"
        infile = name
        funcname = "matacc_asm_opt_32_32"

        if var != "":
            name += f"_{var}"
            infile += f"_{var}"
        name += f"_{target_label_dict[target]}"

        super().__init__(infile, name, rename=True, arch=arch, target=target, timeout=timeout, funcname=funcname)

    def core(self, slothy):
        slothy.config.inputs_are_outputs = True
        slothy.config.variable_size = True
        slothy.config.unsafe_address_offset_fixup = False

        # TODO: r10, r11, r12 shouldn't actually be needed as q,qa,qinv are unused in this code.
        slothy.config.reserved_regs = [f"s{i}" for i in range(0, 32)] + ["sp", "r13"] + ["r10", "r11", "r12"]

        slothy.config.outputs = ["r9"]
        slothy.optimize(start="slothy_start_1", end="slothy_end_1")
        slothy.config.outputs = ["r9"]
        slothy.optimize(start="slothy_start_2", end="slothy_end_2")


class matacc_asm_opt_32_16_kyber(Example):
    def __init__(self, var="", arch=Arch_Armv7M, target=Target_CortexM7, timeout=None):
        name = "matacc_asm_opt_32_16_kyber"
        infile = name
        funcname = "matacc_asm_opt_32_16"

        if var != "":
            name += f"_{var}"
            infile += f"_{var}"
        name += f"_{target_label_dict[target]}"

        super().__init__(infile, name, rename=True, arch=arch, target=target, timeout=timeout, funcname=funcname)

    def core(self, slothy):
        slothy.config.inputs_are_outputs = True
        slothy.config.variable_size = True
        slothy.config.unsafe_address_offset_fixup = False

        slothy.config.reserved_regs = [f"s{i}" for i in range(0, 32)] + ["sp", "r13"] + ["r10", "r11", "r12"]

        slothy.config.outputs = ["r9"]
        slothy.optimize(start="slothy_start_1", end="slothy_end_1")
        slothy.config.outputs = ["r9"]
        slothy.optimize(start="slothy_start_2", end="slothy_end_2")


class matacc_asm_cache_16_32_kyber(Example):
    def __init__(self, var="", arch=Arch_Armv7M, target=Target_CortexM7, timeout=None):
        name = "matacc_asm_cache_16_32_kyber"
        infile = name
        funcname = "matacc_asm_cache_16_32"

        if var != "":
            name += f"_{var}"
            infile += f"_{var}"
        name += f"_{target_label_dict[target]}"

        super().__init__(infile, name, rename=True, arch=arch, target=target, timeout=timeout, funcname=funcname)

    def core(self, slothy):
        slothy.config.inputs_are_outputs = True
        slothy.config.variable_size = True
        slothy.config.unsafe_address_offset_fixup = False

        slothy.config.reserved_regs = [f"s{i}" for i in range(0, 32)] + ["sp", "r13"] + ["r10", "r11", "r12"]

        slothy.config.outputs = ["r9"]
        slothy.optimize(start="slothy_start_1", end="slothy_end_1")
        slothy.config.outputs = ["r9"]
        slothy.optimize(start="slothy_start_2", end="slothy_end_2")


class matacc_asm_cache_32_32_kyber(Example):
    def __init__(self, var="", arch=Arch_Armv7M, target=Target_CortexM7, timeout=None):
        name = "matacc_asm_cache_32_32_kyber"
        infile = name
        funcname = "matacc_asm_cache_32_32"

        if var != "":
            name += f"_{var}"
            infile += f"_{var}"
        name += f"_{target_label_dict[target]}"

        super().__init__(infile, name, rename=True, arch=arch, target=target, timeout=timeout, funcname=funcname)

    def core(self, slothy):
        slothy.config.inputs_are_outputs = True
        slothy.config.variable_size = True
        slothy.config.unsafe_address_offset_fixup = False

        slothy.config.reserved_regs = [f"s{i}" for i in range(0, 32)] + ["sp", "r13"] + ["r10", "r11", "r12"]

        slothy.config.outputs = ["r9"]
        slothy.optimize(start="slothy_start_1", end="slothy_end_1")
        slothy.config.outputs = ["r9"]
        slothy.optimize(start="slothy_start_2", end="slothy_end_2")

class matacc_asm_cache_32_16_kyber(Example):
    def __init__(self, var="", arch=Arch_Armv7M, target=Target_CortexM7, timeout=None):
        name = "matacc_asm_cache_32_16_kyber"
        infile = name
        funcname = "matacc_asm_cache_32_16"

        if var != "":
            name += f"_{var}"
            infile += f"_{var}"
        name += f"_{target_label_dict[target]}"

        super().__init__(infile, name, rename=True, arch=arch, target=target, timeout=timeout, funcname=funcname)

    def core(self, slothy):
        slothy.config.inputs_are_outputs = True
        slothy.config.variable_size = True
        slothy.config.unsafe_address_offset_fixup = False

        slothy.config.reserved_regs = [f"s{i}" for i in range(0, 32)] + ["sp", "r13"] + ["r10", "r11", "r12"]

        slothy.config.outputs = ["r9"]
        slothy.optimize(start="slothy_start_1", end="slothy_end_1")
        slothy.config.outputs = ["r9"]
        slothy.optimize(start="slothy_start_2", end="slothy_end_2")

def main():
    examples = [
                 ldr_test(),
                 Example0(),
                 Example1(),
                 Example2(),
                 Example3(),

                 AArch64Example0(),
                 AArch64Example0(target=Target_CortexA72),
                 AArch64Example0Equ(),
                 AArch64Example1(),
                 AArch64Example1(target=Target_CortexA72),
                 AArch64Example2(),
                 AArch64Example2(target=Target_CortexA72),
                 AArch64IfElse(),

                 AArch64Split0(),
                # Armv7m examples
                 Armv7mExample0(),
                 Armv7mExample0Func(),

                # Loop examples
                 AArch64LoopSubs(),
                 LoopLe(),
                 Armv7mLoopSubs(),
                 Armv7mLoopCmp(),
                 Armv7mLoopVmovCmp(),
                 Armv7mLoopVmovCmpForced(),

                 CRT(),

                 ntt_n256_l6_s32("bar"),
                 ntt_n256_l6_s32("mont"),
                 ntt_n256_l8_s32("bar"),
                 ntt_n256_l8_s32("mont"),
                 intt_n256_l6_s32("bar"),
                 intt_n256_l6_s32("mont"),
                 intt_n256_l8_s32("bar"),
                 intt_n256_l8_s32("mont"),

                 # Kyber NTT
                 # Cortex-M55
                 ntt_kyber_1_23_45_67(),
                 ntt_kyber_1_23_45_67(var="no_trans"),
                 ntt_kyber_1_23_45_67(var="no_trans_vld4", timeout=600),
                 ntt_kyber_12_345_67(False),
                 ntt_kyber_12_345_67(True),
                 # Cortex-M85
                 ntt_kyber_1_23_45_67(target=Target_CortexM85r1),
                 ntt_kyber_1_23_45_67(var="no_trans", target=Target_CortexM85r1),
                 ntt_kyber_1_23_45_67(var="no_trans_vld4", target=Target_CortexM85r1, timeout=600),
                 ntt_kyber_12_345_67(False, target=Target_CortexM85r1),
                 ntt_kyber_12_345_67(True, target=Target_CortexM85r1),
                 # Cortex-A55
                 ntt_kyber_123_4567(),
                 ntt_kyber_123_4567(var="scalar_load"),
                 ntt_kyber_123_4567(var="scalar_store"),
                 ntt_kyber_123_4567(var="scalar_load_store"),
                 ntt_kyber_123_4567(var="manual_st4"),
                 ntt_kyber_1234_567(),
                 intt_kyber_123_4567(),
                 intt_kyber_123_4567(var="manual_ld4"),
                 # Cortex-A72
                 ntt_kyber_123_4567(target=Target_CortexA72),
                 ntt_kyber_123_4567(var="scalar_load", target=Target_CortexA72),
                 ntt_kyber_123_4567(var="scalar_store", target=Target_CortexA72),
                 ntt_kyber_123_4567(var="scalar_load_store", target=Target_CortexA72),
                 ntt_kyber_123_4567(var="manual_st4", target=Target_CortexA72),
                 ntt_kyber_1234_567(target=Target_CortexA72),
                 intt_kyber_123_4567(target=Target_CortexA72),
                 intt_kyber_123_4567(var="manual_ld4", target=Target_CortexA72),
                #  # Apple M1 Firestorm
                 ntt_kyber_123_4567(target=Target_AppleM1_firestorm, timeout=3600),
                 ntt_kyber_123_4567(var="scalar_load", target=Target_AppleM1_firestorm, timeout=3600),
                 ntt_kyber_123_4567(var="scalar_store", target=Target_AppleM1_firestorm, timeout=3600),
                 ntt_kyber_123_4567(var="scalar_load_store", target=Target_AppleM1_firestorm, timeout=3600),
                 ntt_kyber_123_4567(var="manual_st4", target=Target_AppleM1_firestorm, timeout=3600),
                 ntt_kyber_1234_567(target=Target_AppleM1_firestorm, timeout=300),
                 ntt_kyber_1234_567(var="manual_st4", target=Target_AppleM1_firestorm, timeout=300),
                 intt_kyber_123_4567(target=Target_AppleM1_firestorm, timeout=3600),
                 intt_kyber_123_4567(var="manual_ld4", target=Target_AppleM1_firestorm, timeout=3600),
                 # Apple M1 Icestorm
                 ntt_kyber_123_4567(target=Target_AppleM1_icestorm, timeout=3600),
                 ntt_kyber_123_4567(var="scalar_load", target=Target_AppleM1_icestorm, timeout=3600),
                 ntt_kyber_123_4567(var="scalar_store", target=Target_AppleM1_icestorm, timeout=3600),
                 ntt_kyber_123_4567(var="scalar_load_store", target=Target_AppleM1_icestorm, timeout=3600),
                 ntt_kyber_123_4567(var="manual_st4", target=Target_AppleM1_icestorm, timeout=3600),
                 ntt_kyber_1234_567(target=Target_AppleM1_icestorm, timeout=300),
                 ntt_kyber_1234_567(var="manual_st4", target=Target_AppleM1_icestorm, timeout=300),
                 intt_kyber_123_4567(target=Target_AppleM1_icestorm, timeout=3600),
                 intt_kyber_123_4567(var="manual_ld4", target=Target_AppleM1_icestorm, timeout=3600),
                 # Kyber InvNTT
                 # Cortex-M55
                 intt_kyber_1_23_45_67(),
                 # Dilithium NTT
                 # Cortex-M55
                 ntt_dilithium_12_34_56_78(),
                 ntt_dilithium_12_34_56_78(var="no_trans_vld4"),
                 ntt_dilithium_123_456_78(False),
                 ntt_dilithium_123_456_78(True),
                 # Cortex-M85
                 ntt_dilithium_12_34_56_78(target=Target_CortexM85r1),
                 ntt_dilithium_12_34_56_78(var="no_trans_vld4", target=Target_CortexM85r1),
                 ntt_dilithium_123_456_78(False, target=Target_CortexM85r1),
                 ntt_dilithium_123_456_78(True, target=Target_CortexM85r1),
                 # Cortex-A55
                 ntt_dilithium_45678(),
                 ntt_dilithium_123_45678(),
                 ntt_dilithium_123_45678(var="w_scalar"),
                 ntt_dilithium_123_45678(var="manual_st4"),
                 ntt_dilithium_1234_5678(),
                 ntt_dilithium_1234_5678(var="manual_st4"),
                 intt_dilithium_123_45678(),
                 intt_dilithium_123_45678(var="manual_ld4"),
                 intt_dilithium_1234_5678(),
                 intt_dilithium_1234_5678(var="manual_ld4"),
                 # Cortex-A72
                 ntt_dilithium_123_45678(target=Target_CortexA72),
                 ntt_dilithium_123_45678(var="w_scalar", target=Target_CortexA72),
                 ntt_dilithium_123_45678(var="manual_st4", target=Target_CortexA72),
                 ntt_dilithium_1234_5678(target=Target_CortexA72),
                 ntt_dilithium_1234_5678(var="manual_st4", target=Target_CortexA72),
                 intt_dilithium_123_45678(target=Target_CortexA72),
                 intt_dilithium_123_45678(var="manual_ld4", target=Target_CortexA72),
                 intt_dilithium_1234_5678(target=Target_CortexA72),
                 intt_dilithium_1234_5678(var="manual_ld4", target=Target_CortexA72),
                 # Apple M1 Firestorm
                ntt_dilithium_123_45678(target=Target_AppleM1_firestorm, timeout=3600),
                 ntt_dilithium_123_45678(var="w_scalar", target=Target_AppleM1_firestorm, timeout=3600),
                 ntt_dilithium_123_45678(var="manual_st4", target=Target_AppleM1_firestorm, timeout=3600),
                 ntt_dilithium_1234_5678(target=Target_AppleM1_firestorm, timeout=300),
                 ntt_dilithium_1234_5678(var="manual_st4", target=Target_AppleM1_firestorm, timeout=300),
                 intt_dilithium_123_45678(target=Target_AppleM1_firestorm, timeout=3600),
                 intt_dilithium_123_45678(var="manual_ld4", target=Target_AppleM1_firestorm, timeout=3600),
                 intt_dilithium_1234_5678(target=Target_AppleM1_firestorm, timeout=3600),
                 intt_dilithium_1234_5678(var="manual_ld4", target=Target_AppleM1_firestorm, timeout=3600),
                 # Apple M1 Icestorm
                 ntt_dilithium_123_45678(target=Target_AppleM1_icestorm, timeout=3600),
                 ntt_dilithium_123_45678(var="w_scalar", target=Target_AppleM1_icestorm, timeout=3600),
                 ntt_dilithium_123_45678(var="manual_st4", target=Target_AppleM1_icestorm, timeout=3600),
                 ntt_dilithium_1234_5678(target=Target_AppleM1_icestorm, timeout=300),
                 ntt_dilithium_1234_5678(var="manual_st4", target=Target_AppleM1_icestorm, timeout=300),
                 intt_dilithium_123_45678(target=Target_AppleM1_icestorm, timeout=3600),
                 intt_dilithium_123_45678(var="manual_ld4", target=Target_AppleM1_icestorm, timeout=3600),
                 intt_dilithium_1234_5678(target=Target_AppleM1_icestorm, timeout=3600),
                 intt_dilithium_1234_5678(var="manual_ld4", target=Target_AppleM1_icestorm, timeout=3600),
                 # Dilithium invNTT
                 # Cortex-M55

                 intt_dilithium_12_34_56_78(),

                 # Fast Fourier Transform (FFT)
                 # Floating point
                 fft_floatingpoint_radix4(),
                 # Fixed point
                 fft_fixedpoint_radix4(),
<<<<<<< HEAD
                 # M7
                 ExampleDummy(),
                 ExampleKeccak(var="old"),
                 ExampleKeccak(var="pqm4"),
                 ExampleKeccak(var="m7"),

                 ntt_dilithium(),
                 intt_dilithium_123_456_78(),
                 pointwise_montgomery_dilithium(),
                 pointwise_acc_montgomery_dilithium(),
                 fnt_257_dilithium(),
                 ifnt_257_dilithium(),
                 basemul_257_dilithium(),
                 basemul_257_asymmetric_dilithium(),
                 ntt_769_dilithium(),
                 intt_769_dilithium(),
=======

                 pointwise_montgomery_dilithium(),
                 pointwise_acc_montgomery_dilithium(),
                 basemul_257_dilithium(),
                 basemul_257_asymmetric_dilithium(),
>>>>>>> 601e6a91
                 pointwise_769_dilithium(),
                 pointwise_769_asymmetric_dilithium(),
                 reduce32_dilithium(),
                 caddq_dilithium(),
<<<<<<< HEAD

                 ntt_kyber(),
                 # temporarily disable
                 # TODO: re-enable
                 # ntt_kyber_symbolic(),
                 intt_kyber(),
                 basemul_16_32_kyber(),
                 basemul_acc_32_32_kyber(),
                 basemul_acc_32_16_kyber(),
                 frombytes_mul_16_32_kyber(),
                 frombytes_mul_acc_32_32_kyber(),
                 frombytes_mul_acc_32_16_kyber(),
                 add_kyber(),
                 sub_kyber(),
                 barrett_reduce_kyber(),
                 fromplant_kyber(),

                 basemul_kyber(),
                 basemul_acc_kyber(),
                 frombytes_mul_kyber(),
                 frombytes_mul_acc_kyber(),
                 matacc_kyber(),
                 matacc_acc_kyber(),
                 matacc_asm_opt_16_32_kyber(),
                 matacc_asm_opt_32_32_kyber(),
                 matacc_asm_opt_32_16_kyber(),
                 matacc_asm_cache_16_32_kyber(),
                 matacc_asm_cache_32_32_kyber(),
                 matacc_asm_cache_32_16_kyber(),
=======
>>>>>>> 601e6a91
                 ]

    all_example_names = [e.name for e in examples]

    parser = argparse.ArgumentParser(
        formatter_class=argparse.ArgumentDefaultsHelpFormatter)
    parser.add_argument(
        "--examples", type=str, default="all",
        help=f"The list of examples to be run, comma-separated list from {all_example_names}. "
        f"Format: {{name}}_{{variant}}_{{target}}, e.g., ntt_kyber_123_4567_scalar_load_a55"
    )
    parser.add_argument("--dry-run", default=False, action="store_true")
    parser.add_argument("--debug", default=False, action="store_true")
    parser.add_argument("--silent", default=False, action="store_true")
    parser.add_argument("--iterations", type=int, default=1)
    parser.add_argument("--timeout", type=int, default=0)
    parser.add_argument("--debug-logfile", type=str, default=None)
    parser.add_argument("--log-model", default=False, action="store_true")
    parser.add_argument("--log-model-dir", type=str, default="models")
    parser.add_argument("--only-target", type=str,choices=[Target_CortexM4.__name__, \
        Target_CortexM7.__name__, \
        Target_CortexM55r1.__name__, Target_CortexM85r1.__name__, \
        Target_CortexA55.__name__, Target_CortexA72.__name__, Target_AppleM1_firestorm.__name__, \
        Target_AppleM1_icestorm.__name__])
    args = parser.parse_args()
    if args.examples != "all":
        todo = args.examples.split(",")
    else:
        todo = all_example_names
    iterations = args.iterations

    def run_example(name, **kwargs):
        ex = None
        for e in examples:
            if e.name == name:
                ex = e
                break
        if ex is None:
            raise ExampleException(f"Could not find example {name}")
        ex.run(**kwargs)

    for e in todo:
        for _ in range(iterations):
            run_example(e, debug=args.debug, dry_run=args.dry_run,
                        silent=args.silent, log_model=args.log_model,
                        debug_logfile=args.debug_logfile,
                        log_model_dir=args.log_model_dir, timeout=args.timeout,
                        only_target=args.only_target)

if __name__ == "__main__":
    main()<|MERGE_RESOLUTION|>--- conflicted
+++ resolved
@@ -1664,183 +1664,7 @@
             infile += f"_{var}"
         name += f"_{target_label_dict[target]}"
 
-<<<<<<< HEAD
-        super().__init__(infile, name, rename=True, arch=arch, target=target, timeout=timeout, funcname=funcname)
-=======
-class pointwise_montgomery_dilithium(Example):
-    def __init__(self, var="", arch=Arch_Armv7M, target=Target_CortexM7, timeout=None):
-        name = "pointwise_montgomery_dilithium"
-        infile = name
-        funcname = "pqcrystals_dilithium_asm_pointwise_montgomery"
-
-        if var != "":
-            name += f"_{var}"
-            infile += f"_{var}"
-        name += f"_{target_label_dict[target]}"
-
-        super().__init__(infile, name, rename=True, arch=arch, target=target, timeout=timeout, funcname=funcname)
-
-    def core(self, slothy):
-        slothy.config.outputs = ["r14", "r12"]
-        slothy.config.inputs_are_outputs = True
-        slothy.config.sw_pipelining.enabled = True
-
-        slothy.optimize_loop("1")
-
-class pointwise_acc_montgomery_dilithium(Example):
-    def __init__(self, var="", arch=Arch_Armv7M, target=Target_CortexM7, timeout=None):
-        name = "pointwise_acc_montgomery_dilithium"
-        infile = name
-        funcname = "pqcrystals_dilithium_asm_pointwise_acc_montgomery"
-
-        if var != "":
-            name += f"_{var}"
-            infile += f"_{var}"
-        name += f"_{target_label_dict[target]}"
-
-        super().__init__(infile, name, rename=True, arch=arch, target=target, timeout=timeout, funcname=funcname)
-
-    def core(self, slothy):
-        slothy.config.outputs = ["r12"]
-        slothy.config.inputs_are_outputs = True
-        slothy.config.sw_pipelining.enabled = True
-
-        slothy.optimize_loop("1")
-
-
-class basemul_257_dilithium(Example):
-    def __init__(self, var="", arch=Arch_Armv7M, target=Target_CortexM7, timeout=None):
-        name = "basemul_257_dilithium"
-        infile = name
-        funcname = "__asm_point_mul_257_16"
-
-        if var != "":
-            name += f"_{var}"
-            infile += f"_{var}"
-        name += f"_{target_label_dict[target]}"
-
-        super().__init__(infile, name, rename=True, arch=arch, target=target, timeout=timeout, funcname=funcname)
-
-    def core(self, slothy):
-
-        slothy.config.outputs = ["r12", "r14"]
-        slothy.config.inputs_are_outputs = True
-
-        slothy.config.sw_pipelining.enabled = True
-        slothy.optimize_loop("_point_mul_16_loop")
-
-class basemul_257_asymmetric_dilithium(Example):
-    def __init__(self, var="", arch=Arch_Armv7M, target=Target_CortexM7, timeout=None):
-        name = "basemul_257_asymmetric_dilithium"
-        infile = name
-        funcname = "__asm_asymmetric_mul_257_16"
-
-        if var != "":
-            name += f"_{var}"
-            infile += f"_{var}"
-        name += f"_{target_label_dict[target]}"
-
-        super().__init__(infile, name, rename=True, arch=arch, target=target, timeout=timeout, funcname=funcname)
-
-    def core(self, slothy):
-        slothy.config.outputs = ["r14", "r12"]
-        slothy.config.inputs_are_outputs = True
-
-        slothy.config.sw_pipelining.enabled = True
-        slothy.config.unsafe_address_offset_fixup = False
-        slothy.optimize_loop("_asymmetric_mul_16_loop")
-
-
-
-class pointwise_769_dilithium(Example):
-    def __init__(self, var="", arch=Arch_Armv7M, target=Target_CortexM7, timeout=None):
-        name = "pointwise_769_dilithium"
-        infile = name
-        funcname = "small_pointmul_asm_769"
-
-        if var != "":
-            name += f"_{var}"
-            infile += f"_{var}"
-        name += f"_{target_label_dict[target]}"
-
-        super().__init__(infile, name, rename=True, arch=arch, target=target, timeout=timeout, funcname=funcname)
-
-    def core(self, slothy):
-        slothy.config.inputs_are_outputs = True
-        slothy.config.variable_size = True
-
-        r = slothy.config.reserved_regs
-        r.add("r3")
-        slothy.config.reserved_regs = r
-        slothy.config.sw_pipelining.enabled = True
-        slothy.config.constraints.stalls_first_attempt = 16
-        slothy.optimize_loop("_point_mul_16_loop", forced_loop_type=Arch_Armv7M.CmpLoop)
-
-
-class pointwise_769_asymmetric_dilithium(Example):
-    def __init__(self, var="", arch=Arch_Armv7M, target=Target_CortexM7, timeout=None):
-        name = "pointwise_769_asymmetric_dilithium"
-        infile = name
-        funcname = "small_asymmetric_mul_asm_769"
-
-        if var != "":
-            name += f"_{var}"
-            infile += f"_{var}"
-        name += f"_{target_label_dict[target]}"
-
-        super().__init__(infile, name, rename=True, arch=arch, target=target, timeout=timeout, funcname=funcname)
-
-    def core(self, slothy):
-        slothy.config.outputs = ["r10"]
-        slothy.config.inputs_are_outputs = True
-
-        slothy.config.sw_pipelining.enabled = True
-        slothy.optimize_loop("_asymmetric_mul_16_loop")
-
-class reduce32_dilithium(Example):
-    def __init__(self, var="", arch=Arch_Armv7M, target=Target_CortexM7, timeout=None):
-        name = "reduce32_dilithium"
-        infile = name
-        funcname = "pqcrystals_dilithium_asm_reduce32"
-
-        if var != "":
-            name += f"_{var}"
-            infile += f"_{var}"
-        name += f"_{target_label_dict[target]}"
-
-        super().__init__(infile, name, rename=True, arch=arch, target=target, timeout=timeout, funcname=funcname)
-
-    def core(self, slothy):
-        slothy.config.outputs = ["r10"]
-        slothy.config.inputs_are_outputs = True
-        slothy.config.constraints.stalls_first_attempt = 4
-        slothy.config.sw_pipelining.enabled = True
-        slothy.optimize_loop("1")
-
-class caddq_dilithium(Example):
-    def __init__(self, var="", arch=Arch_Armv7M, target=Target_CortexM7, timeout=None):
-        name = "caddq_dilithium"
-        infile = name
-        funcname = "pqcrystals_dilithium_asm_caddq"
-
-        if var != "":
-            name += f"_{var}"
-            infile += f"_{var}"
-        name += f"_{target_label_dict[target]}"
-
-        super().__init__(infile, name, rename=True, arch=arch, target=target, timeout=timeout, funcname=funcname)
-
-    def core(self, slothy):
-        slothy.config.outputs = ["r10"]
-        slothy.config.inputs_are_outputs = True
-        slothy.config.sw_pipelining.enabled = True
-        slothy.optimize_loop("1")
-def main():
-    examples = [ Example0(),
-                 Example1(),
-                 Example2(),
-                 Example3(),
->>>>>>> 601e6a91
+        super().__init__(infile, name, rename=True, arch=arch, target=target, timeout=timeout, funcname=funcname)
 
     def core(self, slothy):
         # slothy.config.with_llvm_mca = True
@@ -3040,6 +2864,174 @@
         slothy.config.outputs = ["r9"]
         slothy.optimize(start="slothy_start_2", end="slothy_end_2")
 
+class pointwise_montgomery_dilithium(Example):
+    def __init__(self, var="", arch=Arch_Armv7M, target=Target_CortexM7, timeout=None):
+        name = "pointwise_montgomery_dilithium"
+        infile = name
+        funcname = "pqcrystals_dilithium_asm_pointwise_montgomery"
+
+        if var != "":
+            name += f"_{var}"
+            infile += f"_{var}"
+        name += f"_{target_label_dict[target]}"
+
+        super().__init__(infile, name, rename=True, arch=arch, target=target, timeout=timeout, funcname=funcname)
+
+    def core(self, slothy):
+        slothy.config.outputs = ["r14", "r12"]
+        slothy.config.inputs_are_outputs = True
+        slothy.config.sw_pipelining.enabled = True
+
+        slothy.optimize_loop("1")
+
+class pointwise_acc_montgomery_dilithium(Example):
+    def __init__(self, var="", arch=Arch_Armv7M, target=Target_CortexM7, timeout=None):
+        name = "pointwise_acc_montgomery_dilithium"
+        infile = name
+        funcname = "pqcrystals_dilithium_asm_pointwise_acc_montgomery"
+
+        if var != "":
+            name += f"_{var}"
+            infile += f"_{var}"
+        name += f"_{target_label_dict[target]}"
+
+        super().__init__(infile, name, rename=True, arch=arch, target=target, timeout=timeout, funcname=funcname)
+
+    def core(self, slothy):
+        slothy.config.outputs = ["r12"]
+        slothy.config.inputs_are_outputs = True
+        slothy.config.sw_pipelining.enabled = True
+
+        slothy.optimize_loop("1")
+
+
+class basemul_257_dilithium(Example):
+    def __init__(self, var="", arch=Arch_Armv7M, target=Target_CortexM7, timeout=None):
+        name = "basemul_257_dilithium"
+        infile = name
+        funcname = "__asm_point_mul_257_16"
+
+        if var != "":
+            name += f"_{var}"
+            infile += f"_{var}"
+        name += f"_{target_label_dict[target]}"
+
+        super().__init__(infile, name, rename=True, arch=arch, target=target, timeout=timeout, funcname=funcname)
+
+    def core(self, slothy):
+
+        slothy.config.outputs = ["r12", "r14"]
+        slothy.config.inputs_are_outputs = True
+
+        slothy.config.sw_pipelining.enabled = True
+        slothy.optimize_loop("_point_mul_16_loop")
+
+class basemul_257_asymmetric_dilithium(Example):
+    def __init__(self, var="", arch=Arch_Armv7M, target=Target_CortexM7, timeout=None):
+        name = "basemul_257_asymmetric_dilithium"
+        infile = name
+        funcname = "__asm_asymmetric_mul_257_16"
+
+        if var != "":
+            name += f"_{var}"
+            infile += f"_{var}"
+        name += f"_{target_label_dict[target]}"
+
+        super().__init__(infile, name, rename=True, arch=arch, target=target, timeout=timeout, funcname=funcname)
+
+    def core(self, slothy):
+        slothy.config.outputs = ["r14", "r12"]
+        slothy.config.inputs_are_outputs = True
+
+        slothy.config.sw_pipelining.enabled = True
+        slothy.config.unsafe_address_offset_fixup = False
+        slothy.optimize_loop("_asymmetric_mul_16_loop")
+
+
+
+class pointwise_769_dilithium(Example):
+    def __init__(self, var="", arch=Arch_Armv7M, target=Target_CortexM7, timeout=None):
+        name = "pointwise_769_dilithium"
+        infile = name
+        funcname = "small_pointmul_asm_769"
+
+        if var != "":
+            name += f"_{var}"
+            infile += f"_{var}"
+        name += f"_{target_label_dict[target]}"
+
+        super().__init__(infile, name, rename=True, arch=arch, target=target, timeout=timeout, funcname=funcname)
+
+    def core(self, slothy):
+        slothy.config.inputs_are_outputs = True
+        slothy.config.variable_size = True
+
+        r = slothy.config.reserved_regs
+        r.add("r3")
+        slothy.config.reserved_regs = r
+        slothy.config.sw_pipelining.enabled = True
+        slothy.config.constraints.stalls_first_attempt = 16
+        slothy.optimize_loop("_point_mul_16_loop", forced_loop_type=Arch_Armv7M.CmpLoop)
+
+
+class pointwise_769_asymmetric_dilithium(Example):
+    def __init__(self, var="", arch=Arch_Armv7M, target=Target_CortexM7, timeout=None):
+        name = "pointwise_769_asymmetric_dilithium"
+        infile = name
+        funcname = "small_asymmetric_mul_asm_769"
+
+        if var != "":
+            name += f"_{var}"
+            infile += f"_{var}"
+        name += f"_{target_label_dict[target]}"
+
+        super().__init__(infile, name, rename=True, arch=arch, target=target, timeout=timeout, funcname=funcname)
+
+    def core(self, slothy):
+        slothy.config.outputs = ["r10"]
+        slothy.config.inputs_are_outputs = True
+
+        slothy.config.sw_pipelining.enabled = True
+        slothy.optimize_loop("_asymmetric_mul_16_loop")
+
+class reduce32_dilithium(Example):
+    def __init__(self, var="", arch=Arch_Armv7M, target=Target_CortexM7, timeout=None):
+        name = "reduce32_dilithium"
+        infile = name
+        funcname = "pqcrystals_dilithium_asm_reduce32"
+
+        if var != "":
+            name += f"_{var}"
+            infile += f"_{var}"
+        name += f"_{target_label_dict[target]}"
+
+        super().__init__(infile, name, rename=True, arch=arch, target=target, timeout=timeout, funcname=funcname)
+
+    def core(self, slothy):
+        slothy.config.outputs = ["r10"]
+        slothy.config.inputs_are_outputs = True
+        slothy.config.constraints.stalls_first_attempt = 4
+        slothy.config.sw_pipelining.enabled = True
+        slothy.optimize_loop("1")
+
+class caddq_dilithium(Example):
+    def __init__(self, var="", arch=Arch_Armv7M, target=Target_CortexM7, timeout=None):
+        name = "caddq_dilithium"
+        infile = name
+        funcname = "pqcrystals_dilithium_asm_caddq"
+
+        if var != "":
+            name += f"_{var}"
+            infile += f"_{var}"
+        name += f"_{target_label_dict[target]}"
+
+        super().__init__(infile, name, rename=True, arch=arch, target=target, timeout=timeout, funcname=funcname)
+
+    def core(self, slothy):
+        slothy.config.outputs = ["r10"]
+        slothy.config.inputs_are_outputs = True
+        slothy.config.sw_pipelining.enabled = True
+        slothy.optimize_loop("1")
 def main():
     examples = [
                  ldr_test(),
@@ -3197,7 +3189,6 @@
                  fft_floatingpoint_radix4(),
                  # Fixed point
                  fft_fixedpoint_radix4(),
-<<<<<<< HEAD
                  # M7
                  ExampleDummy(),
                  ExampleKeccak(var="old"),
@@ -3214,18 +3205,10 @@
                  basemul_257_asymmetric_dilithium(),
                  ntt_769_dilithium(),
                  intt_769_dilithium(),
-=======
-
-                 pointwise_montgomery_dilithium(),
-                 pointwise_acc_montgomery_dilithium(),
-                 basemul_257_dilithium(),
-                 basemul_257_asymmetric_dilithium(),
->>>>>>> 601e6a91
                  pointwise_769_dilithium(),
                  pointwise_769_asymmetric_dilithium(),
                  reduce32_dilithium(),
                  caddq_dilithium(),
-<<<<<<< HEAD
 
                  ntt_kyber(),
                  # temporarily disable
@@ -3255,8 +3238,6 @@
                  matacc_asm_cache_16_32_kyber(),
                  matacc_asm_cache_32_32_kyber(),
                  matacc_asm_cache_32_16_kyber(),
-=======
->>>>>>> 601e6a91
                  ]
 
     all_example_names = [e.name for e in examples]
