--- conflicted
+++ resolved
@@ -102,11 +102,8 @@
         + example_instances_armv8m_flt_r4_fft
         + example_instances_armv8m_fx_r4_fft
         + example_instances_armv8m_ntt_256
-<<<<<<< HEAD
         + example_instances_armv8m_keccak
-=======
         + example_instances_armv8m_cmplx_mag_sqr_fx
->>>>>>> c674e4a6
     )
 
     all_example_names = [e.name for e in examples]
