--- conflicted
+++ resolved
@@ -29,7 +29,7 @@
 import logging
 import sys
 
-from slothy import Slothy
+from slothy import Slothy, Config
 
 import slothy.targets.arm_v7m.arch_v7m as Arch_Armv7M
 import slothy.targets.arm_v81m.arch_v81m as Arch_Armv81M
@@ -44,7 +44,6 @@
 import slothy.targets.aarch64.apple_m1_firestorm_experimental as Target_AppleM1_firestorm
 import slothy.targets.aarch64.apple_m1_icestorm_experimental as Target_AppleM1_icestorm
 
-<<<<<<< HEAD
 import slothy.targets.riscv.riscv as RISC_V
 import slothy.targets.riscv.xuantie_c908 as Target_XuanTieC908
 
@@ -55,19 +54,8 @@
                      Target_CortexM85r1: "m85",
                      Target_AppleM1_firestorm: "m1_firestorm",
                      Target_AppleM1_icestorm: "m1_icestorm",
-                     Target_XuanTieC908: "c908"}
-=======
-target_label_dict = {
-    Target_CortexA55: "a55",
-    Target_CortexA72: "a72",
-    Target_CortexM7: "m7",
-    Target_CortexM55r1: "m55",
-    Target_CortexM85r1: "m85",
-    Target_AppleM1_firestorm: "m1_firestorm",
-    Target_AppleM1_icestorm: "m1_icestorm",
-    Target_AArch64Big: "aarch64_big",
-}
->>>>>>> a4ca8bf6
+                     Target_XuanTieC908: "c908",
+                     Target_AArch64Big: "aarch64_big"},
 
 
 class ExampleException(Exception):
@@ -780,8 +768,6 @@
         slothy.config.allow_useless_instructions = True
         slothy.fusion_region("start", "end", ssa=False)
 
-<<<<<<< HEAD
-=======
 
 class AArch64Aese(Example):
     def __init__(self, var="", arch=AArch64_Neon, target=Target_AArch64Big):
@@ -801,7 +787,6 @@
         slothy.optimize()
 
 
->>>>>>> a4ca8bf6
 class Armv7mExample0(Example):
     def __init__(self, var="", arch=Arch_Armv7M, target=Target_CortexM7):
         name = "armv7m_simple0"
@@ -851,18 +836,12 @@
 
         super().__init__(infile, name, rename=True, arch=arch, target=target)
 
-<<<<<<< HEAD
-    def core(self,slothy):
-        slothy.config.variable_size=True
-        slothy.optimize_loop("start")
-=======
     def core(self, slothy):
         slothy.config.variable_size = True
         slothy.optimize_loop("start", forced_loop_type=Arch_Armv7M.SubsLoop)
         slothy.config.sw_pipelining.enabled = True
         slothy.config.outputs = ["r0", "r1", "r2", "r5", "flags"]
         slothy.optimize_loop("start2", forced_loop_type=Arch_Armv7M.BranchLoop)
->>>>>>> a4ca8bf6
 
 
 class Armv7mLoopCmp(Example):
@@ -900,10 +879,7 @@
         slothy.config.outputs = ["r6"]
         slothy.optimize_loop("start")
 
-<<<<<<< HEAD
-=======
-
->>>>>>> a4ca8bf6
+
 class Armv7mLoopVmovCmpForced(Example):
     def __init__(self, var="", arch=Arch_Armv7M, target=Target_CortexM7):
         name = "loop_vmov_cmp_forced"
@@ -1500,6 +1476,8 @@
         slothy.optimize_loop("layer123_start")
 
 
+
+
 class ntt_dilithium_123(Example):
     def __init__(self, var="", arch=AArch64_Neon, target=Target_CortexA55):
         name = "ntt_dilithium_123"
@@ -1772,7 +1750,6 @@
         slothy.config.sw_pipelining.optimize_postamble = False
         slothy.optimize_loop("flt_radix4_fft_loop_start")
 
-<<<<<<< HEAD
 class RISC_VExample0(Example):
     def __init__(self, var="", arch=RISC_V, target=Target_XuanTieC908):
         name = "riscv_simple0"
@@ -1872,11 +1849,6 @@
 
 
 #############################################################################################
-=======
-
-##########################################################################################
-
->>>>>>> a4ca8bf6
 
 class ntt_dilithium(Example):
     def __init__(self, var="", arch=Arch_Armv7M, target=Target_CortexM7, timeout=None):
@@ -2438,19 +2410,12 @@
         slothy.config.sw_pipelining.enabled = True
         slothy.optimize_loop("1")
 
-<<<<<<< HEAD
-=======
-
->>>>>>> a4ca8bf6
+
 class Keccak(Example):
     def __init__(self, var="", arch=Arch_Armv7M, target=Target_CortexM7, timeout=None):
         name = "keccakf1600"
         infile = name
         funcname = "KeccakF1600_StatePermute"
-<<<<<<< HEAD
-
-=======
->>>>>>> a4ca8bf6
 
         if var != "":
             name += f"_{var}"
@@ -2484,9 +2449,6 @@
         if "adomnicai_m7" in self.name:
             slothy.config.split_heuristic_factor = 6
 
-<<<<<<< HEAD
-            slothy.config.outputs = ['hint_spEga0', 'hint_spEge0', 'hint_spEgi0', 'hint_spEgo0', 'hint_spEgu0', 'hint_spEka1', 'hint_spEke1', 'hint_spEki1', 'hint_spEko1', 'hint_spEku1', 'hint_spEma0', 'hint_spEme0', 'hint_spEmi0', 'hint_spEmo0', 'hint_spEmu0', 'hint_spEsa1', 'hint_spEse1', 'hint_spEsi1', 'hint_spEso1', 'hint_spEsu1', 'hint_spEbe0', 'hint_spEbi0', 'hint_spEbo0', 'hint_spEbu0', 'hint_spEba0', 'hint_spEga1', 'hint_spEge1', 'hint_spEgi1', 'hint_spEgo1', 'hint_spEgu1', 'hint_spEka0', 'hint_spEke0', 'hint_spEki0', 'hint_spEko0', 'hint_spEku0', 'hint_spEma1', 'hint_spEme1', 'hint_spEmi1', 'hint_spEmo1', 'hint_spEmu1', 'hint_spEsa0', 'hint_spEse0', 'hint_spEsi0', 'hint_spEso0', 'hint_spEsu0', 'hint_spEbe1', 'hint_spEbi1', 'hint_spEbo1', 'hint_spEbu1', 'hint_spEba1']
-=======
             slothy.config.outputs = [
                 "hint_spEga0",
                 "hint_spEge0",
@@ -2539,7 +2501,6 @@
                 "hint_spEbu1",
                 "hint_spEba1",
             ]
->>>>>>> a4ca8bf6
             slothy.optimize(start="slothy_start_round0", end="slothy_end_round0")
             slothy.config.outputs = [
                 "flags",
@@ -2651,9 +2612,6 @@
                     "hint_spEsu1",
                 ]
             if "adomnicai_m4" in self.name:
-<<<<<<< HEAD
-                slothy.config.outputs = ['flags', 'hint_r0Aba1', 'hint_r0Aka1', 'hint_spEba0', 'hint_spEba1', 'hint_spEbe0', 'hint_spEbe1', 'hint_spEbi0', 'hint_spEbi1', 'hint_spEbo0', 'hint_spEbo1', 'hint_spEbu0', 'hint_spEbu1', 'hint_spEga0', 'hint_spEga1', 'hint_spEge0', 'hint_spEge1', 'hint_spEgi0', 'hint_spEgi1', 'hint_spEgo0', 'hint_spEgo1', 'hint_spEgu0', 'hint_spEgu1', 'hint_spEka0', 'hint_spEka1', 'hint_spEke0', 'hint_spEke1', 'hint_spEki0', 'hint_spEki1', 'hint_spEko0', 'hint_spEko1', 'hint_spEku0', 'hint_spEku1', 'hint_spEma0', 'hint_spEma1', 'hint_spEme0', 'hint_spEme1', 'hint_spEmi0', 'hint_spEmi1', 'hint_spEmo0', 'hint_spEmo1', 'hint_spEmu0', 'hint_spEmu1', 'hint_spEsa0', 'hint_spEsa1', 'hint_spEse0', 'hint_spEse1', 'hint_spEsi0', 'hint_spEsi1', 'hint_spEso0', 'hint_spEso1', 'hint_spEsu0', 'hint_spEsu1', 'hint_spmDa0']
-=======
                 slothy.config.outputs = [
                     "flags",
                     "hint_r0Aba1",
@@ -2710,7 +2668,6 @@
                     "hint_spEsu1",
                     "hint_spmDa0",
                 ]
->>>>>>> a4ca8bf6
 
             slothy.config.split_heuristic_factor = 22
             slothy.config.constraints.stalls_first_attempt = 16
@@ -3610,214 +3567,6 @@
 
 
 def main():
-<<<<<<< HEAD
-    examples = [ Example0(),
-                 Example1(),
-                 Example2(),
-                 Example3(),
-
-                 AArch64Example0(),
-                 AArch64Example0(target=Target_CortexA72),
-                 AArch64Example0Equ(),
-                 AArch64Example1(),
-                 AArch64Example1(target=Target_CortexA72),
-                 AArch64Example2(),
-                 AArch64Example2(target=Target_CortexA72),
-                 AArch64IfElse(),
-
-                 AArch64Split0(),
-
-                # Armv7m examples
-                 Armv7mExample0(),
-                 Armv7mExample0Func(),
-
-                # Loop examples
-                 AArch64LoopSubs(),
-                 LoopLe(),
-                 Armv7mLoopSubs(),
-                 Armv7mLoopCmp(),
-                 Armv7mLoopVmovCmp(),
-                 Armv7mLoopVmovCmpForced(),
-
-                 CRT(),
-
-                 ntt_n256_l6_s32("bar"),
-                 ntt_n256_l6_s32("mont"),
-                 ntt_n256_l8_s32("bar"),
-                 ntt_n256_l8_s32("mont"),
-                 intt_n256_l6_s32("bar"),
-                 intt_n256_l6_s32("mont"),
-                 intt_n256_l8_s32("bar"),
-                 intt_n256_l8_s32("mont"),
-
-                 # Kyber NTT
-                 # Cortex-M55
-                 ntt_kyber_1_23_45_67(),
-                 ntt_kyber_1_23_45_67(var="no_trans"),
-                 ntt_kyber_1_23_45_67(var="no_trans_vld4", timeout=600),
-                 ntt_kyber_12_345_67(False),
-                 ntt_kyber_12_345_67(True),
-                 # Cortex-M85
-                 ntt_kyber_1_23_45_67(target=Target_CortexM85r1),
-                 ntt_kyber_1_23_45_67(var="no_trans", target=Target_CortexM85r1),
-                 ntt_kyber_1_23_45_67(var="no_trans_vld4", target=Target_CortexM85r1, timeout=600),
-                 ntt_kyber_12_345_67(False, target=Target_CortexM85r1),
-                 ntt_kyber_12_345_67(True, target=Target_CortexM85r1),
-                 # Cortex-A55
-                 ntt_kyber_123_4567(),
-                 ntt_kyber_123_4567(var="scalar_load"),
-                 ntt_kyber_123_4567(var="scalar_store"),
-                 ntt_kyber_123_4567(var="scalar_load_store"),
-                 ntt_kyber_123_4567(var="manual_st4"),
-                 ntt_kyber_1234_567(),
-                 intt_kyber_123_4567(),
-                 intt_kyber_123_4567(var="manual_ld4"),
-                 # Cortex-A72
-                 ntt_kyber_123_4567(target=Target_CortexA72),
-                 ntt_kyber_123_4567(var="scalar_load", target=Target_CortexA72),
-                 ntt_kyber_123_4567(var="scalar_store", target=Target_CortexA72),
-                 ntt_kyber_123_4567(var="scalar_load_store", target=Target_CortexA72),
-                 ntt_kyber_123_4567(var="manual_st4", target=Target_CortexA72),
-                 ntt_kyber_1234_567(target=Target_CortexA72),
-                 intt_kyber_123_4567(target=Target_CortexA72),
-                 intt_kyber_123_4567(var="manual_ld4", target=Target_CortexA72),
-                #  # Apple M1 Firestorm
-                 ntt_kyber_123_4567(target=Target_AppleM1_firestorm, timeout=3600),
-                 ntt_kyber_123_4567(var="scalar_load", target=Target_AppleM1_firestorm, timeout=3600),
-                 ntt_kyber_123_4567(var="scalar_store", target=Target_AppleM1_firestorm, timeout=3600),
-                 ntt_kyber_123_4567(var="scalar_load_store", target=Target_AppleM1_firestorm, timeout=3600),
-                 ntt_kyber_123_4567(var="manual_st4", target=Target_AppleM1_firestorm, timeout=3600),
-                 ntt_kyber_1234_567(target=Target_AppleM1_firestorm, timeout=300),
-                 ntt_kyber_1234_567(var="manual_st4", target=Target_AppleM1_firestorm, timeout=300),
-                 intt_kyber_123_4567(target=Target_AppleM1_firestorm, timeout=3600),
-                 intt_kyber_123_4567(var="manual_ld4", target=Target_AppleM1_firestorm, timeout=3600),
-                 # Apple M1 Icestorm
-                 ntt_kyber_123_4567(target=Target_AppleM1_icestorm, timeout=3600),
-                 ntt_kyber_123_4567(var="scalar_load", target=Target_AppleM1_icestorm, timeout=3600),
-                 ntt_kyber_123_4567(var="scalar_store", target=Target_AppleM1_icestorm, timeout=3600),
-                 ntt_kyber_123_4567(var="scalar_load_store", target=Target_AppleM1_icestorm, timeout=3600),
-                 ntt_kyber_123_4567(var="manual_st4", target=Target_AppleM1_icestorm, timeout=3600),
-                 ntt_kyber_1234_567(target=Target_AppleM1_icestorm, timeout=300),
-                 ntt_kyber_1234_567(var="manual_st4", target=Target_AppleM1_icestorm, timeout=300),
-                 intt_kyber_123_4567(target=Target_AppleM1_icestorm, timeout=3600),
-                 intt_kyber_123_4567(var="manual_ld4", target=Target_AppleM1_icestorm, timeout=3600),
-                 # Kyber InvNTT
-                 # Cortex-M55
-                 intt_kyber_1_23_45_67(),
-                 # Dilithium NTT
-                 # Cortex-M55
-                 ntt_dilithium_12_34_56_78(),
-                 ntt_dilithium_12_34_56_78(var="no_trans_vld4"),
-                 ntt_dilithium_123_456_78(False),
-                 ntt_dilithium_123_456_78(True),
-                 # Cortex-M85
-                 ntt_dilithium_12_34_56_78(target=Target_CortexM85r1),
-                 ntt_dilithium_12_34_56_78(var="no_trans_vld4", target=Target_CortexM85r1),
-                 ntt_dilithium_123_456_78(False, target=Target_CortexM85r1),
-                 ntt_dilithium_123_456_78(True, target=Target_CortexM85r1),
-                 # Cortex-A55
-                 ntt_dilithium_45678(),
-                 ntt_dilithium_123_45678(),
-                 ntt_dilithium_123_45678(var="w_scalar"),
-                 ntt_dilithium_123_45678(var="manual_st4"),
-                 ntt_dilithium_1234_5678(),
-                 ntt_dilithium_1234_5678(var="manual_st4"),
-                 intt_dilithium_123_45678(),
-                 intt_dilithium_123_45678(var="manual_ld4"),
-                 intt_dilithium_1234_5678(),
-                 intt_dilithium_1234_5678(var="manual_ld4"),
-                 # Cortex-A72
-                 ntt_dilithium_123_45678(target=Target_CortexA72),
-                 ntt_dilithium_123_45678(var="w_scalar", target=Target_CortexA72),
-                 ntt_dilithium_123_45678(var="manual_st4", target=Target_CortexA72),
-                 ntt_dilithium_1234_5678(target=Target_CortexA72),
-                 ntt_dilithium_1234_5678(var="manual_st4", target=Target_CortexA72),
-                 intt_dilithium_123_45678(target=Target_CortexA72),
-                 intt_dilithium_123_45678(var="manual_ld4", target=Target_CortexA72),
-                 intt_dilithium_1234_5678(target=Target_CortexA72),
-                 intt_dilithium_1234_5678(var="manual_ld4", target=Target_CortexA72),
-                 # Apple M1 Firestorm
-                ntt_dilithium_123_45678(target=Target_AppleM1_firestorm, timeout=3600),
-                 ntt_dilithium_123_45678(var="w_scalar", target=Target_AppleM1_firestorm, timeout=3600),
-                 ntt_dilithium_123_45678(var="manual_st4", target=Target_AppleM1_firestorm, timeout=3600),
-                 ntt_dilithium_1234_5678(target=Target_AppleM1_firestorm, timeout=300),
-                 ntt_dilithium_1234_5678(var="manual_st4", target=Target_AppleM1_firestorm, timeout=300),
-                 intt_dilithium_123_45678(target=Target_AppleM1_firestorm, timeout=3600),
-                 intt_dilithium_123_45678(var="manual_ld4", target=Target_AppleM1_firestorm, timeout=3600),
-                 intt_dilithium_1234_5678(target=Target_AppleM1_firestorm, timeout=3600),
-                 intt_dilithium_1234_5678(var="manual_ld4", target=Target_AppleM1_firestorm, timeout=3600),
-                 # Apple M1 Icestorm
-                 ntt_dilithium_123_45678(target=Target_AppleM1_icestorm, timeout=3600),
-                 ntt_dilithium_123_45678(var="w_scalar", target=Target_AppleM1_icestorm, timeout=3600),
-                 ntt_dilithium_123_45678(var="manual_st4", target=Target_AppleM1_icestorm, timeout=3600),
-                 ntt_dilithium_1234_5678(target=Target_AppleM1_icestorm, timeout=300),
-                 ntt_dilithium_1234_5678(var="manual_st4", target=Target_AppleM1_icestorm, timeout=300),
-                 intt_dilithium_123_45678(target=Target_AppleM1_icestorm, timeout=3600),
-                 intt_dilithium_123_45678(var="manual_ld4", target=Target_AppleM1_icestorm, timeout=3600),
-                 intt_dilithium_1234_5678(target=Target_AppleM1_icestorm, timeout=3600),
-                 intt_dilithium_1234_5678(var="manual_ld4", target=Target_AppleM1_icestorm, timeout=3600),
-                 # Dilithium invNTT
-                 # Cortex-M55
-                 intt_dilithium_12_34_56_78(),
-
-                 # Fast Fourier Transform (FFT)
-                 # Floating point
-                 fft_floatingpoint_radix4(),
-                 # Fixed point
-                 fft_fixedpoint_radix4(),
-
-                 # RISC-V
-                 RISC_VExample0(target=Target_XuanTieC908),
-                 RISC_VExampleLoop0(),
-                 RISC_V_ntt8l_singleissue_plant_rv64im(target=Target_XuanTieC908, timeout=300),
-                 RISC_V_poly_basemul_8l_acc_rv64im(target=Target_XuanTieC908),
-
-                 ntt_dilithium(),
-                 intt_dilithium_123_456_78(),
-                 pointwise_montgomery_dilithium(),
-                 pointwise_acc_montgomery_dilithium(),
-                 fnt_257_dilithium(),
-                 ifnt_257_dilithium(),
-                 basemul_257_dilithium(),
-                 basemul_257_asymmetric_dilithium(),
-                 ntt_769_dilithium(),
-                 intt_769_dilithium(),
-                 pointwise_769_dilithium(),
-                 pointwise_769_asymmetric_dilithium(),
-                 reduce32_dilithium(),
-                 caddq_dilithium(),
-
-                 Keccak(var="xkcp"),
-                 Keccak(var="adomnicai_m4"),
-                 Keccak(var="adomnicai_m7"),
-
-                 ntt_kyber(),
-                 intt_kyber(),
-                 basemul_16_32_kyber(),
-                 basemul_acc_32_32_kyber(),
-                 basemul_acc_32_16_kyber(),
-                 frombytes_mul_16_32_kyber(),
-                 frombytes_mul_acc_32_32_kyber(),
-                 frombytes_mul_acc_32_16_kyber(),
-                 add_kyber(),
-                 sub_kyber(),
-                 barrett_reduce_kyber(),
-                 fromplant_kyber(),
-
-                 basemul_kyber(),
-                 basemul_acc_kyber(),
-                 frombytes_mul_kyber(),
-                 frombytes_mul_acc_kyber(),
-                 matacc_kyber(),
-                 matacc_acc_kyber(),
-                 matacc_asm_opt_16_32_kyber(),
-                 matacc_asm_opt_32_32_kyber(),
-                 matacc_asm_opt_32_16_kyber(),
-                 matacc_asm_cache_16_32_kyber(),
-                 matacc_asm_cache_32_32_kyber(),
-                 matacc_asm_cache_32_16_kyber(),
-                 ]
-=======
     examples = [
         Example0(),
         Example1(),
@@ -4056,8 +3805,12 @@
         matacc_asm_cache_16_32_kyber(),
         matacc_asm_cache_32_32_kyber(),
         matacc_asm_cache_32_16_kyber(),
+        # RISC-V
+        RISC_VExample0(target=Target_XuanTieC908),
+        RISC_VExampleLoop0(),
+        RISC_V_ntt8l_singleissue_plant_rv64im(target=Target_XuanTieC908, timeout=300),
+        RISC_V_poly_basemul_8l_acc_rv64im(target=Target_XuanTieC908),
     ]
->>>>>>> a4ca8bf6
 
     all_example_names = [e.name for e in examples]
 
