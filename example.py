--- conflicted
+++ resolved
@@ -2872,13 +2872,9 @@
     parser.add_argument("--debug-logfile", type=str, default=None)
     parser.add_argument("--log-model", default=False, action="store_true")
     parser.add_argument("--log-model-dir", type=str, default="models")
-<<<<<<< HEAD
     parser.add_argument("--only-target", type=str,choices=[Target_CortexM4.__name__, \
-        Target_CortexM7.__name__, Target_CortexM55r1.__name__, Target_CortexM85r1.__name__, \
-=======
-    parser.add_argument("--only-target", type=str,choices=[
+        Target_CortexM7.__name__, \
         Target_CortexM55r1.__name__, Target_CortexM85r1.__name__, \
->>>>>>> c0770931
         Target_CortexA55.__name__, Target_CortexA72.__name__, Target_AppleM1_firestorm.__name__, \
         Target_AppleM1_icestorm.__name__])
     args = parser.parse_args()
