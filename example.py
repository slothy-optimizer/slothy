--- conflicted
+++ resolved
@@ -766,11 +766,6 @@
         super().__init__(infile, name, rename=True, arch=arch, target=target)
 
     def core(self,slothy):
-<<<<<<< HEAD
-        slothy.config.allow_useless_instructions = True
-        slothy.fusion_region("start", "end", ssa=False)
-        
-=======
         slothy.config.variable_size=True
         slothy.config.inputs_are_outputs = True
         slothy.optimize(start="start", end="end")
@@ -793,7 +788,6 @@
         slothy.optimize(start="start", end="end")
         slothy.global_selftest("my_func", {"r0": 1024 })
 
->>>>>>> c31b6b35
 class Armv7mLoopSubs(Example):
     def __init__(self, var="", arch=Arch_Armv7M, target=Target_CortexM7):
         name = "loop_subs"
@@ -1655,13 +1649,7 @@
         # slothy.config.llvm_mca_full = True
         slothy.config.constraints.stalls_first_attempt = 16
 
-<<<<<<< HEAD
         slothy.config.unsafe_address_offset_fixup = False
-=======
-                # Armv7m examples
-                 Armv7mExample0(),
-                 Armv7mExample0Func(),
->>>>>>> c31b6b35
 
         slothy.config.variable_size = True
         slothy.config.inputs_are_outputs = True
@@ -2874,6 +2862,7 @@
                  AArch64Split0(),
                 # Armv7m examples
                  Armv7mExample0(),
+                 Armv7mExample0Func(),
 
                 # Loop examples
                  AArch64LoopSubs(),
