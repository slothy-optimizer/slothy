#
# Copyright (c) 2022 Arm Limited
# Copyright (c) 2022 Hanno Becker
# Copyright (c) 2023 Amin Abdulrahman, Matthias Kannwischer
# SPDX-License-Identifier: MIT
#
# Permission is hereby granted, free of charge, to any person obtaining a copy
# of this software and associated documentation files (the "Software"), to deal
# in the Software without restriction, including without limitation the rights
# to use, copy, modify, merge, publish, distribute, sublicense, and/or sell
# copies of the Software, and to permit persons to whom the Software is
# furnished to do so, subject to the following conditions:
#
# The above copyright notice and this permission notice shall be included in all
# copies or substantial portions of the Software.
#
# THE SOFTWARE IS PROVIDED "AS IS", WITHOUT WARRANTY OF ANY KIND, EXPRESS OR
# IMPLIED, INCLUDING BUT NOT LIMITED TO THE WARRANTIES OF MERCHANTABILITY,
# FITNESS FOR A PARTICULAR PURPOSE AND NONINFRINGEMENT. IN NO EVENT SHALL THE
# AUTHORS OR COPYRIGHT HOLDERS BE LIABLE FOR ANY CLAIM, DAMAGES OR OTHER
# LIABILITY, WHETHER IN AN ACTION OF CONTRACT, TORT OR OTHERWISE, ARISING FROM,
# OUT OF OR IN CONNECTION WITH THE SOFTWARE OR THE USE OR OTHER DEALINGS IN THE
# SOFTWARE.
#
# Author: Hanno Becker <hannobecker@posteo.de>
#

import argparse

from common.OptimizationRunner import OptimizationRunnerException

import slothy.targets.arm_v7m.cortex_m7 as Target_CortexM7
import slothy.targets.arm_v81m.cortex_m55r1 as Target_CortexM55r1
import slothy.targets.arm_v81m.cortex_m85r1 as Target_CortexM85r1

import slothy.targets.aarch64.cortex_a55 as Target_CortexA55
import slothy.targets.aarch64.cortex_a72_frontend as Target_CortexA72
import slothy.targets.aarch64.aarch64_big_experimental as Target_AArch64Big
import slothy.targets.aarch64.apple_m1_firestorm_experimental as Target_AppleM1_firestorm
import slothy.targets.aarch64.apple_m1_icestorm_experimental as Target_AppleM1_icestorm

<<<<<<< HEAD
import slothy.targets.riscv.riscv as RISC_V
import slothy.targets.riscv.xuantie_c908 as Target_XuanTieC908

target_label_dict = {
    Target_CortexA55: "a55",
    Target_CortexA72: "a72",
    Target_CortexM7: "m7",
    Target_CortexM55r1: "m55",
    Target_CortexM85r1: "m85",
    Target_AppleM1_firestorm: "m1_firestorm",
    Target_AppleM1_icestorm: "m1_icestorm",
    Target_XuanTieC908: "c908",
    Target_AArch64Big: "aarch64_big",
}


class ExampleException(Exception):
    """Exception thrown when an example goes wrong"""


class Example:
    """Common boilerplate for SLOTHY examples"""

    def __init__(
        self,
        infile,
        name=None,
        funcname=None,
        suffix="opt",
        rename=False,
        outfile="",
        arch=Arch_Armv81M,
        target=Target_CortexM55r1,
        timeout=None,
        **kwargs,
    ):
        if name is None:
            name = infile

        self.arch = arch
        self.target = target
        self.funcname = funcname
        self.infile = infile
        self.suffix = suffix
        if outfile == "":
            self.outfile = f"{infile}_{self.suffix}_{target_label_dict[self.target]}"
        else:
            self.outfile = f"{outfile}_{self.suffix}_{target_label_dict[self.target]}"
        if funcname is None:
            self.funcname = self.infile
        subfolder = ""
        if self.arch == AArch64_Neon:
            subfolder = "aarch64/"
        elif self.arch == Arch_Armv7M:
            subfolder = "armv7m/"
        elif self.arch == RISC_V:
            subfolder = "riscv/"
        self.infile_full = f"examples/naive/{subfolder}{self.infile}.s"
        self.outfile_full = f"examples/opt/{subfolder}{self.outfile}.s"
        self.name = name
        self.rename = rename
        self.timeout = timeout
        self.extra_args = kwargs
        self.target_reserved = ""

    # By default, optimize the whole file

    def core(self, slothy):
        slothy.optimize()

    def run(
        self,
        debug=False,
        log_model=False,
        log_model_dir="models",
        dry_run=False,
        silent=False,
        timeout=0,
        debug_logfile=None,
        only_target=None,
    ):

        if dry_run is True:
            annotation = " (dry run only)"
        else:
            annotation = ""

        print(f"* Example: {self.name}{annotation}...")

        # skip eaxmples for all but the target that was asked for
        if only_target is not None and self.target.__name__ != only_target:
            return

        handlers = []

        h_err = logging.StreamHandler(sys.stderr)
        h_err.setLevel(logging.WARNING)
        handlers.append(h_err)

        if silent is False:
            h_info = logging.StreamHandler(sys.stdout)
            h_info.setLevel(logging.DEBUG)
            h_info.addFilter(lambda r: r.levelno == logging.INFO)
            handlers.append(h_info)

        if debug is True:
            h_verbose = logging.StreamHandler(sys.stdout)
            h_verbose.setLevel(logging.DEBUG)
            h_verbose.addFilter(lambda r: r.levelno < logging.INFO)
            handlers.append(h_verbose)

        if debug_logfile is not None:
            h_file = logging.FileHandler(debug_logfile)
            h_file.setLevel(logging.DEBUG)
            handlers.append(h_file)

        if debug is True or debug_logfile is not None:
            base_level = logging.DEBUG
        else:
            base_level = logging.INFO

        logging.basicConfig(
            level=base_level,
            handlers=handlers,
        )
        logger = logging.getLogger(self.name)

        slothy = Slothy(self.arch, self.target, logger=logger)
        slothy.load_source_from_file(self.infile_full)

        if timeout != 0:
            slothy.config.timeout = timeout
        elif self.timeout is not None:
            slothy.config.timeout = self.timeout

        if dry_run is True:
            slothy.config.constraints.functional_only = True
            slothy.config.constraints.allow_reordering = False
            slothy.config.constraints.allow_renaming = False
            slothy.config.variable_size = True

        if log_model is True:
            slothy.config.log_model_dir = log_model_dir
            slothy.config.log_model = self.name

        # On Apple M1, we must not use x18
        if "m1" in target_label_dict[self.target]:
            self.target_reserved = ["x18"]

        self.core(slothy, *self.extra_args)

        if self.rename:
            slothy.rename_function(
                self.funcname,
                f"{self.funcname}_{self.suffix}_{target_label_dict[self.target]}",
            )

        if dry_run is False:
            slothy.write_source_to_file(self.outfile_full)


class Example0(Example):
    def __init__(self):
        super().__init__("simple0")


class Example1(Example):
    def __init__(self):
        super().__init__("simple1")


class Example2(Example):
    def __init__(self):
        super().__init__("simple0_loop")

    def core(self, slothy):
        slothy.config.sw_pipelining.enabled = True
        slothy.config.inputs_are_outputs = True
        slothy.config.typing_hints["const"] = Arch_Armv81M.RegisterType.GPR
        slothy.optimize_loop("start")


class Example3(Example):
    def __init__(self):
        super().__init__("simple1_loop")

    def core(self, slothy):
        slothy.config.sw_pipelining.enabled = True
        slothy.config.inputs_are_outputs = True
        slothy.optimize_loop("start")


class LoopLe(Example):
    def __init__(self, var="", arch=Arch_Armv81M, target=Target_CortexM55r1):
        name = "loop_le"
        infile = name

        if var != "":
            name += f"_{var}"
            infile += f"_{var}"
        name += f"_{target_label_dict[target]}"

        super().__init__(infile, name, rename=True, arch=arch, target=target)

    def core(self, slothy):
        slothy.config.variable_size = True
        slothy.optimize_loop("start")


class AArch64LoopSubs(Example):
    def __init__(self, var="", arch=AArch64_Neon, target=Target_CortexA55):
        name = "aarch64_loop_subs"
        infile = name

        if var != "":
            name += f"_{var}"
            infile += f"_{var}"
        name += f"_{target_label_dict[target]}"

        super().__init__(infile, name, rename=True, arch=arch, target=target)

    def core(self, slothy):
        slothy.config.variable_size = True
        slothy.optimize_loop("start")


class AArch64LoopSubs2(Example):
    def __init__(self, var="", arch=AArch64_Neon, target=Target_CortexA55):
        name = "aarch64_loop_subs2"
        infile = name

        if var != "":
            name += f"_{var}"
            infile += f"_{var}"
        name += f"_{target_label_dict[target]}"

        super().__init__(infile, name, rename=True, arch=arch, target=target)

    def core(self, slothy):
        slothy.config.variable_size = True
        slothy.config.sw_pipelining.enabled = True
        slothy.config.inputs_are_outputs = True
        slothy.optimize_loop("start")


class AArch64LoopSubsTabs(Example):
    def __init__(self, var="", arch=AArch64_Neon, target=Target_CortexA55):
        name = "aarch64_loop_subs_tabs"
        infile = name

        if var != "":
            name += f"_{var}"
            infile += f"_{var}"
        name += f"_{target_label_dict[target]}"

        super().__init__(infile, name, rename=True, arch=arch, target=target)

    def core(self, slothy):
        slothy.config.inputs_are_outputs = True
        slothy.config.variable_size = True
        slothy.optimize_loop("start")


class CRT(Example):
    def __init__(self):
        super().__init__("crt")

    def core(self, slothy):
        slothy.config.sw_pipelining.enabled = True
        slothy.config.inputs_are_outputs = True
        slothy.config.selfcheck = True
        # Double the loop body to create more interleaving opportunities
        # Basically a tradeoff of code-size vs performance
        slothy.config.sw_pipelining.unroll = 2
        slothy.config.typing_hints = {
            "const_prshift": Arch_Armv81M.RegisterType.GPR,
            "const_shift9": Arch_Armv81M.RegisterType.GPR,
            "p_inv_mod_q": Arch_Armv81M.RegisterType.GPR,
            "p_inv_mod_q_tw": Arch_Armv81M.RegisterType.GPR,
            "mod_p": Arch_Armv81M.RegisterType.GPR,
            "mod_p_tw": Arch_Armv81M.RegisterType.GPR,
        }
        slothy.optimize()


class ntt_n256_l6_s32(Example):
    def __init__(self, var):
        super().__init__(f"ntt_n256_l6_s32_{var}")

    def core(self, slothy):
        slothy.config.sw_pipelining.enabled = True
        slothy.config.inputs_are_outputs = True
        slothy.config.typing_hints = {
            r: Arch_Armv81M.RegisterType.GPR
            for r in [
                "root0",
                "root1",
                "root2",
                "root0_twisted",
                "root1_twisted",
                "root2_twisted",
            ]
        }
        slothy.optimize_loop("layer12_loop")
        slothy.optimize_loop("layer34_loop")
        slothy.optimize_loop("layer56_loop")


class ntt_n256_l8_s32(Example):
    def __init__(self, var):
        super().__init__(f"ntt_n256_l8_s32_{var}")

    def core(self, slothy):
        slothy.config.sw_pipelining.enabled = True
        slothy.config.inputs_are_outputs = True
        slothy.config.typing_hints = {
            "root0": Arch_Armv81M.RegisterType.GPR,
            "root1": Arch_Armv81M.RegisterType.GPR,
            "root2": Arch_Armv81M.RegisterType.GPR,
            "root0_twisted": Arch_Armv81M.RegisterType.GPR,
            "root1_twisted": Arch_Armv81M.RegisterType.GPR,
            "root2_twisted": Arch_Armv81M.RegisterType.GPR,
        }
        slothy.optimize_loop("layer12_loop")
        slothy.optimize_loop("layer34_loop")
        slothy.optimize_loop("layer56_loop")
        slothy.config.typing_hints = {}
        slothy.optimize_loop("layer78_loop")


class intt_n256_l6_s32(Example):
    def __init__(self, var):
        super().__init__(f"intt_n256_l6_s32_{var}")

    def core(self, slothy):
        slothy.config.sw_pipelining.enabled = True
        slothy.config.inputs_are_outputs = True
        slothy.config.typing_hints = {
            "root0": Arch_Armv81M.RegisterType.GPR,
            "root1": Arch_Armv81M.RegisterType.GPR,
            "root2": Arch_Armv81M.RegisterType.GPR,
            "root0_twisted": Arch_Armv81M.RegisterType.GPR,
            "root1_twisted": Arch_Armv81M.RegisterType.GPR,
            "root2_twisted": Arch_Armv81M.RegisterType.GPR,
        }
        slothy.optimize_loop("layer12_loop")
        slothy.optimize_loop("layer34_loop")
        slothy.optimize_loop("layer56_loop")


class intt_n256_l8_s32(Example):
    def __init__(self, var):
        super().__init__(f"intt_n256_l8_s32_{var}")

    def core(self, slothy):
        slothy.config.sw_pipelining.enabled = True
        slothy.config.inputs_are_outputs = True
        slothy.config.typing_hints = {
            "root0": Arch_Armv81M.RegisterType.GPR,
            "root1": Arch_Armv81M.RegisterType.GPR,
            "root2": Arch_Armv81M.RegisterType.GPR,
            "root0_twisted": Arch_Armv81M.RegisterType.GPR,
            "root1_twisted": Arch_Armv81M.RegisterType.GPR,
            "root2_twisted": Arch_Armv81M.RegisterType.GPR,
        }
        slothy.optimize_loop("layer12_loop")
        slothy.optimize_loop("layer34_loop")
        slothy.optimize_loop("layer56_loop")
        slothy.config.typing_hints = {}
        slothy.optimize_loop("layer78_loop")


class ntt_kyber_1_23_45_67(Example):
    def __init__(
        self, var="", arch=Arch_Armv81M, target=Target_CortexM55r1, timeout=None
    ):
        name = "ntt_kyber_1_23_45_67"
        infile = name
        if var != "":
            name += f"_{var}"
            infile += f"_{var}"
        name += f"_{target_label_dict[target]}"
        super().__init__(infile, name=name, arch=arch, target=target, rename=True)
        self.var = var
        self.timeout = timeout

    def core(self, slothy):
        slothy.config.sw_pipelining.enabled = True
        slothy.config.inputs_are_outputs = True
        slothy.config.typing_hints = {
            "root0": Arch_Armv81M.RegisterType.GPR,
            "root1": Arch_Armv81M.RegisterType.GPR,
            "root2": Arch_Armv81M.RegisterType.GPR,
            "root0_twisted": Arch_Armv81M.RegisterType.GPR,
            "root1_twisted": Arch_Armv81M.RegisterType.GPR,
            "root2_twisted": Arch_Armv81M.RegisterType.GPR,
        }
        slothy.config.inputs_are_outputs = True
        slothy.optimize_loop("layer1_loop")
        slothy.optimize_loop("layer23_loop")
        slothy.optimize_loop("layer45_loop")
        slothy.config.constraints.st_ld_hazard = False
        if self.timeout is not None:
            slothy.config.timeout = self.timeout
        if "no_trans" in self.var:
            slothy.config.constraints.st_ld_hazard = True
        slothy.config.typing_hints = {}
        slothy.optimize_loop("layer67_loop")


class ntt_kyber_1(Example):
    def __init__(self, arch=Arch_Armv81M, target=Target_CortexM55r1):
        name = "ntt_kyber_1"
        infile = "ntt_kyber_1_23_45_67"

        name += f"_{target_label_dict[target]}"
        super().__init__(infile, name=name, arch=arch, target=target, rename=True)

    def core(self, slothy):
        slothy.config.sw_pipelining.enabled = True
        slothy.config.inputs_are_outputs = True
        slothy.config.sw_pipelining.minimize_overlapping = False
        slothy.config.sw_pipelining.optimize_preamble = False
        slothy.config.sw_pipelining.optimize_postamble = False
        slothy.config.typing_hints = {
            "root0": Arch_Armv81M.RegisterType.GPR,
            "root1": Arch_Armv81M.RegisterType.GPR,
            "root2": Arch_Armv81M.RegisterType.GPR,
            "root0_twisted": Arch_Armv81M.RegisterType.GPR,
            "root1_twisted": Arch_Armv81M.RegisterType.GPR,
            "root2_twisted": Arch_Armv81M.RegisterType.GPR,
        }
        slothy.optimize_loop("layer1_loop")


class ntt_kyber_23(Example):
    def __init__(self, arch=Arch_Armv81M, target=Target_CortexM55r1):
        name = "ntt_kyber_23"
        infile = "ntt_kyber_1_23_45_67"

        name += f"_{target_label_dict[target]}"
        super().__init__(infile, name=name, arch=arch, target=target, rename=True)

    def core(self, slothy):
        slothy.config.sw_pipelining.enabled = True
        slothy.config.inputs_are_outputs = True
        slothy.config.sw_pipelining.minimize_overlapping = False
        slothy.config.sw_pipelining.optimize_preamble = False
        slothy.config.sw_pipelining.optimize_postamble = False
        slothy.config.typing_hints = {
            "root0": Arch_Armv81M.RegisterType.GPR,
            "root1": Arch_Armv81M.RegisterType.GPR,
            "root2": Arch_Armv81M.RegisterType.GPR,
            "root0_twisted": Arch_Armv81M.RegisterType.GPR,
            "root1_twisted": Arch_Armv81M.RegisterType.GPR,
            "root2_twisted": Arch_Armv81M.RegisterType.GPR,
        }
        slothy.optimize_loop("layer23_loop")


class ntt_kyber_45(Example):
    def __init__(self, arch=Arch_Armv81M, target=Target_CortexM55r1):
        name = "ntt_kyber_45"
        infile = "ntt_kyber_1_23_45_67"

        name += f"_{target_label_dict[target]}"
        super().__init__(infile, name=name, arch=arch, target=target, rename=True)

    def core(self, slothy):
        slothy.config.sw_pipelining.enabled = True
        slothy.config.inputs_are_outputs = True
        slothy.config.sw_pipelining.minimize_overlapping = False
        slothy.config.sw_pipelining.optimize_preamble = False
        slothy.config.sw_pipelining.optimize_postamble = False
        slothy.config.typing_hints = {
            "root0": Arch_Armv81M.RegisterType.GPR,
            "root1": Arch_Armv81M.RegisterType.GPR,
            "root2": Arch_Armv81M.RegisterType.GPR,
            "root0_twisted": Arch_Armv81M.RegisterType.GPR,
            "root1_twisted": Arch_Armv81M.RegisterType.GPR,
            "root2_twisted": Arch_Armv81M.RegisterType.GPR,
        }
        slothy.optimize_loop("layer45_loop")


class ntt_kyber_67(Example):
    def __init__(self, arch=Arch_Armv81M, target=Target_CortexM55r1):
        name = "ntt_kyber_67"
        infile = "ntt_kyber_1_23_45_67"

        name += f"_{target_label_dict[target]}"
        super().__init__(infile, name=name, arch=arch, target=target, rename=True)

    def core(self, slothy):
        slothy.config.sw_pipelining.enabled = True
        slothy.config.inputs_are_outputs = True
        slothy.config.sw_pipelining.minimize_overlapping = False
        slothy.config.sw_pipelining.optimize_preamble = False
        slothy.config.sw_pipelining.optimize_postamble = False
        slothy.config.constraints.st_ld_hazard = False
        slothy.config.typing_hints = {}
        slothy.optimize_loop("layer67_loop")


class ntt_kyber_12_345_67(Example):
    def __init__(
        self,
        cross_loops_optim=False,
        var="",
        arch=Arch_Armv81M,
        target=Target_CortexM55r1,
    ):
        infile = "ntt_kyber_12_345_67"
        if cross_loops_optim:
            name = "ntt_kyber_12_345_67_speed"
            suffix = "opt_speed"
        else:
            name = "ntt_kyber_12_345_67_size"
            suffix = "opt_size"
        if var != "":
            name += f"_{var}"
            infile += f"_{var}"
        name += f"_{target_label_dict[target]}"
        self.var = var
        super().__init__(
            infile, name=name, suffix=suffix, rename=True, arch=arch, target=target
        )
        self.cross_loops_optim = cross_loops_optim

    def core(self, slothy):
        slothy.config.inputs_are_outputs = True
        slothy.config.sw_pipelining.enabled = True
        slothy.optimize_loop("layer12_loop", postamble_label="layer12_loop_end")
        slothy.config.constraints.stalls_first_attempt = 16
        slothy.config.locked_registers = set(
            [f"QSTACK{i}" for i in [4, 5, 6]] + ["STACK0"]
        )
        if not self.cross_loops_optim:
            if "no_trans" not in self.var and "trans" in self.var:
                slothy.config.constraints.st_ld_hazard = (
                    False  # optional, if it takes too long
                )
            slothy.config.sw_pipelining.enabled = False
            slothy.optimize_loop("layer345_loop")
        else:
            if "no_trans" not in self.var and "trans" in self.var:
                slothy.config.constraints.st_ld_hazard = (
                    False  # optional, if it takes too long
                )
            slothy.config.sw_pipelining.enabled = True
            slothy.config.sw_pipelining.halving_heuristic = True
            slothy.config.sw_pipelining.halving_heuristic_periodic = True
            slothy.optimize_loop("layer345_loop", postamble_label="layer345_loop_end")
            layer345_deps = slothy.last_result.kernel_input_output.copy()

        slothy.config.sw_pipelining.enabled = True
        slothy.config.sw_pipelining.halving_heuristic = False
        slothy.config.sw_pipelining.halving_heuristic_periodic = True
        slothy.config.constraints.st_ld_hazard = False
        slothy.optimize_loop("layer67_loop")
        layer67_deps = slothy.last_result.kernel_input_output.copy()

        if self.cross_loops_optim:
            slothy.config.inputs_are_outputs = False
            slothy.config.constraints.st_ld_hazard = True
            slothy.config.sw_pipelining.enabled = False
            slothy.config.outputs = layer345_deps + ["r14"]
            slothy.optimize(start="layer12_loop_end", end="layer345_loop")
            slothy.config.outputs = layer67_deps + ["r14"]
            slothy.optimize(start="layer345_loop_end", end="layer67_loop")


class ntt_kyber_12(Example):
    def __init__(self, arch=Arch_Armv81M, target=Target_CortexM55r1):
        name = "ntt_kyber_12"
        infile = "ntt_kyber_12_345_67"
        name += f"_{target_label_dict[target]}"
        super().__init__(infile, name=name, rename=True, arch=arch, target=target)

    def core(self, slothy):
        slothy.config.sw_pipelining.enabled = True
        slothy.config.inputs_are_outputs = True
        slothy.config.sw_pipelining.minimize_overlapping = False
        slothy.config.sw_pipelining.optimize_preamble = False
        slothy.config.sw_pipelining.optimize_postamble = False
        slothy.optimize_loop("layer12_loop", postamble_label="layer12_loop_end")


class ntt_kyber_345(Example):
    def __init__(self, arch=Arch_Armv81M, target=Target_CortexM55r1):
        name = "ntt_kyber_345"
        infile = "ntt_kyber_12_345_67"
        name += f"_{target_label_dict[target]}"
        super().__init__(infile, name=name, rename=True, arch=arch, target=target)

    def core(self, slothy):
        slothy.config.locked_registers = set(
            [f"QSTACK{i}" for i in [4, 5, 6]] + ["STACK0"]
        )
        slothy.config.sw_pipelining.enabled = True
        slothy.config.inputs_are_outputs = True
        slothy.config.sw_pipelining.minimize_overlapping = False
        slothy.config.sw_pipelining.optimize_preamble = False
        slothy.config.sw_pipelining.optimize_postamble = False
        slothy.optimize_loop("layer345_loop")


class ntt_kyber_l345_symbolic(Example):
    def __init__(self):
        super().__init__("ntt_kyber_layer345_symbolic")

    def core(self, slothy):
        slothy.config.sw_pipelining.enabled = True
        slothy.config.sw_pipelining.halving_heuristic = True
        slothy.config.sw_pipelining.halving_heuristic_periodic = True
        slothy.optimize_loop("layer345_loop")


class AArch64Example0(Example):
    def __init__(self, var="", arch=AArch64_Neon, target=Target_CortexA55):
        name = "aarch64_simple0"
        infile = name

        if var != "":
            name += f"_{var}"
            infile += f"_{var}"
        name += f"_{target_label_dict[target]}"

        super().__init__(infile, name, rename=True, arch=arch, target=target)

    def core(self, slothy):
        slothy.config.variable_size = True
        slothy.config.constraints.stalls_first_attempt = 32
        slothy.optimize()


class AArch64Example0Equ(Example):
    def __init__(self, var="", arch=AArch64_Neon, target=Target_CortexA55):
        name = "aarch64_simple0_equ"
        infile = name

        if var != "":
            name += f"_{var}"
            infile += f"_{var}"
        name += f"_{target_label_dict[target]}"

        super().__init__(infile, name, rename=True, arch=arch, target=target)

    def core(self, slothy):
        slothy.config.variable_size = True
        slothy.config.constraints.stalls_first_attempt = 32
        slothy.optimize(start="start", end="end")


class AArch64Example1(Example):
    def __init__(self, var="", arch=AArch64_Neon, target=Target_CortexA55):
        name = "aarch64_simple0_macros"
        infile = name

        if var != "":
            name += f"_{var}"
            infile += f"_{var}"
        name += f"_{target_label_dict[target]}"

        super().__init__(infile, name, rename=True, arch=arch, target=target)

    def core(self, slothy):
        slothy.config.variable_size = True
        slothy.config.constraints.stalls_first_attempt = 32
        slothy.optimize(start="start", end="end")


class AArch64Example2(Example):
    def __init__(self, var="", arch=AArch64_Neon, target=Target_CortexA55):
        name = "aarch64_simple0_loop"
        infile = name

        if var != "":
            name += f"_{var}"
            infile += f"_{var}"
        name += f"_{target_label_dict[target]}"

        super().__init__(infile, name, rename=True, arch=arch, target=target)

    def core(self, slothy):
        slothy.config.variable_size = True
        slothy.config.constraints.stalls_first_attempt = 32
        slothy.config.sw_pipelining.enabled = True
        slothy.config.sw_pipelining.optimize_preamble = False
        slothy.config.sw_pipelining.optimize_postamble = False
        slothy.optimize_loop("start")


class AArch64ExampleLdSt(Example):
    def __init__(self, var="", arch=AArch64_Neon, target=Target_CortexA55):
        name = "aarch64_ldst"
        infile = name

        if var != "":
            name += f"_{var}"
            infile += f"_{var}"
        name += f"_{target_label_dict[target]}"

        super().__init__(infile, name, rename=True, arch=arch, target=target)

    def core(self, slothy):
        slothy.config.variable_size = True
        slothy.optimize()


class AArch64Split0(Example):
    def __init__(self, var="", arch=AArch64_Neon, target=Target_CortexA55):
        name = "aarch64_split0"
        infile = name

        if var != "":
            name += f"_{var}"
            infile += f"_{var}"
        name += f"_{target_label_dict[target]}"

        super().__init__(infile, name, rename=True, arch=arch, target=target)

    def core(self, slothy):
        slothy.config.allow_useless_instructions = True
        slothy.fusion_region("start", "end", ssa=False)


class AArch64Aese(Example):
    def __init__(self, var="", arch=AArch64_Neon, target=Target_AArch64Big):
        name = "aarch64_aese"
        infile = name

        if var != "":
            name += f"_{var}"
            infile += f"_{var}"
        name += f"_{target_label_dict[target]}"

        super().__init__(infile, name, rename=True, arch=arch, target=target)

    def core(self, slothy):
        slothy.config.variable_size = True
        slothy.config.constraints.stalls_first_attempt = 32
        slothy.optimize()


class Armv7mExample0(Example):
    def __init__(self, var="", arch=Arch_Armv7M, target=Target_CortexM7):
        name = "armv7m_simple0"
        infile = name

        if var != "":
            name += f"_{var}"
            infile += f"_{var}"
        name += f"_{target_label_dict[target]}"

        super().__init__(infile, name, rename=True, arch=arch, target=target)

    def core(self, slothy):
        slothy.config.variable_size = True
        slothy.config.inputs_are_outputs = True
        slothy.optimize(start="start", end="end")


class Armv7mExample0Func(Example):
    def __init__(self, var="", arch=Arch_Armv7M, target=Target_CortexM7):
        name = "armv7m_simple0_func"
        infile = name

        if var != "":
            name += f"_{var}"
            infile += f"_{var}"
        name += f"_{target_label_dict[target]}"

        super().__init__(infile, name, rename=True, arch=arch, target=target)

    def core(self, slothy):
        slothy.config.variable_size = True
        slothy.config.inputs_are_outputs = True
        slothy.optimize(start="start", end="end")
        slothy.global_selftest("my_func", {"r0": 1024})


class Armv7mLoopSubs(Example):
    def __init__(self, var="", arch=Arch_Armv7M, target=Target_CortexM7):
        name = "loop_subs"
        infile = name

        if var != "":
            name += f"_{var}"
            infile += f"_{var}"
        name += f"_{target_label_dict[target]}"

        super().__init__(infile, name, rename=True, arch=arch, target=target)

    def core(self, slothy):
        slothy.config.variable_size = True
        slothy.optimize_loop("start", forced_loop_type=Arch_Armv7M.SubsLoop)
        slothy.config.sw_pipelining.enabled = True
        slothy.config.outputs = ["r0", "r1", "r2", "r5", "flags"]
        slothy.optimize_loop("start2", forced_loop_type=Arch_Armv7M.BranchLoop)


class Armv7mLoopCmp(Example):
    def __init__(self, var="", arch=Arch_Armv7M, target=Target_CortexM7):
        name = "loop_cmp"
        infile = name

        if var != "":
            name += f"_{var}"
            infile += f"_{var}"
        name += f"_{target_label_dict[target]}"

        super().__init__(infile, name, rename=True, arch=arch, target=target)

    def core(self, slothy):
        slothy.config.variable_size = True
        slothy.config.outputs = ["r6"]
        slothy.optimize_loop("start", forced_loop_type=Arch_Armv7M.CmpLoop)


class Armv7mLoopVmovCmp(Example):
    def __init__(self, var="", arch=Arch_Armv7M, target=Target_CortexM7):
        name = "loop_vmov_cmp"
        infile = name

        if var != "":
            name += f"_{var}"
            infile += f"_{var}"
        name += f"_{target_label_dict[target]}"

        super().__init__(infile, name, rename=True, arch=arch, target=target)

    def core(self, slothy):
        slothy.config.variable_size = True
        slothy.config.outputs = ["r6"]
        slothy.optimize_loop("start")


class Armv7mLoopVmovCmpForced(Example):
    def __init__(self, var="", arch=Arch_Armv7M, target=Target_CortexM7):
        name = "loop_vmov_cmp_forced"
        infile = name

        if var != "":
            name += f"_{var}"
            infile += f"_{var}"
        name += f"_{target_label_dict[target]}"

        super().__init__(infile, name, rename=True, arch=arch, target=target)

    def core(self, slothy):
        slothy.config.variable_size = True
        slothy.config.outputs = ["r5", "r6"]
        slothy.optimize_loop("start", forced_loop_type=Arch_Armv7M.CmpLoop)


class AArch64IfElse(Example):
    def __init__(self, var="", arch=AArch64_Neon, target=Target_CortexA55):
        name = "aarch64_ifelse"
        infile = name

        if var != "":
            name += f"_{var}"
            infile += f"_{var}"
        name += f"_{target_label_dict[target]}"

        super().__init__(infile, name, rename=True, arch=arch, target=target)

    def core(self, slothy):
        slothy.optimize()


class ntt_kyber_123_4567(Example):
    def __init__(
        self, var="", arch=AArch64_Neon, target=Target_CortexA55, timeout=None
    ):
        name = "ntt_kyber_123_4567"
        infile = name

        self.var = var
        if var != "":
            name += f"_{var}"
            infile += f"_{var}"
        name += f"_{target_label_dict[target]}"

        super().__init__(
            infile, name, rename=True, arch=arch, target=target, timeout=timeout
        )

    def core(self, slothy):
        slothy.config.sw_pipelining.enabled = True
        slothy.config.inputs_are_outputs = True
        slothy.config.sw_pipelining.minimize_overlapping = False
        slothy.config.variable_size = True
        slothy.config.reserved_regs = [f"x{i}" for i in range(0, 7)] + ["x30", "sp"]
        slothy.config.reserved_regs += self.target_reserved
        slothy.config.constraints.stalls_first_attempt = 64
        slothy.optimize_loop("layer123_start")
        slothy.optimize_loop("layer4567_start")
        # Build + emulate entire function to test that behaviour has not changed
        if self.var == "":
            slothy.global_selftest(
                "ntt_kyber_123_4567",
                {"x0": 1024, "x1": 1024, "x3": 1024, "x4": 1024, "x5": 1024},
            )


class intt_kyber_123_4567(Example):
    def __init__(
        self, var="", arch=AArch64_Neon, target=Target_CortexA55, timeout=None
    ):
        name = "intt_kyber_123_4567"
        infile = name

        if var != "":
            name += f"_{var}"
            infile += f"_{var}"
        name += f"_{target_label_dict[target]}"

        super().__init__(
            infile, name, rename=True, arch=arch, target=target, timeout=timeout
        )

    def core(self, slothy):
        slothy.config.sw_pipelining.enabled = True
        slothy.config.inputs_are_outputs = True
        slothy.config.sw_pipelining.minimize_overlapping = False
        slothy.config.variable_size = True
        slothy.config.reserved_regs = [f"x{i}" for i in range(0, 7)] + ["x30", "sp"]
        slothy.config.constraints.stalls_first_attempt = 64
        slothy.optimize_loop("layer4567_start")
        slothy.optimize_loop("layer123_start")


class ntt_kyber_123(Example):
    def __init__(self, var="", arch=AArch64_Neon, target=Target_CortexA55):
        name = "ntt_kyber_123"
        infile = "ntt_kyber_123_4567"

        if var != "":
            name += f"_{var}"
            infile += f"_{var}"
        name += f"_{target_label_dict[target]}"

        super().__init__(
            infile, name, outfile=name, rename=True, arch=arch, target=target
        )

    def core(self, slothy):
        slothy.config.sw_pipelining.enabled = True
        slothy.config.inputs_are_outputs = True
        slothy.config.sw_pipelining.minimize_overlapping = False
        slothy.config.sw_pipelining.optimize_preamble = False
        slothy.config.sw_pipelining.optimize_postamble = False
        slothy.config.reserved_regs = [f"x{i}" for i in range(0, 7)] + ["x30", "sp"]
        slothy.config.reserved_regs += self.target_reserved
        slothy.optimize_loop("layer123_start")


class ntt_kyber_4567(Example):
    def __init__(self, var="", arch=AArch64_Neon, target=Target_CortexA55):
        name = "ntt_kyber_4567"
        infile = "ntt_kyber_123_4567"

        if var != "":
            name += f"_{var}"
            infile += f"_{var}"
        name += f"_{target_label_dict[target]}"

        super().__init__(
            infile, name, outfile=name, rename=True, arch=arch, target=target
        )

    def core(self, slothy):
        slothy.config.sw_pipelining.enabled = True
        slothy.config.inputs_are_outputs = True
        slothy.config.sw_pipelining.minimize_overlapping = False
        slothy.config.sw_pipelining.optimize_preamble = False
        slothy.config.sw_pipelining.optimize_postamble = False
        slothy.config.reserved_regs = [f"x{i}" for i in range(0, 7)] + ["x30", "sp"]
        slothy.config.reserved_regs += self.target_reserved
        slothy.optimize_loop("layer4567_start")


class ntt_kyber_1234_567(Example):
    def __init__(
        self, var="", arch=AArch64_Neon, target=Target_CortexA72, timeout=None
    ):
        name = "ntt_kyber_1234_567"
        infile = name

        if var != "":
            name += f"_{var}"
            infile += f"_{var}"
        name += f"_{target_label_dict[target]}"

        super().__init__(
            infile, name, rename=True, arch=arch, target=target, timeout=timeout
        )

    def core(self, slothy):
        conf = slothy.config.copy()

        slothy.config.sw_pipelining.enabled = True
        slothy.config.inputs_are_outputs = True
        slothy.config.sw_pipelining.minimize_overlapping = False
        slothy.config.sw_pipelining.halving_heuristic = True
        slothy.config.variable_size = True
        slothy.config.reserved_regs = [f"x{i}" for i in range(0, 6)] + ["x30", "sp"]
        slothy.config.reserved_regs += self.target_reserved
        slothy.config.split_heuristic = True
        slothy.config.split_heuristic_factor = 2
        slothy.config.split_heuristic_stepsize = 0.1
        slothy.config.split_heuristic_repeat = 4
        slothy.config.constraints.stalls_first_attempt = 40
        slothy.config.max_solutions = 64

        slothy.optimize_loop("layer1234_start")

        # layer567 is small enough for SW pipelining without heuristics
        slothy.config = conf.copy()
        slothy.config.timeout = self.timeout
        # Increase the timeout when not using heuristics
        if self.timeout is not None:
            slothy.config.timeout = self.timeout * 12
        slothy.config.sw_pipelining.enabled = True
        slothy.config.inputs_are_outputs = True
        slothy.config.sw_pipelining.minimize_overlapping = False
        slothy.config.variable_size = True
        slothy.config.reserved_regs = [f"x{i}" for i in range(0, 6)] + ["x30", "sp"]
        slothy.config.reserved_regs += self.target_reserved
        slothy.config.constraints.stalls_first_attempt = 64

        slothy.optimize_loop("layer567_start")


class ntt_kyber_1234(Example):
    def __init__(self, var="", arch=AArch64_Neon, target=Target_CortexA72):
        name = "ntt_kyber_1234"
        infile = "ntt_kyber_1234_567"

        if var != "":
            name += f"_{var}"
            infile += f"_{var}"
        name += f"_{target_label_dict[target]}"

        super().__init__(
            infile, name, outfile=name, rename=True, arch=arch, target=target
        )

    def core(self, slothy):
        slothy.config.sw_pipelining.enabled = True
        slothy.config.inputs_are_outputs = True
        slothy.config.sw_pipelining.minimize_overlapping = False
        slothy.config.sw_pipelining.optimize_preamble = False
        slothy.config.sw_pipelining.optimize_postamble = False
        slothy.config.reserved_regs = [f"x{i}" for i in range(0, 6)] + ["x30", "sp"]
        slothy.config.reserved_regs += self.target_reserved

        slothy.optimize_loop("layer1234_start")


class ntt_kyber_567(Example):
    def __init__(
        self, var="", arch=AArch64_Neon, target=Target_CortexA72, timeout=None
    ):
        name = "ntt_kyber_567"
        infile = "ntt_kyber_1234_567"

        if var != "":
            name += f"_{var}"
            infile += f"_{var}"
        name += f"_{target_label_dict[target]}"

        super().__init__(
            infile,
            name,
            outfile=name,
            rename=True,
            arch=arch,
            target=target,
            timeout=timeout,
        )

    def core(self, slothy):
        # layer567 is small enough for SW pipelining without heuristics
        slothy.config.timeout = self.timeout
        slothy.config.sw_pipelining.enabled = True
        slothy.config.inputs_are_outputs = True
        slothy.config.sw_pipelining.minimize_overlapping = False
        slothy.config.sw_pipelining.optimize_preamble = False
        slothy.config.sw_pipelining.optimize_postamble = False
        slothy.config.reserved_regs = [f"x{i}" for i in range(0, 6)] + ["x30", "sp"]
        slothy.config.reserved_regs += self.target_reserved

        slothy.optimize_loop("layer567_start")


class intt_kyber_1_23_45_67(Example):
    def __init__(self):
        super().__init__("intt_kyber_1_23_45_67", rename=True)

    def core(self, slothy):
        slothy.config.sw_pipelining.enabled = True
        slothy.config.typing_hints = {
            "root0": Arch_Armv81M.RegisterType.GPR,
            "root1": Arch_Armv81M.RegisterType.GPR,
            "root2": Arch_Armv81M.RegisterType.GPR,
            "root0_twisted": Arch_Armv81M.RegisterType.GPR,
            "root1_twisted": Arch_Armv81M.RegisterType.GPR,
            "root2_twisted": Arch_Armv81M.RegisterType.GPR,
        }
        slothy.optimize_loop("layer1_loop")
        slothy.optimize_loop("layer23_loop")
        slothy.optimize_loop("layer45_loop")
        slothy.config.typing_hints = {}
        slothy.optimize_loop("layer67_loop")


class ntt_dilithium_12_34_56_78(Example):
    def __init__(self, var="", target=Target_CortexM55r1, arch=Arch_Armv81M):
        infile = "ntt_dilithium_12_34_56_78"
        name = infile
        if var != "":
            name += f"_{var}"
            infile += f"_{var}"
        name += f"_{target_label_dict[target]}"
        super().__init__(infile, name=name, arch=arch, target=target, rename=True)
        self.var = var

    def core(self, slothy):
        slothy.config.inputs_are_outputs = True
        slothy.config.sw_pipelining.enabled = True
        slothy.config.typing_hints = {
            "root0": Arch_Armv81M.RegisterType.GPR,
            "root1": Arch_Armv81M.RegisterType.GPR,
            "root2": Arch_Armv81M.RegisterType.GPR,
            "root0_twisted": Arch_Armv81M.RegisterType.GPR,
            "root1_twisted": Arch_Armv81M.RegisterType.GPR,
            "root2_twisted": Arch_Armv81M.RegisterType.GPR,
            "const1": Arch_Armv81M.RegisterType.GPR,
        }
        slothy.optimize_loop("layer12_loop")
        slothy.optimize_loop("layer34_loop")
        slothy.config.sw_pipelining.optimize_preamble = True
        slothy.config.sw_pipelining.optimize_postamble = False
        slothy.optimize_loop("layer56_loop", postamble_label="layer56_loop_end")
        slothy.config.sw_pipelining.optimize_preamble = False
        slothy.config.sw_pipelining.optimize_postamble = True
        slothy.config.typing_hints = {}
        slothy.config.constraints.st_ld_hazard = False
        slothy.optimize_loop("layer78_loop")
        # Optimize seams between loops
        # Make sure we preserve the inputs to the loop body
        slothy.config.outputs = slothy.last_result.kernel_input_output + ["r14"]
        slothy.config.constraints.st_ld_hazard = True
        slothy.config.sw_pipelining.enabled = False
        slothy.optimize(start="layer56_loop_end", end="layer78_loop")


class ntt_dilithium_12(Example):
    def __init__(self, arch=Arch_Armv81M, target=Target_CortexM55r1):
        name = "ntt_dilithium_12"
        infile = "ntt_dilithium_12_34_56_78"
        name += f"_{target_label_dict[target]}"
        super().__init__(infile, name=name, arch=arch, target=target, rename=True)

    def core(self, slothy):
        slothy.config.sw_pipelining.enabled = True
        slothy.config.inputs_are_outputs = True
        slothy.config.typing_hints = {
            "root0": Arch_Armv81M.RegisterType.GPR,
            "root1": Arch_Armv81M.RegisterType.GPR,
            "root2": Arch_Armv81M.RegisterType.GPR,
            "root0_twisted": Arch_Armv81M.RegisterType.GPR,
            "root1_twisted": Arch_Armv81M.RegisterType.GPR,
            "root2_twisted": Arch_Armv81M.RegisterType.GPR,
            "const1": Arch_Armv81M.RegisterType.GPR,
        }
        slothy.config.sw_pipelining.minimize_overlapping = False
        slothy.config.sw_pipelining.optimize_preamble = False
        slothy.config.sw_pipelining.optimize_postamble = False

        slothy.optimize_loop("layer12_loop")


class ntt_dilithium_34(Example):
    def __init__(self, arch=Arch_Armv81M, target=Target_CortexM55r1):
        name = "ntt_dilithium_34"
        infile = "ntt_dilithium_12_34_56_78"
        name += f"_{target_label_dict[target]}"
        super().__init__(infile, name=name, arch=arch, target=target, rename=True)

    def core(self, slothy):
        slothy.config.sw_pipelining.enabled = True
        slothy.config.inputs_are_outputs = True
        slothy.config.typing_hints = {
            "root0": Arch_Armv81M.RegisterType.GPR,
            "root1": Arch_Armv81M.RegisterType.GPR,
            "root2": Arch_Armv81M.RegisterType.GPR,
            "root0_twisted": Arch_Armv81M.RegisterType.GPR,
            "root1_twisted": Arch_Armv81M.RegisterType.GPR,
            "root2_twisted": Arch_Armv81M.RegisterType.GPR,
            "const1": Arch_Armv81M.RegisterType.GPR,
        }
        slothy.config.sw_pipelining.minimize_overlapping = False
        slothy.config.sw_pipelining.optimize_preamble = False
        slothy.config.sw_pipelining.optimize_postamble = False

        slothy.optimize_loop("layer34_loop")


class ntt_dilithium_56(Example):
    def __init__(self, arch=Arch_Armv81M, target=Target_CortexM55r1):
        name = "ntt_dilithium_56"
        infile = "ntt_dilithium_12_34_56_78"
        name += f"_{target_label_dict[target]}"
        super().__init__(infile, name=name, arch=arch, target=target, rename=True)

    def core(self, slothy):
        slothy.config.sw_pipelining.enabled = True
        slothy.config.inputs_are_outputs = True
        slothy.config.typing_hints = {
            "root0": Arch_Armv81M.RegisterType.GPR,
            "root1": Arch_Armv81M.RegisterType.GPR,
            "root2": Arch_Armv81M.RegisterType.GPR,
            "root0_twisted": Arch_Armv81M.RegisterType.GPR,
            "root1_twisted": Arch_Armv81M.RegisterType.GPR,
            "root2_twisted": Arch_Armv81M.RegisterType.GPR,
            "const1": Arch_Armv81M.RegisterType.GPR,
        }
        slothy.config.sw_pipelining.minimize_overlapping = False
        slothy.config.sw_pipelining.optimize_preamble = False
        slothy.config.sw_pipelining.optimize_postamble = False

        slothy.optimize_loop("layer56_loop")


class ntt_dilithium_78(Example):
    def __init__(self, arch=Arch_Armv81M, target=Target_CortexM55r1):
        name = "ntt_dilithium_78"
        infile = "ntt_dilithium_12_34_56_78"
        name += f"_{target_label_dict[target]}"
        super().__init__(infile, name=name, arch=arch, target=target, rename=True)

    def core(self, slothy):
        slothy.config.sw_pipelining.enabled = True
        slothy.config.inputs_are_outputs = True
        slothy.config.typing_hints = {}
        slothy.config.sw_pipelining.minimize_overlapping = False
        slothy.config.sw_pipelining.optimize_preamble = False
        slothy.config.sw_pipelining.optimize_postamble = False

        slothy.optimize_loop("layer78_loop")


class ntt_dilithium_123_456_78(Example):
    def __init__(
        self,
        cross_loops_optim=False,
        var="",
        arch=Arch_Armv81M,
        target=Target_CortexM55r1,
    ):
        infile = "ntt_dilithium_123_456_78"
        if cross_loops_optim:
            name = "ntt_dilithium_123_456_78_speed"
            suffix = "opt_speed"
        else:
            name = "ntt_dilithium_123_456_78_size"
            suffix = "opt_size"
        if var != "":
            name += f"_{var}"
            infile += f"_{var}"
        name += f"_{target_label_dict[target]}"
        super().__init__(
            infile, name=name, suffix=suffix, arch=arch, target=target, rename=True
        )
        self.cross_loops_optim = cross_loops_optim
        self.var = var

    def core(self, slothy):
        slothy.config.variable_size = True
        slothy.config.constraints.stalls_first_attempt = 16
        slothy.config.inputs_are_outputs = True
        slothy.config.typing_hints = {
            "root2": Arch_Armv81M.RegisterType.GPR,
            "root3": Arch_Armv81M.RegisterType.GPR,
            "root5": Arch_Armv81M.RegisterType.GPR,
            "root6": Arch_Armv81M.RegisterType.GPR,
            "rtmp": Arch_Armv81M.RegisterType.GPR,
            "rtmp_tw": Arch_Armv81M.RegisterType.GPR,
            "root2_tw": Arch_Armv81M.RegisterType.GPR,
            "root3_tw": Arch_Armv81M.RegisterType.GPR,
            "root5_tw": Arch_Armv81M.RegisterType.GPR,
            "root6_tw": Arch_Armv81M.RegisterType.GPR,
        }
        slothy.config.locked_registers = set(
            [f"QSTACK{i}" for i in [4, 5, 6]]
            + [f"ROOT{i}_STACK" for i in [0, 1, 4]]
            + ["RPTR_STACK"]
        )
        if self.var != "" or (
            "speed" in self.name and self.target == Target_CortexM85r1
        ):
            slothy.config.constraints.st_ld_hazard = (
                False  # optional, if it takes too long
            )
        if not self.cross_loops_optim:
            slothy.config.sw_pipelining.enabled = False
            slothy.optimize_loop("layer123_loop")
            slothy.optimize_loop("layer456_loop")
        else:
            slothy.config.sw_pipelining.enabled = True
            slothy.config.sw_pipelining.halving_heuristic = True
            slothy.config.sw_pipelining.halving_heuristic_periodic = True
            slothy.optimize_loop("layer123_loop", postamble_label="layer123_loop_end")
            slothy.optimize_loop("layer456_loop", postamble_label="layer456_loop_end")

        slothy.config.constraints.st_ld_hazard = False
        slothy.config.sw_pipelining.enabled = True
        slothy.config.sw_pipelining.halving_heuristic = False
        slothy.config.typing_hints = {}
        slothy.optimize_loop("layer78_loop")

        if self.cross_loops_optim:
            slothy.config.sw_pipelining.enabled = False
            slothy.config.constraints.st_ld_hazard = True
            slothy.config.outputs = slothy.last_result.kernel_input_output + ["r14"]
            slothy.optimize(start="layer456_loop_end", end="layer78_loop")


class ntt_dilithium_123_456_78_symbolic(Example):
    def __init__(self):
        super().__init__("ntt_dilithium_123_456_78_symbolic", rename=True)

    def core(self, slothy):
        slothy.config.typing_hints = {
            "root2": Arch_Armv81M.RegisterType.GPR,
            "root3": Arch_Armv81M.RegisterType.GPR,
            "root5": Arch_Armv81M.RegisterType.GPR,
            "root6": Arch_Armv81M.RegisterType.GPR,
            "rtmp": Arch_Armv81M.RegisterType.GPR,
            "rtmp_tw": Arch_Armv81M.RegisterType.GPR,
            "root2_tw": Arch_Armv81M.RegisterType.GPR,
            "root3_tw": Arch_Armv81M.RegisterType.GPR,
            "root5_tw": Arch_Armv81M.RegisterType.GPR,
            "root6_tw": Arch_Armv81M.RegisterType.GPR,
        }
        slothy.config.sw_pipelining.enabled = True
        slothy.config.constraints.stalls_minimum_attempt = 0
        slothy.config.constraints.stalls_first_attempt = 0
        slothy.config.locked_registers = set(
            [f"QSTACK{i}" for i in [4, 5, 6]] + ["ROOT0_STACK", "RPTR_STACK"]
        )
        slothy.optimize_loop("layer456_loop")


class ntt_dilithium_123_45678(Example):
    def __init__(
        self, var="", arch=AArch64_Neon, target=Target_CortexA55, timeout=None
    ):
        name = "ntt_dilithium_123_45678"
        infile = name

        if var != "":
            name += f"_{var}"
            infile += f"_{var}"
        name += f"_{target_label_dict[target]}"

        super().__init__(
            infile, name, rename=True, arch=arch, target=target, timeout=timeout
        )

    def core(self, slothy):
        slothy.config.sw_pipelining.enabled = True
        slothy.config.sw_pipelining.minimize_overlapping = False
        slothy.config.reserved_regs = [f"x{i}" for i in range(0, 7)] + [
            "v8",
            "x30",
            "sp",
        ]
        slothy.config.reserved_regs += self.target_reserved
        slothy.config.inputs_are_outputs = True
        slothy.config.constraints.stalls_first_attempt = 110
        slothy.optimize_loop("layer123_start")

        slothy.config.reserved_regs = ["x3", "x30", "sp"]
        slothy.config.reserved_regs += self.target_reserved
        slothy.config.constraints.stalls_first_attempt = 40
        slothy.optimize_loop("layer45678_start")


class intt_dilithium_123_45678(Example):
    def __init__(
        self, var="", arch=AArch64_Neon, target=Target_CortexA55, timeout=None
    ):
        name = "intt_dilithium_123_45678"
        infile = name

        if var != "":
            name += f"_{var}"
            infile += f"_{var}"
        name += f"_{target_label_dict[target]}"

        super().__init__(
            infile, name, rename=True, arch=arch, target=target, timeout=timeout
        )

    def core(self, slothy):
        slothy.config.sw_pipelining.enabled = True
        slothy.config.sw_pipelining.minimize_overlapping = False
        slothy.config.inputs_are_outputs = True

        slothy.config.reserved_regs = [f"x{i}" for i in range(0, 7)] + [
            "v8",
            "x30",
            "sp",
        ]
        slothy.config.reserved_regs += self.target_reserved
        slothy.config.constraints.stalls_first_attempt = 40
        slothy.optimize_loop("layer45678_start")

        slothy.config.reserved_regs = [f"x{i}" for i in range(0, 7)] + [
            "v8",
            "x30",
            "sp",
        ]
        slothy.config.reserved_regs += self.target_reserved
        slothy.config.inputs_are_outputs = True
        slothy.config.constraints.stalls_first_attempt = 110
        slothy.optimize_loop("layer123_start")


class ntt_dilithium_123(Example):
    def __init__(self, var="", arch=AArch64_Neon, target=Target_CortexA55):
        name = "ntt_dilithium_123"
        infile = "ntt_dilithium_123_45678"

        if var != "":
            name += f"_{var}"
            infile += f"_{var}"
        name += f"_{target_label_dict[target]}"

        super().__init__(infile, name, rename=True, arch=arch, target=target)

    def core(self, slothy):
        slothy.config.sw_pipelining.enabled = True
        slothy.config.inputs_are_outputs = True
        slothy.config.sw_pipelining.minimize_overlapping = False
        slothy.config.sw_pipelining.optimize_preamble = False
        slothy.config.sw_pipelining.optimize_postamble = False
        slothy.config.reserved_regs = [f"x{i}" for i in range(0, 7)] + [
            "v8",
            "x30",
            "sp",
        ]
        slothy.config.reserved_regs += self.target_reserved
        slothy.optimize_loop("layer123_start")


class ntt_dilithium_45678(Example):
    def __init__(self, var="", arch=AArch64_Neon, target=Target_CortexA55):
        name = "ntt_dilithium_45678"
        infile = "ntt_dilithium_123_45678"

        if var != "":
            name += f"_{var}"
            infile += f"_{var}"
        name += f"_{target_label_dict[target]}"

        super().__init__(infile, name, rename=True, arch=arch, target=target)

    def core(self, slothy):
        slothy.config.sw_pipelining.enabled = True
        slothy.config.inputs_are_outputs = True
        slothy.config.constraints.stalls_first_attempt = 160
        slothy.config.constraints.stalls_minimum_attempt = 160
        slothy.config.sw_pipelining.minimize_overlapping = False
        slothy.config.sw_pipelining.optimize_preamble = False
        slothy.config.sw_pipelining.optimize_postamble = False
        slothy.config.reserved_regs = ["x3", "x30", "sp"]
        slothy.config.reserved_regs += self.target_reserved
        slothy.optimize_loop("layer45678_start")


class ntt_dilithium_1234_5678(Example):
    def __init__(
        self, var="", arch=AArch64_Neon, target=Target_CortexA72, timeout=None
    ):
        name = "ntt_dilithium_1234_5678"
        infile = name

        if var != "":
            name += f"_{var}"
            infile += f"_{var}"
        name += f"_{target_label_dict[target]}"

        super().__init__(
            infile, name, rename=True, arch=arch, target=target, timeout=timeout
        )

    def core(self, slothy):
        conf = slothy.config.copy()

        slothy.config.sw_pipelining.enabled = True
        slothy.config.sw_pipelining.minimize_overlapping = False
        slothy.config.reserved_regs = [f"x{i}" for i in range(0, 6)] + ["x30", "sp"]
        slothy.config.reserved_regs += self.target_reserved
        slothy.config.inputs_are_outputs = True
        slothy.config.sw_pipelining.halving_heuristic = True
        slothy.config.split_heuristic = True
        slothy.config.split_heuristic_factor = 2
        slothy.config.split_heuristic_repeat = 4
        slothy.config.split_heuristic_stepsize = 0.1
        slothy.config.constraints.stalls_first_attempt = 14
        slothy.optimize_loop("layer1234_start")

        slothy.config = conf.copy()

        if self.timeout is not None:
            slothy.config.timeout = self.timeout * 12

        slothy.config.reserved_regs = [f"x{i}" for i in range(0, 6)] + ["x30", "sp"]
        slothy.config.inputs_are_outputs = True
        slothy.config.reserved_regs += self.target_reserved
        slothy.config.sw_pipelining.enabled = True
        slothy.config.sw_pipelining.minimize_overlapping = False
        slothy.config.sw_pipelining.halving_heuristic = False
        slothy.config.split_heuristic = False
        slothy.optimize_loop("layer5678_start")


class intt_dilithium_1234_5678(Example):
    def __init__(
        self, var="", arch=AArch64_Neon, target=Target_CortexA72, timeout=None
    ):
        name = "intt_dilithium_1234_5678"
        infile = name

        if var != "":
            name += f"_{var}"
            infile += f"_{var}"
        name += f"_{target_label_dict[target]}"

        super().__init__(
            infile, name, rename=True, arch=arch, target=target, timeout=timeout
        )

    def core(self, slothy):
        conf = slothy.config.copy()

        slothy.config.reserved_regs = [f"x{i}" for i in range(0, 6)] + ["x30", "sp"]
        slothy.config.inputs_are_outputs = True
        slothy.config.reserved_regs += self.target_reserved
        slothy.config.sw_pipelining.enabled = True
        slothy.config.sw_pipelining.minimize_overlapping = False
        slothy.config.sw_pipelining.halving_heuristic = False
        slothy.config.split_heuristic = False
        slothy.optimize_loop("layer5678_start")

        slothy.config = conf.copy()

        if self.timeout is not None:
            slothy.config.timeout = self.timeout // 12

        slothy.config.sw_pipelining.enabled = True
        slothy.config.sw_pipelining.minimize_overlapping = False
        slothy.config.reserved_regs = [f"x{i}" for i in range(0, 6)] + ["x30", "sp"]
        slothy.config.reserved_regs += self.target_reserved
        slothy.config.inputs_are_outputs = True
        slothy.config.sw_pipelining.halving_heuristic = True
        slothy.config.split_heuristic = True
        slothy.config.split_heuristic_factor = 2
        slothy.config.split_heuristic_repeat = 4
        slothy.config.split_heuristic_stepsize = 0.1
        slothy.config.constraints.stalls_first_attempt = 14
        slothy.optimize_loop("layer1234_start")


class ntt_dilithium_1234(Example):
    def __init__(self, var="", arch=AArch64_Neon, target=Target_CortexA72):
        name = "ntt_dilithium_1234"
        infile = "ntt_dilithium_1234_5678"

        if var != "":
            name += f"_{var}"
            infile += f"_{var}"
        name += f"_{target_label_dict[target]}"

        super().__init__(infile, name, rename=True, arch=arch, target=target)

    def core(self, slothy):
        slothy.config.sw_pipelining.enabled = True
        slothy.config.inputs_are_outputs = True
        slothy.config.sw_pipelining.minimize_overlapping = False
        slothy.config.sw_pipelining.optimize_preamble = False
        slothy.config.sw_pipelining.optimize_postamble = False
        slothy.config.reserved_regs = [f"x{i}" for i in range(0, 6)] + ["x30", "sp"]
        slothy.config.reserved_regs += self.target_reserved
        slothy.optimize_loop("layer1234_start")


class ntt_dilithium_5678(Example):
    def __init__(self, var="", arch=AArch64_Neon, target=Target_CortexA72):
        name = "ntt_dilithium_5678"
        infile = "ntt_dilithium_1234_5678"

        if var != "":
            name += f"_{var}"
            infile += f"_{var}"
        name += f"_{target_label_dict[target]}"

        super().__init__(infile, name, rename=True, arch=arch, target=target)

    def core(self, slothy):
        slothy.config.sw_pipelining.enabled = True
        slothy.config.inputs_are_outputs = True
        slothy.config.sw_pipelining.minimize_overlapping = False
        slothy.config.sw_pipelining.optimize_preamble = False
        slothy.config.sw_pipelining.optimize_postamble = False
        slothy.config.reserved_regs = ["x3", "x30", "sp"]
        slothy.config.reserved_regs += self.target_reserved
        slothy.optimize_loop("layer5678_start")


class intt_dilithium_12_34_56_78(Example):
    def __init__(self):
        super().__init__("intt_dilithium_12_34_56_78", rename=True)

    def core(self, slothy):
        slothy.config.sw_pipelining.enabled = True
        slothy.config.typing_hints = {
            "root0": Arch_Armv81M.RegisterType.GPR,
            "root1": Arch_Armv81M.RegisterType.GPR,
            "root2": Arch_Armv81M.RegisterType.GPR,
            "root0_twisted": Arch_Armv81M.RegisterType.GPR,
            "root1_twisted": Arch_Armv81M.RegisterType.GPR,
            "root2_twisted": Arch_Armv81M.RegisterType.GPR,
        }
        slothy.optimize_loop("layer12_loop")
        slothy.optimize_loop("layer34_loop")
        slothy.optimize_loop("layer56_loop")
        slothy.config.typing_hints = {}
        slothy.optimize_loop("layer78_loop")


class fft_fixedpoint_radix4(Example):
    def __init__(self, var="", arch=Arch_Armv81M, target=Target_CortexM55r1):
        name = "fixedpoint_radix4_fft"
        subpath = "fx_r4_fft/"
        infile = subpath + "base_symbolic"
        outfile = subpath + name

        if var != "":
            name += f"_{var}"
            infile += f"_{var}"
        name += f"_{target_label_dict[target]}"

        super().__init__(
            infile, name, outfile=outfile, rename=True, arch=arch, target=target
        )

    def core(self, slothy):
        # This is default value, but it's overwritten in case of a dry-run.
        # However, the symbolic registers in the FLT FFT cannot be resolved
        # without reordering, so let's ignore the dry-run parameter here.
        slothy.config.constraints.allow_reordering = True

        slothy.config.sw_pipelining.enabled = True
        slothy.config.inputs_are_outputs = True
        slothy.config.sw_pipelining.minimize_overlapping = False
        slothy.config.sw_pipelining.optimize_preamble = False
        slothy.config.sw_pipelining.optimize_postamble = False
        slothy.optimize_loop("fixedpoint_radix4_fft_loop_start")


class fft_floatingpoint_radix4(Example):
    def __init__(self, var="", arch=Arch_Armv81M, target=Target_CortexM55r1):
        name = "floatingpoint_radix4_fft"
        subpath = "flt_r4_fft/"
        infile = subpath + "base_symbolic"
        outfile = subpath + name

        if var != "":
            name += f"_{var}"
            infile += f"_{var}"
        name += f"_{target_label_dict[target]}"

        super().__init__(
            infile, name, outfile=outfile, rename=True, arch=arch, target=target
        )

    def core(self, slothy):
        # This is default value, but it's overwritten in case of a dry-run.
        # However, the symbolic registers in the FLT FFT cannot be resolved
        # without reordering, so let's ignore the dry-run parameter here.
        slothy.config.constraints.allow_reordering = True

        slothy.config.sw_pipelining.enabled = True
        slothy.config.inputs_are_outputs = True
        slothy.config.sw_pipelining.minimize_overlapping = False
        slothy.config.sw_pipelining.optimize_preamble = False
        slothy.config.sw_pipelining.optimize_postamble = False
        slothy.optimize_loop("flt_radix4_fft_loop_start")


class RISC_VExample0(Example):
    def __init__(self, var="", arch=RISC_V, target=Target_XuanTieC908):
        name = "riscv_simple0"
        infile = name

        if var != "":
            name += f"_{var}"
            infile += f"_{var}"
        name += f"_{target_label_dict[target]}"

        super().__init__(infile, name, rename=True, arch=arch, target=target)

    def core(self, slothy):
        slothy.config.variable_size = True
        slothy.config.constraints.stalls_first_attempt = 32
        slothy.config.inputs_are_outputs = True
        slothy.config.outputs = [
            "v0",
            "v1",
            "v2",
            "v3",
            "v4",
            "v5",
            "v6",
            "v7",
            "v8",
            "v9",
            "v10",
            "v11",
        ]
        slothy.optimize()


class RISC_VExampleLoop0(Example):
    def __init__(self, var="", arch=RISC_V, target=Target_XuanTieC908):
        name = "riscv_simple_loop0"
        infile = name

        if var != "":
            name += f"_{var}"
            infile += f"_{var}"
        name += f"_{target_label_dict[target]}"

        super().__init__(infile, name, rename=True, arch=arch, target=target)

    def core(self, slothy):
        slothy.config.variable_size = True
        slothy.config.inputs_are_outputs = True

        slothy.config.sw_pipelining.enabled = True

        slothy.optimize_loop("my_loop")
        slothy.optimize_loop("my_loop2")
        slothy.optimize_loop("my_loop3")


class RISC_V_ntt8l_singleissue_plant_rv64im(Example):
    def __init__(self, var="", arch=RISC_V, target=Target_XuanTieC908, timeout=None):
        name = "ntt_8l_singleissue_plant_rv64im"
        subpath = "ntt_dilithium/"
        infile = subpath + name

        if var != "":
            name += f"_{var}"
            infile += f"_{var}"
        name += f"_{target_label_dict[target]}"

        super().__init__(
            infile,
            name,
            rename=True,
            arch=arch,
            target=target,
            funcname="ntt_8l_rv64im",
            timeout=timeout,
        )

    def core(self, slothy):
        slothy.config.variable_size = True
        slothy.config.constraints.stalls_first_attempt = 32
        slothy.config.inputs_are_outputs = True

        r = slothy.config.reserved_regs
        r += ["x3"]
        slothy.config.reserved_regs = r

        slothy.config.sw_pipelining.enabled = True
        slothy.config.sw_pipelining.halving_heuristic = True
        slothy.config.split_heuristic = True
        slothy.config.split_heuristic_factor = 5
        slothy.config.split_heuristic_repeat = 2
        slothy.config.split_heuristic_stepsize = 0.05
        # slothy.config.split_heuristic_factor = 10
        # slothy.config.split_heuristic_repeat = 1
        # slothy.config.split_heuristic_stepsize = 0.3
        slothy.optimize_loop("ntt_8l_rv64im_loop1")
        slothy.optimize_loop("ntt_8l_rv64im_loop2")


class RISC_V_poly_basemul_8l_acc_rv64im(Example):
    def __init__(self, var="", arch=RISC_V, target=Target_XuanTieC908, timeout=None):
        name = "poly_basemul_8l_acc_rv64im"
        subpath = "poly_basemul/"
        infile = subpath + name

        if var != "":
            name += f"_{var}"
            infile += f"_{var}"
        name += f"_{target_label_dict[target]}"

        super().__init__(
            infile,
            name,
            rename=True,
            arch=arch,
            target=target,
            funcname="poly_basemul_8l_acc_rv64im",
            timeout=timeout,
        )

    def core(self, slothy):
        slothy.config.variable_size = True
        slothy.config.constraints.stalls_first_attempt = 32
        slothy.config.inputs_are_outputs = True

        r = slothy.config.reserved_regs
        r += ["x3"]
        slothy.config.reserved_regs = r
        slothy.optimize_loop("poly_basemul_8l_acc_rv64im_looper")


class RISC_V_ntt_rvv(Example):
    def __init__(self, var="", arch=RISC_V, target=Target_XuanTieC908, timeout=None):
        name = "ntt_rvv"
        subpath = "ntt_dilithium/"
        infile = subpath + name

        if var != "":
            name += f"_{var}"
            infile += f"_{var}"
        name += f"_{target_label_dict[target]}"

        super().__init__(
            infile,
            name,
            rename=True,
            arch=arch,
            target=target,
            funcname="ntt_8l_rvv",
            timeout=timeout,
        )

    def core(self, slothy):
        slothy.config.variable_size = True
        slothy.config.constraints.stalls_first_attempt = 32
        slothy.config.inputs_are_outputs = True

        r = slothy.config.reserved_regs
        r += ["x3"]
        slothy.config.reserved_regs = r
        slothy.config.outputs = ["v17"]
        slothy.config.allow_useless_instructions = True
        slothy.optimize("start", "end")


class RISC_V_test(Example):
    def __init__(self, var="", arch=RISC_V, target=Target_XuanTieC908, timeout=None):
        name = "riscv_test"
        subpath = ""
        infile = subpath + name

        if var != "":
            name += f"_{var}"
            infile += f"_{var}"
        name += f"_{target_label_dict[target]}"

        super().__init__(
            infile,
            name,
            rename=True,
            arch=arch,
            target=target,
            funcname="test",
            timeout=timeout,
        )

    def core(self, slothy):
        slothy.config.variable_size = True
        slothy.config.constraints.stalls_first_attempt = 32
        slothy.config.inputs_are_outputs = True

        r = slothy.config.reserved_regs
        r += ["x3"]
        slothy.config.reserved_regs = r
        slothy.config.outputs = [
            "x1",
            "x2",
            "x3",
            "x4",
            "x5",
            "x6",
            "x7",
            "x8",
            "x9",
            "x10",
            "x11",
            "x12",
            "x13",
            "x14",
            "x15",
            "x16",
            "x17",
            "x18",
            "x19",
            "x20",
            "x21",
            "x22",
            "x23",
            "x24",
            "x25",
            "x26",
            "x27",
            "x28",
            "x29",
            "x30",
            "x31",
        ]
        slothy.optimize(start="start_label", end="end_label")


########################################################################################


class ntt_dilithium(Example):
    def __init__(self, var="", arch=Arch_Armv7M, target=Target_CortexM7, timeout=None):
        name = "ntt_dilithium"
        infile = name
        funcname = "pqcrystals_dilithium_ntt"

        if var != "":
            name += f"_{var}"
            infile += f"_{var}"
        name += f"_{target_label_dict[target]}"

        super().__init__(
            infile,
            name,
            rename=True,
            arch=arch,
            target=target,
            timeout=timeout,
            funcname=funcname,
        )

    def core(self, slothy):
        slothy.config.constraints.stalls_first_attempt = 16

        slothy.config.unsafe_address_offset_fixup = True

        slothy.config.variable_size = True
        slothy.config.inputs_are_outputs = True
        slothy.config.sw_pipelining.enabled = True
        slothy.config.sw_pipelining.minimize_overlapping = False
        slothy.config.sw_pipelining.optimize_preamble = True
        slothy.config.sw_pipelining.optimize_postamble = True
        slothy.config.sw_pipelining.allow_pre = True

        slothy.config.outputs = ["r0"]
        slothy.optimize_loop("layer123_loop", forced_loop_type=Arch_Armv7M.BranchLoop)

        slothy.config.outputs = ["r0", "s0", "s10", "s9"]
        slothy.optimize_loop("layer456_loop", forced_loop_type=Arch_Armv7M.BranchLoop)

        slothy.config.outputs = ["r0", "r4"]  # r4 is cntr
        slothy.config.inputs_are_outputs = True
        slothy.optimize_loop("layer78_loop", forced_loop_type=Arch_Armv7M.BranchLoop)


class intt_dilithium_123_456_78(Example):
    def __init__(self, var="", arch=Arch_Armv7M, target=Target_CortexM7, timeout=None):
        name = "intt_dilithium_123_456_78"
        infile = name
        funcname = "pqcrystals_dilithium_invntt_tomont"

        if var != "":
            name += f"_{var}"
            infile += f"_{var}"
        name += f"_{target_label_dict[target]}"

        super().__init__(
            infile,
            name,
            rename=True,
            arch=arch,
            target=target,
            timeout=timeout,
            funcname=funcname,
        )

    def core(self, slothy):
        slothy.config.constraints.stalls_first_attempt = 16

        slothy.config.unsafe_address_offset_fixup = True

        slothy.config.variable_size = True
        slothy.config.inputs_are_outputs = True
        slothy.config.sw_pipelining.enabled = True
        slothy.config.sw_pipelining.minimize_overlapping = True
        slothy.config.sw_pipelining.optimize_preamble = True
        slothy.config.sw_pipelining.optimize_postamble = True
        slothy.config.sw_pipelining.allow_pre = True

        slothy.optimize_loop("layer123_loop", forced_loop_type=Arch_Armv7M.BranchLoop)
        slothy.optimize_loop("layer456_first_loop")
        slothy.optimize_loop("layer456_loop")

        slothy.config.inputs_are_outputs = True
        slothy.optimize_loop("layer78_loop", forced_loop_type=Arch_Armv7M.BranchLoop)


class pointwise_montgomery_dilithium(Example):
    def __init__(self, var="", arch=Arch_Armv7M, target=Target_CortexM7, timeout=None):
        name = "pointwise_montgomery_dilithium"
        infile = name
        funcname = "pqcrystals_dilithium_asm_pointwise_montgomery"

        if var != "":
            name += f"_{var}"
            infile += f"_{var}"
        name += f"_{target_label_dict[target]}"

        super().__init__(
            infile,
            name,
            rename=True,
            arch=arch,
            target=target,
            timeout=timeout,
            funcname=funcname,
        )

    def core(self, slothy):
        slothy.config.outputs = ["r14", "r12"]
        slothy.config.inputs_are_outputs = True
        slothy.config.sw_pipelining.enabled = True

        slothy.optimize_loop("1")


class pointwise_acc_montgomery_dilithium(Example):
    def __init__(self, var="", arch=Arch_Armv7M, target=Target_CortexM7, timeout=None):
        name = "pointwise_acc_montgomery_dilithium"
        infile = name
        funcname = "pqcrystals_dilithium_asm_pointwise_acc_montgomery"

        if var != "":
            name += f"_{var}"
            infile += f"_{var}"
        name += f"_{target_label_dict[target]}"

        super().__init__(
            infile,
            name,
            rename=True,
            arch=arch,
            target=target,
            timeout=timeout,
            funcname=funcname,
        )

    def core(self, slothy):
        slothy.config.outputs = ["r12"]
        slothy.config.inputs_are_outputs = True
        slothy.config.sw_pipelining.enabled = True

        slothy.optimize_loop("1")


class fnt_257_dilithium(Example):
    def __init__(self, var="", arch=Arch_Armv7M, target=Target_CortexM7, timeout=None):
        name = "fnt_257_dilithium"
        infile = name
        funcname = "__asm_fnt_257"

        if var != "":
            name += f"_{var}"
            infile += f"_{var}"
        name += f"_{target_label_dict[target]}"

        super().__init__(
            infile,
            name,
            rename=True,
            arch=arch,
            target=target,
            timeout=timeout,
            funcname=funcname,
        )

    def core(self, slothy):
        slothy.config.outputs = ["r14", "r12"]
        slothy.config.inputs_are_outputs = True
        slothy.config.visualize_expected_performance = False
        slothy.config.unsafe_address_offset_fixup = False
        slothy.config.variable_size = True

        func_args = {"r1", "r2", "r3"}
        r = slothy.config.reserved_regs
        r = r.union(f"s{i}" for i in range(30))  # reserve FPR
        r = r.union(func_args)
        slothy.config.reserved_regs = r

        slothy.config.constraints.stalls_first_attempt = 8
        slothy.config.sw_pipelining.enabled = True
        slothy.config.timeout = 600
        slothy.optimize_loop("_fnt_0_1_2")

        slothy.config.sw_pipelining.enabled = False
        slothy.config.timeout = 300

        slothy.config.constraints.stalls_first_attempt = 8
        slothy.config.split_heuristic = True
        slothy.config.split_heuristic_factor = 8
        slothy.config.split_heuristic_stepsize = 0.1
        slothy.config.timeout = 180  # Not more than 2min per step
        # TODO: run with more repeats
        slothy.config.split_heuristic_repeat = 2
        slothy.config.outputs = ["s25", "s27", "r12"]
        slothy.fusion_loop("_fnt_3_4_5_6", ssa=False)
        slothy.optimize_loop("_fnt_3_4_5_6")
        slothy.config.split_heuristic_optimize_seam = 6
        slothy.optimize_loop("_fnt_3_4_5_6")

        # Due dependencies in the memory between loads and stores, skip this for now
        # slothy.optimize_loop("_fnt_to_16_bit")


class ifnt_257_dilithium(Example):
    def __init__(self, var="", arch=Arch_Armv7M, target=Target_CortexM7, timeout=None):
        name = "ifnt_257_dilithium"
        infile = name
        funcname = "__asm_ifnt_257"

        if var != "":
            name += f"_{var}"
            infile += f"_{var}"
        name += f"_{target_label_dict[target]}"

        super().__init__(
            infile,
            name,
            rename=True,
            arch=arch,
            target=target,
            timeout=timeout,
            funcname=funcname,
        )

    def core(self, slothy):
        slothy.config.timeout = 300

        slothy.config.unsafe_address_offset_fixup = False

        slothy.config.outputs = ["r14", "s1", "r12"]
        slothy.config.inputs_are_outputs = True
        slothy.config.variable_size = True
        slothy.config.constraints.stalls_first_attempt = 4
        slothy.config.split_heuristic = True
        slothy.config.split_heuristic_factor = 6
        slothy.config.split_heuristic_stepsize = 0.15
        slothy.config.objective_precision = 0.07
        # TODO: run with more repeats
        slothy.config.split_heuristic_repeat = 1
        slothy.fusion_loop("_ifnt_7_6_5_4", ssa=False)
        slothy.optimize_loop("_ifnt_7_6_5_4")

        slothy.config.outputs = ["r14", "r1", "s1"]
        slothy.config.inputs_are_outputs = True
        slothy.config.split_heuristic = False
        slothy.optimize_loop("_ifnt_0_1_2")


class basemul_257_dilithium(Example):
    def __init__(self, var="", arch=Arch_Armv7M, target=Target_CortexM7, timeout=None):
        name = "basemul_257_dilithium"
        infile = name
        funcname = "__asm_point_mul_257_16"

        if var != "":
            name += f"_{var}"
            infile += f"_{var}"
        name += f"_{target_label_dict[target]}"

        super().__init__(
            infile,
            name,
            rename=True,
            arch=arch,
            target=target,
            timeout=timeout,
            funcname=funcname,
        )

    def core(self, slothy):

        slothy.config.outputs = ["r12", "r14"]
        slothy.config.inputs_are_outputs = True
        slothy.config.unsafe_address_offset_fixup = False
        slothy.config.sw_pipelining.enabled = True
        slothy.optimize_loop("_point_mul_16_loop")


class basemul_257_asymmetric_dilithium(Example):
    def __init__(self, var="", arch=Arch_Armv7M, target=Target_CortexM7, timeout=None):
        name = "basemul_257_asymmetric_dilithium"
        infile = name
        funcname = "__asm_asymmetric_mul_257_16"

        if var != "":
            name += f"_{var}"
            infile += f"_{var}"
        name += f"_{target_label_dict[target]}"

        super().__init__(
            infile,
            name,
            rename=True,
            arch=arch,
            target=target,
            timeout=timeout,
            funcname=funcname,
        )

    def core(self, slothy):
        slothy.config.outputs = ["r14", "r12"]
        slothy.config.inputs_are_outputs = True

        slothy.config.sw_pipelining.enabled = True
        slothy.config.unsafe_address_offset_fixup = False
        slothy.optimize_loop("_asymmetric_mul_16_loop")


class ntt_769_dilithium(Example):
    def __init__(self, var="", arch=Arch_Armv7M, target=Target_CortexM7, timeout=None):
        name = "ntt_769_dilithium"
        infile = name
        outfile = name
        funcname = "small_ntt_asm_769"

        if var != "":
            name += f"_{var}"
            infile += f"_{var}"
        name += f"_{target_label_dict[target]}"

        super().__init__(
            infile,
            name,
            rename=True,
            arch=arch,
            target=target,
            outfile=outfile,
            timeout=timeout,
            funcname=funcname,
        )

    def core(self, slothy):
        slothy.config.inputs_are_outputs = True
        slothy.config.variable_size = True
        slothy.config.outputs = ["r14"]
        slothy.config.constraints.stalls_first_attempt = 32

        r = slothy.config.reserved_regs
        r.add("r1")
        r = r.union(f"s{i}" for i in range(31))  # reserve FPR
        slothy.config.reserved_regs = r

        # TODO
        # - Experiment with lower split factors
        # - Try to get stable performance: It currently varies a lot with each run

        slothy.config.constraints.stalls_first_attempt = 16
        slothy.config.variable_size = True
        slothy.config.split_heuristic = True
        slothy.config.timeout = 360  # Not more than 2min per step
        slothy.config.visualize_expected_performance = False
        slothy.config.split_heuristic_factor = 5
        slothy.config.split_heuristic_stepsize = 0.15
        slothy.optimize_loop("layer1234_loop", forced_loop_type=Arch_Armv7M.BranchLoop)
        slothy.config.split_heuristic_optimize_seam = 6
        slothy.optimize_loop("layer1234_loop", forced_loop_type=Arch_Armv7M.BranchLoop)

        slothy.config.outputs = ["r14"]

        slothy.config.unsafe_address_offset_fixup = False
        slothy.fusion_loop("layer567_loop", ssa=False)
        slothy.config.unsafe_address_offset_fixup = True

        slothy.config.outputs = ["r14"]

        slothy.config.timeout = 360
        slothy.config.variable_size = True
        slothy.config.split_heuristic_optimize_seam = 0
        slothy.config.split_heuristic = True
        slothy.config.split_heuristic_repeat = 1
        slothy.config.split_heuristic_factor = 2.25
        slothy.config.split_heuristic_stepsize = 0.25
        slothy.optimize_loop("layer567_loop")

        slothy.config.split_heuristic_optimize_seam = 6
        slothy.optimize_loop("layer567_loop")


class intt_769_dilithium(Example):
    def __init__(self, var="", arch=Arch_Armv7M, target=Target_CortexM7, timeout=None):
        name = "intt_769_dilithium"
        infile = name
        funcname = "small_invntt_asm_769"

        if var != "":
            name += f"_{var}"
            infile += f"_{var}"
        name += f"_{target_label_dict[target]}"

        super().__init__(
            infile,
            name,
            rename=True,
            arch=arch,
            target=target,
            timeout=timeout,
            funcname=funcname,
        )

    def core(self, slothy):
        slothy.config.timeout = 180

        slothy.config.constraints.stalls_first_attempt = 16
        slothy.config.inputs_are_outputs = True
        slothy.config.variable_size = True
        slothy.config.split_heuristic = True
        slothy.config.reserved_regs = ["r1", "r13"] + [f"s{i}" for i in range(23, 32)]

        slothy.config.split_heuristic_factor = 8
        slothy.config.split_heuristic_stepsize = 0.1
        slothy.config.split_heuristic_repeat = 1

        slothy.config.unsafe_address_offset_fixup = False
        slothy.fusion_loop("layer1234_loop", ssa=False)
        # slothy.config.unsafe_address_offset_fixup = True
        slothy.optimize_loop("layer1234_loop")
        slothy.config.split_heuristic_optimize_seam = 6
        slothy.optimize_loop("layer1234_loop")

        slothy.config.split_heuristic_factor = 4

        # Optimize first iteration that has been separated from the loop
        # TODO: Do we further need to limit renaming because of the following
        # loop using registers set in this region?

        slothy.config.outputs = ["s0", "s2"]
        slothy.config.unsafe_address_offset_fixup = False
        slothy.fusion_region(
            start="layer567_first_start", end="layer567_first_end", ssa=False
        )
        # slothy.config.unsafe_address_offset_fixup = True
        slothy.optimize(start="layer567_first_start", end="layer567_first_end")

        slothy.config.unsafe_address_offset_fixup = False
        slothy.fusion_loop("layer567_loop", ssa=False)
        # slothy.config.unsafe_address_offset_fixup = True
        slothy.optimize_loop("layer567_loop")
        slothy.config.split_heuristic_optimize_seam = 6
        slothy.optimize_loop("layer567_loop")


class pointwise_769_dilithium(Example):
    def __init__(self, var="", arch=Arch_Armv7M, target=Target_CortexM7, timeout=None):
        name = "pointwise_769_dilithium"
        infile = name
        funcname = "small_pointmul_asm_769"

        if var != "":
            name += f"_{var}"
            infile += f"_{var}"
        name += f"_{target_label_dict[target]}"

        super().__init__(
            infile,
            name,
            rename=True,
            arch=arch,
            target=target,
            timeout=timeout,
            funcname=funcname,
        )

    def core(self, slothy):
        slothy.config.inputs_are_outputs = True
        slothy.config.variable_size = True

        r = slothy.config.reserved_regs
        r.add("r3")
        slothy.config.reserved_regs = r
        slothy.config.sw_pipelining.enabled = True
        slothy.config.constraints.stalls_first_attempt = 16
        slothy.optimize_loop("_point_mul_16_loop")


class pointwise_769_asymmetric_dilithium(Example):
    def __init__(self, var="", arch=Arch_Armv7M, target=Target_CortexM7, timeout=None):
        name = "pointwise_769_asymmetric_dilithium"
        infile = name
        funcname = "small_asymmetric_mul_asm_769"

        if var != "":
            name += f"_{var}"
            infile += f"_{var}"
        name += f"_{target_label_dict[target]}"

        super().__init__(
            infile,
            name,
            rename=True,
            arch=arch,
            target=target,
            timeout=timeout,
            funcname=funcname,
        )

    def core(self, slothy):
        slothy.config.outputs = ["r10"]
        slothy.config.inputs_are_outputs = True

        slothy.config.sw_pipelining.enabled = True
        slothy.optimize_loop("_asymmetric_mul_16_loop")


class reduce32_dilithium(Example):
    def __init__(self, var="", arch=Arch_Armv7M, target=Target_CortexM7, timeout=None):
        name = "reduce32_dilithium"
        infile = name
        funcname = "pqcrystals_dilithium_asm_reduce32"

        if var != "":
            name += f"_{var}"
            infile += f"_{var}"
        name += f"_{target_label_dict[target]}"

        super().__init__(
            infile,
            name,
            rename=True,
            arch=arch,
            target=target,
            timeout=timeout,
            funcname=funcname,
        )

    def core(self, slothy):
        slothy.config.outputs = ["r10"]
        slothy.config.inputs_are_outputs = True
        slothy.config.constraints.stalls_first_attempt = 4
        slothy.config.sw_pipelining.enabled = True
        slothy.optimize_loop("1")


class caddq_dilithium(Example):
    def __init__(self, var="", arch=Arch_Armv7M, target=Target_CortexM7, timeout=None):
        name = "caddq_dilithium"
        infile = name
        funcname = "pqcrystals_dilithium_asm_caddq"

        if var != "":
            name += f"_{var}"
            infile += f"_{var}"
        name += f"_{target_label_dict[target]}"

        super().__init__(
            infile,
            name,
            rename=True,
            arch=arch,
            target=target,
            timeout=timeout,
            funcname=funcname,
        )

    def core(self, slothy):
        slothy.config.outputs = ["r10"]
        slothy.config.inputs_are_outputs = True
        slothy.config.sw_pipelining.enabled = True
        slothy.optimize_loop("1")


class Keccak(Example):
    def __init__(self, var="", arch=Arch_Armv7M, target=Target_CortexM7, timeout=None):
        name = "keccakf1600"
        infile = name
        funcname = "KeccakF1600_StatePermute"

        if var != "":
            name += f"_{var}"
            infile += f"_{var}"
            funcname += f"_{var}"
        name += f"_{target_label_dict[target]}"

        super().__init__(
            infile,
            name,
            funcname=funcname,
            rename=True,
            arch=arch,
            target=target,
            timeout=timeout,
        )

    def core(self, slothy):
        slothy.config.inputs_are_outputs = True
        slothy.config.variable_size = True
        slothy.config.reserved_regs = ["sp", "r13"]
        slothy.config.locked_registers = ["sp", "r13"]
        slothy.config.unsafe_address_offset_fixup = False

        slothy.config.split_heuristic = True
        slothy.config.split_heuristic_preprocess_naive_interleaving = True
        slothy.config.split_heuristic_repeat = 2
        slothy.config.split_heuristic_optimize_seam = 6
        slothy.config.split_heuristic_stepsize = 0.05

        if "adomnicai_m7" in self.name:
            slothy.config.split_heuristic_factor = 6

            slothy.config.outputs = [
                "hint_spEga0",
                "hint_spEge0",
                "hint_spEgi0",
                "hint_spEgo0",
                "hint_spEgu0",
                "hint_spEka1",
                "hint_spEke1",
                "hint_spEki1",
                "hint_spEko1",
                "hint_spEku1",
                "hint_spEma0",
                "hint_spEme0",
                "hint_spEmi0",
                "hint_spEmo0",
                "hint_spEmu0",
                "hint_spEsa1",
                "hint_spEse1",
                "hint_spEsi1",
                "hint_spEso1",
                "hint_spEsu1",
                "hint_spEbe0",
                "hint_spEbi0",
                "hint_spEbo0",
                "hint_spEbu0",
                "hint_spEba0",
                "hint_spEga1",
                "hint_spEge1",
                "hint_spEgi1",
                "hint_spEgo1",
                "hint_spEgu1",
                "hint_spEka0",
                "hint_spEke0",
                "hint_spEki0",
                "hint_spEko0",
                "hint_spEku0",
                "hint_spEma1",
                "hint_spEme1",
                "hint_spEmi1",
                "hint_spEmo1",
                "hint_spEmu1",
                "hint_spEsa0",
                "hint_spEse0",
                "hint_spEsi0",
                "hint_spEso0",
                "hint_spEsu0",
                "hint_spEbe1",
                "hint_spEbi1",
                "hint_spEbo1",
                "hint_spEbu1",
                "hint_spEba1",
            ]
            slothy.optimize(start="slothy_start_round0", end="slothy_end_round0")
            slothy.config.outputs = [
                "flags",
                "hint_r0Aba0",
                "hint_r0Aba1",
                "hint_r0Abe0",
                "hint_r0Abe1",
                "hint_r0Abi0",
                "hint_r0Abi1",
                "hint_r0Abo0",
                "hint_r0Abo1",
                "hint_r0Abu0",
                "hint_r0Abu1",
                "hint_r0Aga0",
                "hint_r0Aga1",
                "hint_r0Age0",
                "hint_r0Age1",
                "hint_r0Agi0",
                "hint_r0Agi1",
                "hint_r0Ago0",
                "hint_r0Ago1",
                "hint_r0Agu0",
                "hint_r0Agu1",
                "hint_r0Aka0",
                "hint_r0Aka1",
                "hint_r0Ake0",
                "hint_r0Ake1",
                "hint_r0Aki0",
                "hint_r0Aki1",
                "hint_r0Ako0",
                "hint_r0Ako1",
                "hint_r0Aku0",
                "hint_r0Aku1",
                "hint_r0Ama0",
                "hint_r0Ama1",
                "hint_r0Ame0",
                "hint_r0Ame1",
                "hint_r0Ami0",
                "hint_r0Ami1",
                "hint_r0Amo0",
                "hint_r0Amo1",
                "hint_r0Amu0",
                "hint_r0Amu1",
                "hint_r0Asa0",
                "hint_r0Asa1",
                "hint_r0Ase0",
                "hint_r0Ase1",
                "hint_r0Asi0",
                "hint_r0Asi1",
                "hint_r0Aso0",
                "hint_r0Aso1",
                "hint_r0Asu0",
                "hint_r0Asu1",
            ]
            slothy.optimize(start="slothy_start_round1", end="slothy_end_round1")
        else:
            if "xkcp" in self.name:
                slothy.config.outputs = [
                    "flags",
                    "hint_spEba0",
                    "hint_spEba1",
                    "hint_spEbe0",
                    "hint_spEbe1",
                    "hint_spEbi0",
                    "hint_spEbi1",
                    "hint_spEbo0",
                    "hint_spEbo1",
                    "hint_spEbu0",
                    "hint_spEbu1",
                    "hint_spEga0",
                    "hint_spEga1",
                    "hint_spEge0",
                    "hint_spEge1",
                    "hint_spEgi0",
                    "hint_spEgi1",
                    "hint_spEgo0",
                    "hint_spEgo1",
                    "hint_spEgu0",
                    "hint_spEgu1",
                    "hint_spEka0",
                    "hint_spEka1",
                    "hint_spEke0",
                    "hint_spEke1",
                    "hint_spEki0",
                    "hint_spEki1",
                    "hint_spEko0",
                    "hint_spEko1",
                    "hint_spEku0",
                    "hint_spEku1",
                    "hint_spEma0",
                    "hint_spEma1",
                    "hint_spEme0",
                    "hint_spEme1",
                    "hint_spEmi0",
                    "hint_spEmi1",
                    "hint_spEmo0",
                    "hint_spEmo1",
                    "hint_spEmu0",
                    "hint_spEmu1",
                    "hint_spEsa0",
                    "hint_spEsa1",
                    "hint_spEse0",
                    "hint_spEse1",
                    "hint_spEsi0",
                    "hint_spEsi1",
                    "hint_spEso0",
                    "hint_spEso1",
                    "hint_spEsu0",
                    "hint_spEsu1",
                ]
            if "adomnicai_m4" in self.name:
                slothy.config.outputs = [
                    "flags",
                    "hint_r0Aba1",
                    "hint_r0Aka1",
                    "hint_spEba0",
                    "hint_spEba1",
                    "hint_spEbe0",
                    "hint_spEbe1",
                    "hint_spEbi0",
                    "hint_spEbi1",
                    "hint_spEbo0",
                    "hint_spEbo1",
                    "hint_spEbu0",
                    "hint_spEbu1",
                    "hint_spEga0",
                    "hint_spEga1",
                    "hint_spEge0",
                    "hint_spEge1",
                    "hint_spEgi0",
                    "hint_spEgi1",
                    "hint_spEgo0",
                    "hint_spEgo1",
                    "hint_spEgu0",
                    "hint_spEgu1",
                    "hint_spEka0",
                    "hint_spEka1",
                    "hint_spEke0",
                    "hint_spEke1",
                    "hint_spEki0",
                    "hint_spEki1",
                    "hint_spEko0",
                    "hint_spEko1",
                    "hint_spEku0",
                    "hint_spEku1",
                    "hint_spEma0",
                    "hint_spEma1",
                    "hint_spEme0",
                    "hint_spEme1",
                    "hint_spEmi0",
                    "hint_spEmi1",
                    "hint_spEmo0",
                    "hint_spEmo1",
                    "hint_spEmu0",
                    "hint_spEmu1",
                    "hint_spEsa0",
                    "hint_spEsa1",
                    "hint_spEse0",
                    "hint_spEse1",
                    "hint_spEsi0",
                    "hint_spEsi1",
                    "hint_spEso0",
                    "hint_spEso1",
                    "hint_spEsu0",
                    "hint_spEsu1",
                    "hint_spmDa0",
                ]

            slothy.config.split_heuristic_factor = 22
            slothy.config.constraints.stalls_first_attempt = 16

            slothy.optimize(start="slothy_start", end="slothy_end")


class ntt_kyber(Example):
    def __init__(self, var="", arch=Arch_Armv7M, target=Target_CortexM7, timeout=None):
        name = "ntt_kyber"
        infile = name
        funcname = "ntt_fast"

        if var != "":
            name += f"_{var}"
            infile += f"_{var}"
        name += f"_{target_label_dict[target]}"

        super().__init__(
            infile,
            name,
            rename=True,
            arch=arch,
            target=target,
            timeout=timeout,
            funcname=funcname,
        )

    def core(self, slothy):
        slothy.config.outputs = ["r14", "s23"]

        r = slothy.config.reserved_regs
        r = r.union(f"s{i}" for i in range(30))  # reserve FPR
        r.add("r1")
        slothy.config.reserved_regs = r

        slothy.config.inputs_are_outputs = True
        slothy.config.variable_size = True
        slothy.config.unsafe_address_offset_fixup = True

        # TODO
        # - Experiment with lower split factors
        # - Try to get stable performance: It currently varies a lot with each run
        slothy.config.constraints.stalls_first_attempt = 16
        slothy.config.split_heuristic = True
        slothy.config.timeout = 360  # Not more than 6min per step
        slothy.config.visualize_expected_performance = False
        slothy.config.split_heuristic_factor = 6
        slothy.config.split_heuristic_stepsize = 0.1
        slothy.optimize_loop("1", forced_loop_type=Arch_Armv7M.BranchLoop)
        slothy.config.split_heuristic_optimize_seam = 6
        slothy.optimize_loop("1", forced_loop_type=Arch_Armv7M.BranchLoop)

        slothy.config.outputs = ["r14"]
        slothy.config.unsafe_address_offset_fixup = False
        slothy.fusion_loop("2", ssa=False, forced_loop_type=Arch_Armv7M.BranchLoop)
        slothy.config.unsafe_address_offset_fixup = True

        slothy.config.timeout = 360
        slothy.config.split_heuristic_optimize_seam = 0
        slothy.config.split_heuristic_repeat = 1
        slothy.config.split_heuristic_factor = 4
        slothy.config.split_heuristic_stepsize = 0.1
        slothy.optimize_loop("2", forced_loop_type=Arch_Armv7M.BranchLoop)

        slothy.config.split_heuristic_optimize_seam = 6
        slothy.optimize_loop("2", forced_loop_type=Arch_Armv7M.BranchLoop)


class intt_kyber(Example):
    def __init__(self, var="", arch=Arch_Armv7M, target=Target_CortexM7, timeout=None):
        name = "intt_kyber"
        infile = name
        funcname = "invntt_fast"

        if var != "":
            name += f"_{var}"
            infile += f"_{var}"
        name += f"_{target_label_dict[target]}"

        super().__init__(
            infile,
            name,
            rename=True,
            arch=arch,
            target=target,
            timeout=timeout,
            funcname=funcname,
        )

    def core(self, slothy):
        slothy.config.variable_size = True
        slothy.config.constraints.stalls_first_attempt = 16
        slothy.config.inputs_are_outputs = True
        slothy.config.reserved_regs = ["r1", "r13"] + [f"s{i}" for i in range(23, 32)]
        slothy.config.timeout = 300

        # Step 1: optimize first loop
        slothy.config.split_heuristic = True
        slothy.config.split_heuristic_factor = 4
        slothy.config.split_heuristic_stepsize = 0.15
        slothy.config.split_heuristic_repeat = 1
        slothy.config.outputs = ["r14", "s8"]
        slothy.optimize_loop("1", forced_loop_type=Arch_Armv7M.BranchLoop)

        # Step 2: optimize the start of the second loop
        slothy.config.split_heuristic = True
        slothy.config.split_heuristic_factor = 2.5
        slothy.config.split_heuristic_stepsize = 0.2
        slothy.config.outputs = ["r14", "r0", "r10", "s0", "s2"]
        slothy.config.unsafe_address_offset_fixup = False
        slothy.fusion_region(
            start="layer567_first_start", end="layer567_first_end", ssa=False
        )
        slothy.config.unsafe_address_offset_fixup = True
        slothy.optimize(start="layer567_first_start", end="layer567_first_end")

        # Step 3: optimize the start of the second loop
        slothy.config.split_heuristic = True
        slothy.config.split_heuristic_factor = 3
        slothy.config.split_heuristic_stepsize = 0.2
        slothy.config.outputs = ["r14", "s14"]
        slothy.config.unsafe_address_offset_fixup = False
        slothy.fusion_loop("2", ssa=False, forced_loop_type=Arch_Armv7M.BranchLoop)
        slothy.config.unsafe_address_offset_fixup = True
        slothy.optimize_loop("2", forced_loop_type=Arch_Armv7M.BranchLoop)


class basemul_16_32_kyber(Example):
    def __init__(self, var="", arch=Arch_Armv7M, target=Target_CortexM7, timeout=None):
        name = "basemul_16_32_kyber"
        infile = name
        funcname = "basemul_asm_opt_16_32"

        if var != "":
            name += f"_{var}"
            infile += f"_{var}"
        name += f"_{target_label_dict[target]}"

        super().__init__(
            infile,
            name,
            rename=True,
            arch=arch,
            target=target,
            timeout=timeout,
            funcname=funcname,
        )

    def core(self, slothy):
        slothy.config.outputs = ["r14"]
        slothy.config.inputs_are_outputs = True
        slothy.config.variable_size = True
        slothy.config.sw_pipelining.enabled = True
        slothy.config.constraints.stalls_first_attempt = 16
        slothy.optimize_loop("1")


class basemul_acc_32_32_kyber(Example):
    def __init__(self, var="", arch=Arch_Armv7M, target=Target_CortexM7, timeout=None):
        name = "basemul_acc_32_32_kyber"
        infile = name
        funcname = "basemul_asm_acc_opt_32_32"

        if var != "":
            name += f"_{var}"
            infile += f"_{var}"
        name += f"_{target_label_dict[target]}"

        super().__init__(
            infile,
            name,
            rename=True,
            arch=arch,
            target=target,
            timeout=timeout,
            funcname=funcname,
        )

    def core(self, slothy):
        slothy.config.inputs_are_outputs = True
        slothy.config.variable_size = True

        r = slothy.config.reserved_regs
        slothy.config.reserved_regs = r

        slothy.config.sw_pipelining.enabled = True
        slothy.config.constraints.stalls_first_attempt = 16
        slothy.optimize_loop("1", forced_loop_type=Arch_Armv7M.BranchLoop)


class basemul_acc_32_16_kyber(Example):
    def __init__(self, var="", arch=Arch_Armv7M, target=Target_CortexM7, timeout=None):
        name = "basemul_acc_32_16_kyber"
        infile = name
        funcname = "basemul_asm_acc_opt_32_16"

        if var != "":
            name += f"_{var}"
            infile += f"_{var}"
        name += f"_{target_label_dict[target]}"

        super().__init__(
            infile,
            name,
            rename=True,
            arch=arch,
            target=target,
            timeout=timeout,
            funcname=funcname,
        )

    def core(self, slothy):
        slothy.config.inputs_are_outputs = True
        slothy.config.variable_size = True

        r = slothy.config.reserved_regs
        r.add("r14")
        slothy.config.reserved_regs = r

        slothy.config.sw_pipelining.enabled = True
        slothy.config.constraints.stalls_first_attempt = 16
        slothy.optimize_loop("1")


class frombytes_mul_16_32_kyber(Example):
    def __init__(self, var="", arch=Arch_Armv7M, target=Target_CortexM7, timeout=None):
        name = "frombytes_mul_16_32_kyber"
        infile = name
        funcname = "frombytes_mul_asm_16_32"

        if var != "":
            name += f"_{var}"
            infile += f"_{var}"
        name += f"_{target_label_dict[target]}"

        super().__init__(
            infile,
            name,
            rename=True,
            arch=arch,
            target=target,
            timeout=timeout,
            funcname=funcname,
        )

    def core(self, slothy):
        slothy.config.inputs_are_outputs = True
        slothy.config.variable_size = True

        r = slothy.config.reserved_regs
        r.add("r14")
        slothy.config.reserved_regs = r

        slothy.config.sw_pipelining.enabled = True
        slothy.config.constraints.stalls_first_attempt = 16
        slothy.optimize_loop("1")


class frombytes_mul_acc_32_32_kyber(Example):
    def __init__(self, var="", arch=Arch_Armv7M, target=Target_CortexM7, timeout=None):
        name = "frombytes_mul_acc_32_32_kyber"
        infile = name
        funcname = "frombytes_mul_asm_acc_32_32"

        if var != "":
            name += f"_{var}"
            infile += f"_{var}"
        name += f"_{target_label_dict[target]}"

        super().__init__(
            infile,
            name,
            rename=True,
            arch=arch,
            target=target,
            timeout=timeout,
            funcname=funcname,
        )

    def core(self, slothy):
        slothy.config.inputs_are_outputs = True
        slothy.config.variable_size = True

        r = slothy.config.reserved_regs
        r.add("r14")
        slothy.config.reserved_regs = r

        slothy.config.sw_pipelining.enabled = True
        slothy.config.constraints.stalls_first_attempt = 16
        slothy.optimize_loop("1")


class frombytes_mul_acc_32_16_kyber(Example):
    def __init__(self, var="", arch=Arch_Armv7M, target=Target_CortexM7, timeout=None):
        name = "frombytes_mul_acc_32_16_kyber"
        infile = name
        funcname = "frombytes_mul_asm_acc_32_16"

        if var != "":
            name += f"_{var}"
            infile += f"_{var}"
        name += f"_{target_label_dict[target]}"

        super().__init__(
            infile,
            name,
            rename=True,
            arch=arch,
            target=target,
            timeout=timeout,
            funcname=funcname,
        )

    def core(self, slothy):
        slothy.config.inputs_are_outputs = True
        slothy.config.variable_size = True

        slothy.config.unsafe_address_offset_fixup = False
        slothy.config.sw_pipelining.enabled = True
        slothy.config.constraints.stalls_first_attempt = 16
        slothy.optimize_loop("1", forced_loop_type=Arch_Armv7M.BranchLoop)


class add_kyber(Example):
    def __init__(self, var="", arch=Arch_Armv7M, target=Target_CortexM7, timeout=None):
        name = "add_kyber"
        infile = name
        funcname = "pointwise_add"

        if var != "":
            name += f"_{var}"
            infile += f"_{var}"
        name += f"_{target_label_dict[target]}"

        super().__init__(
            infile,
            name,
            rename=True,
            arch=arch,
            target=target,
            timeout=timeout,
            funcname=funcname,
        )

    def core(self, slothy):
        slothy.config.outputs = ["r14"]
        slothy.config.inputs_are_outputs = True
        slothy.config.variable_size = True
        slothy.config.constraints.stalls_first_attempt = 16
        slothy.config.sw_pipelining.enabled = True
        slothy.fusion_loop("1", ssa=False)
        slothy.optimize_loop("1")
        slothy.config.sw_pipelining.enabled = False
        slothy.fusion_region(
            start="pointwise_add_final_start", end="pointwise_add_final_end", ssa=False
        )
        slothy.optimize(
            start="pointwise_add_final_start", end="pointwise_add_final_end"
        )


class sub_kyber(Example):
    def __init__(self, var="", arch=Arch_Armv7M, target=Target_CortexM7, timeout=None):
        name = "sub_kyber"
        infile = name
        funcname = "pointwise_sub"

        if var != "":
            name += f"_{var}"
            infile += f"_{var}"
        name += f"_{target_label_dict[target]}"

        super().__init__(
            infile,
            name,
            rename=True,
            arch=arch,
            target=target,
            timeout=timeout,
            funcname=funcname,
        )

    def core(self, slothy):
        slothy.config.outputs = ["r14"]
        slothy.config.inputs_are_outputs = True
        slothy.config.variable_size = True
        slothy.config.constraints.stalls_first_attempt = 16
        slothy.config.sw_pipelining.enabled = True
        slothy.fusion_loop("1", ssa=False)
        slothy.optimize_loop("1")

        slothy.config.sw_pipelining.enabled = False
        slothy.fusion_region(
            start="pointwise_sub_final_start", end="pointwise_sub_final_end", ssa=False
        )
        slothy.optimize(
            start="pointwise_sub_final_start", end="pointwise_sub_final_end"
        )


class barrett_reduce_kyber(Example):
    def __init__(self, var="", arch=Arch_Armv7M, target=Target_CortexM7, timeout=None):
        name = "barrett_reduce_kyber"
        infile = name
        funcname = "asm_barrett_reduce"

        if var != "":
            name += f"_{var}"
            infile += f"_{var}"
        name += f"_{target_label_dict[target]}"

        super().__init__(
            infile,
            name,
            rename=True,
            arch=arch,
            target=target,
            timeout=timeout,
            funcname=funcname,
        )

    def core(self, slothy):
        slothy.config.outputs = ["r9"]
        slothy.config.inputs_are_outputs = True
        slothy.config.variable_size = True
        slothy.config.constraints.stalls_first_attempt = 16
        slothy.config.sw_pipelining.enabled = True
        slothy.config.constraints.stalls_first_attempt = 43
        slothy.fusion_loop("1", ssa=False)
        slothy.optimize_loop("1")


class fromplant_kyber(Example):
    def __init__(self, var="", arch=Arch_Armv7M, target=Target_CortexM7, timeout=None):
        name = "fromplant_kyber"
        infile = name
        funcname = "asm_fromplant"

        if var != "":
            name += f"_{var}"
            infile += f"_{var}"
        name += f"_{target_label_dict[target]}"

        super().__init__(
            infile,
            name,
            rename=True,
            arch=arch,
            target=target,
            timeout=timeout,
            funcname=funcname,
        )

    def core(self, slothy):
        slothy.config.outputs = ["r9"]
        slothy.config.inputs_are_outputs = True
        slothy.config.sw_pipelining.enabled = True
        slothy.config.variable_size = True
        slothy.config.constraints.stalls_first_attempt = 4
        slothy.fusion_loop("1", ssa=False)
        slothy.optimize_loop("1")


class basemul_kyber(Example):
    def __init__(self, var="", arch=Arch_Armv7M, target=Target_CortexM7, timeout=None):
        name = "basemul_kyber"
        infile = name
        funcname = "basemul_asm"

        if var != "":
            name += f"_{var}"
            infile += f"_{var}"
        name += f"_{target_label_dict[target]}"

        super().__init__(
            infile,
            name,
            rename=True,
            arch=arch,
            target=target,
            timeout=timeout,
            funcname=funcname,
        )

    def core(self, slothy):
        slothy.config.outputs = ["r14"]
        slothy.config.inputs_are_outputs = True
        slothy.config.variable_size = True
        slothy.config.sw_pipelining.enabled = True
        slothy.config.unsafe_address_offset_fixup = False
        slothy.config.constraints.stalls_first_attempt = 16
        r = slothy.config.reserved_regs
        r = r.union(f"s{i}" for i in range(31))  # reserve FPR
        slothy.config.reserved_regs = r

        slothy.fusion_loop("1", ssa=False)
        slothy.config.unsafe_address_offset_fixup = False
        slothy.optimize_loop("1", forced_loop_type=Arch_Armv7M.SubsLoop)


class basemul_acc_kyber(Example):
    def __init__(self, var="", arch=Arch_Armv7M, target=Target_CortexM7, timeout=None):
        name = "basemul_acc_kyber"
        infile = name
        funcname = "basemul_asm_acc"

        if var != "":
            name += f"_{var}"
            infile += f"_{var}"
        name += f"_{target_label_dict[target]}"

        super().__init__(
            infile,
            name,
            rename=True,
            arch=arch,
            target=target,
            timeout=timeout,
            funcname=funcname,
        )

    def core(self, slothy):
        slothy.config.outputs = ["r14"]
        slothy.config.inputs_are_outputs = True
        slothy.config.variable_size = True
        slothy.config.sw_pipelining.enabled = True
        slothy.config.unsafe_address_offset_fixup = False
        slothy.config.constraints.stalls_first_attempt = 16

        r = slothy.config.reserved_regs
        r = r.union(f"s{i}" for i in range(31))  # reserve FPR
        slothy.config.reserved_regs = r

        slothy.fusion_loop("1", ssa=False)
        slothy.config.unsafe_address_offset_fixup = False
        slothy.optimize_loop("1", forced_loop_type=Arch_Armv7M.SubsLoop)


class frombytes_mul_kyber(Example):
    def __init__(self, var="", arch=Arch_Armv7M, target=Target_CortexM7, timeout=None):
        name = "frombytes_mul_kyber"
        infile = name
        funcname = "frombytes_mul_asm"

        if var != "":
            name += f"_{var}"
            infile += f"_{var}"
        name += f"_{target_label_dict[target]}"

        super().__init__(
            infile,
            name,
            rename=True,
            arch=arch,
            target=target,
            timeout=timeout,
            funcname=funcname,
        )

    def core(self, slothy):
        slothy.config.inputs_are_outputs = True
        slothy.config.variable_size = True

        r = slothy.config.reserved_regs
        r.add("r14")
        r = r.union(f"s{i}" for i in range(31))  # reserve FPR
        slothy.config.reserved_regs = r
        slothy.config.unsafe_address_offset_fixup = False
        slothy.config.sw_pipelining.enabled = True
        slothy.config.constraints.stalls_first_attempt = 16
        slothy.optimize_loop("1")


class frombytes_mul_acc_kyber(Example):
    def __init__(self, var="", arch=Arch_Armv7M, target=Target_CortexM7, timeout=None):
        name = "frombytes_mul_acc_kyber"
        infile = name
        funcname = "frombytes_mul_asm_acc"

        if var != "":
            name += f"_{var}"
            infile += f"_{var}"
        name += f"_{target_label_dict[target]}"

        super().__init__(
            infile,
            name,
            rename=True,
            arch=arch,
            target=target,
            timeout=timeout,
            funcname=funcname,
        )

    def core(self, slothy):
        slothy.config.inputs_are_outputs = True
        slothy.config.variable_size = True
        slothy.config.unsafe_address_offset_fixup = False
        r = slothy.config.reserved_regs
        r = r.union(f"s{i}" for i in range(32))  # reserve FPR
        slothy.config.reserved_regs = r

        slothy.config.sw_pipelining.enabled = True
        slothy.config.constraints.stalls_first_attempt = 16
        slothy.optimize_loop("1", forced_loop_type=Arch_Armv7M.BranchLoop)


class matacc_kyber(Example):
    def __init__(self, var="", arch=Arch_Armv7M, target=Target_CortexM7, timeout=None):
        name = "matacc_kyber"
        infile = name
        funcname = "matacc_asm"

        if var != "":
            name += f"_{var}"
            infile += f"_{var}"
        name += f"_{target_label_dict[target]}"

        super().__init__(
            infile,
            name,
            rename=True,
            arch=arch,
            target=target,
            timeout=timeout,
            funcname=funcname,
        )

    def core(self, slothy):
        slothy.config.inputs_are_outputs = True
        slothy.config.variable_size = True

        r = slothy.config.reserved_regs
        r = r.union(f"s{i}" for i in range(32))  # reserve FPR
        slothy.config.reserved_regs = r

        slothy.config.outputs = ["r9"]
        slothy.optimize(start="slothy_start_1", end="slothy_end_1")
        slothy.config.outputs = ["r9"]
        slothy.optimize(start="slothy_start_2", end="slothy_end_2")


class matacc_acc_kyber(Example):
    def __init__(self, var="", arch=Arch_Armv7M, target=Target_CortexM7, timeout=None):
        name = "matacc_acc_kyber"
        infile = name
        funcname = "matacc_asm_acc"

        if var != "":
            name += f"_{var}"
            infile += f"_{var}"
        name += f"_{target_label_dict[target]}"

        super().__init__(
            infile,
            name,
            rename=True,
            arch=arch,
            target=target,
            timeout=timeout,
            funcname=funcname,
        )

    def core(self, slothy):
        slothy.config.inputs_are_outputs = True
        slothy.config.variable_size = True

        r = slothy.config.reserved_regs
        r = r.union(f"s{i}" for i in range(32))  # reserve FPR
        slothy.config.reserved_regs = r

        slothy.config.outputs = ["r9"]
        slothy.optimize(start="slothy_start_1", end="slothy_end_1")
        slothy.config.outputs = ["r9"]
        slothy.optimize(start="slothy_start_2", end="slothy_end_2")


class matacc_asm_opt_16_32_kyber(Example):
    def __init__(self, var="", arch=Arch_Armv7M, target=Target_CortexM7, timeout=None):
        name = "matacc_asm_opt_16_32_kyber"
        infile = name
        funcname = "matacc_asm_opt_16_32"

        if var != "":
            name += f"_{var}"
            infile += f"_{var}"
        name += f"_{target_label_dict[target]}"

        super().__init__(
            infile,
            name,
            rename=True,
            arch=arch,
            target=target,
            timeout=timeout,
            funcname=funcname,
        )

    def core(self, slothy):
        slothy.config.inputs_are_outputs = True
        slothy.config.variable_size = True
        slothy.config.unsafe_address_offset_fixup = False

        # TODO: r10, r11, r12 shouldn't actually be needed as q,qa,qinv are
        # unused in this code.
        slothy.config.reserved_regs = (
            [f"s{i}" for i in range(0, 32)] + ["sp", "r13"] + ["r10", "r11", "r12"]
        )

        slothy.config.outputs = ["r9"]
        slothy.optimize(start="slothy_start_1", end="slothy_end_1")
        slothy.config.outputs = ["r9"]
        slothy.optimize(start="slothy_start_2", end="slothy_end_2")


class matacc_asm_opt_32_32_kyber(Example):
    def __init__(self, var="", arch=Arch_Armv7M, target=Target_CortexM7, timeout=None):
        name = "matacc_asm_opt_32_32_kyber"
        infile = name
        funcname = "matacc_asm_opt_32_32"

        if var != "":
            name += f"_{var}"
            infile += f"_{var}"
        name += f"_{target_label_dict[target]}"

        super().__init__(
            infile,
            name,
            rename=True,
            arch=arch,
            target=target,
            timeout=timeout,
            funcname=funcname,
        )

    def core(self, slothy):
        slothy.config.inputs_are_outputs = True
        slothy.config.variable_size = True
        slothy.config.unsafe_address_offset_fixup = False

        # TODO: r10, r11, r12 shouldn't actually be needed as q,qa,qinv are
        # unused in this code.
        slothy.config.reserved_regs = (
            [f"s{i}" for i in range(0, 32)] + ["sp", "r13"] + ["r10", "r11", "r12"]
        )

        slothy.config.outputs = ["r9"]
        slothy.optimize(start="slothy_start_1", end="slothy_end_1")
        slothy.config.outputs = ["r9"]
        slothy.optimize(start="slothy_start_2", end="slothy_end_2")


class matacc_asm_opt_32_16_kyber(Example):
    def __init__(self, var="", arch=Arch_Armv7M, target=Target_CortexM7, timeout=None):
        name = "matacc_asm_opt_32_16_kyber"
        infile = name
        funcname = "matacc_asm_opt_32_16"

        if var != "":
            name += f"_{var}"
            infile += f"_{var}"
        name += f"_{target_label_dict[target]}"

        super().__init__(
            infile,
            name,
            rename=True,
            arch=arch,
            target=target,
            timeout=timeout,
            funcname=funcname,
        )

    def core(self, slothy):
        slothy.config.inputs_are_outputs = True
        slothy.config.variable_size = True
        slothy.config.unsafe_address_offset_fixup = False

        slothy.config.reserved_regs = (
            [f"s{i}" for i in range(0, 32)] + ["sp", "r13"] + ["r10", "r11", "r12"]
        )

        slothy.config.outputs = ["r9"]
        slothy.optimize(start="slothy_start_1", end="slothy_end_1")
        slothy.config.outputs = ["r9"]
        slothy.optimize(start="slothy_start_2", end="slothy_end_2")


class matacc_asm_cache_16_32_kyber(Example):
    def __init__(self, var="", arch=Arch_Armv7M, target=Target_CortexM7, timeout=None):
        name = "matacc_asm_cache_16_32_kyber"
        infile = name
        funcname = "matacc_asm_cache_16_32"

        if var != "":
            name += f"_{var}"
            infile += f"_{var}"
        name += f"_{target_label_dict[target]}"

        super().__init__(
            infile,
            name,
            rename=True,
            arch=arch,
            target=target,
            timeout=timeout,
            funcname=funcname,
        )

    def core(self, slothy):
        slothy.config.inputs_are_outputs = True
        slothy.config.variable_size = True
        slothy.config.unsafe_address_offset_fixup = False

        slothy.config.reserved_regs = (
            [f"s{i}" for i in range(0, 32)] + ["sp", "r13"] + ["r10", "r11", "r12"]
        )

        slothy.config.outputs = ["r9"]
        slothy.optimize(start="slothy_start_1", end="slothy_end_1")
        slothy.config.outputs = ["r9"]
        slothy.optimize(start="slothy_start_2", end="slothy_end_2")


class matacc_asm_cache_32_32_kyber(Example):
    def __init__(self, var="", arch=Arch_Armv7M, target=Target_CortexM7, timeout=None):
        name = "matacc_asm_cache_32_32_kyber"
        infile = name
        funcname = "matacc_asm_cache_32_32"

        if var != "":
            name += f"_{var}"
            infile += f"_{var}"
        name += f"_{target_label_dict[target]}"

        super().__init__(
            infile,
            name,
            rename=True,
            arch=arch,
            target=target,
            timeout=timeout,
            funcname=funcname,
        )

    def core(self, slothy):
        slothy.config.inputs_are_outputs = True
        slothy.config.variable_size = True
        slothy.config.unsafe_address_offset_fixup = False

        slothy.config.reserved_regs = (
            [f"s{i}" for i in range(0, 32)] + ["sp", "r13"] + ["r10", "r11", "r12"]
        )

        slothy.config.outputs = ["r9"]
        slothy.optimize(start="slothy_start_1", end="slothy_end_1")
        slothy.config.outputs = ["r9"]
        slothy.optimize(start="slothy_start_2", end="slothy_end_2")


class matacc_asm_cache_32_16_kyber(Example):
    def __init__(self, var="", arch=Arch_Armv7M, target=Target_CortexM7, timeout=None):
        name = "matacc_asm_cache_32_16_kyber"
        infile = name
        funcname = "matacc_asm_cache_32_16"

        if var != "":
            name += f"_{var}"
            infile += f"_{var}"
        name += f"_{target_label_dict[target]}"

        super().__init__(
            infile,
            name,
            rename=True,
            arch=arch,
            target=target,
            timeout=timeout,
            funcname=funcname,
        )

    def core(self, slothy):
        slothy.config.inputs_are_outputs = True
        slothy.config.variable_size = True
        slothy.config.unsafe_address_offset_fixup = False

        slothy.config.reserved_regs = (
            [f"s{i}" for i in range(0, 32)] + ["sp", "r13"] + ["r10", "r11", "r12"]
        )
=======
##########################################################################################
>>>>>>> d67db3cd

from examples.naive.aarch64.dilithium._example import (
    example_instances as example_instances_aarch64_dilithium,
)
from examples.naive.aarch64.kyber._example import (
    example_instances as example_instances_aarch64_kyber,
)
from examples.naive.aarch64.keccak._example import (
    example_instances as example_instances_aarch64_keccak,
)

from examples.naive.armv7m.dilithium._example import (
    example_instances as example_instances_armv7m_dilithium,
)
from examples.naive.armv7m.keccak._example import (
    example_instances as example_instances_armv7m_keccak,
)
from examples.naive.armv7m.kyber._example import (
    example_instances as example_instances_armv7m_kyber,
)

from examples.naive.armv8m.kyber._example import (
    example_instances as example_instances_armv8m_kyber,
)
from examples.naive.armv8m.dilithium._example import (
    example_instances as example_instances_armv8m_dilithium,
)
from examples.naive.armv8m.flt_r4_fft._example import (
    example_instances as example_instances_armv8m_flt_r4_fft,
)
from examples.naive.armv8m.fx_r4_fft._example import (
    example_instances as example_instances_armv8m_fx_r4_fft,
)
from examples.naive.armv8m.ntt_256._example import (
    example_instances as example_instances_armv8m_ntt_256,
)
from examples.naive.armv8m.crt._example import (
    example_instances as example_instances_armv8m_crt,
)


def main():
<<<<<<< HEAD
    examples = [
        Example0(),
        Example1(),
        Example2(),
        Example3(),
        AArch64Example0(),
        AArch64Example0(target=Target_CortexA72),
        AArch64Example0Equ(),
        AArch64Example1(),
        AArch64Example1(target=Target_CortexA72),
        AArch64Example2(),
        AArch64Example2(target=Target_CortexA72),
        AArch64ExampleLdSt(),
        AArch64IfElse(),
        AArch64Split0(),
        AArch64Aese(),
        # Armv7m examples
        Armv7mExample0(),
        Armv7mExample0Func(),
        # Loop examples
        AArch64LoopSubs(),
        AArch64LoopSubs2(),
        AArch64LoopSubsTabs(),
        LoopLe(),
        Armv7mLoopSubs(),
        Armv7mLoopCmp(),
        Armv7mLoopVmovCmp(),
        Armv7mLoopVmovCmpForced(),
        CRT(),
        ntt_n256_l6_s32("bar"),
        ntt_n256_l6_s32("mont"),
        ntt_n256_l8_s32("bar"),
        ntt_n256_l8_s32("mont"),
        intt_n256_l6_s32("bar"),
        intt_n256_l6_s32("mont"),
        intt_n256_l8_s32("bar"),
        intt_n256_l8_s32("mont"),
        # Kyber NTT
        # Cortex-M55
        ntt_kyber_1_23_45_67(),
        ntt_kyber_1_23_45_67(var="no_trans"),
        ntt_kyber_1_23_45_67(var="no_trans_vld4", timeout=600),
        ntt_kyber_12_345_67(False),
        ntt_kyber_12_345_67(True),
        # Cortex-M85
        ntt_kyber_1_23_45_67(target=Target_CortexM85r1),
        ntt_kyber_1_23_45_67(var="no_trans", target=Target_CortexM85r1),
        ntt_kyber_1_23_45_67(
            var="no_trans_vld4", target=Target_CortexM85r1, timeout=600
        ),
        ntt_kyber_12_345_67(False, target=Target_CortexM85r1),
        ntt_kyber_12_345_67(True, target=Target_CortexM85r1),
        # Cortex-A55
        ntt_kyber_123_4567(),
        ntt_kyber_123_4567(var="scalar_load"),
        ntt_kyber_123_4567(var="scalar_store"),
        ntt_kyber_123_4567(var="scalar_load_store"),
        ntt_kyber_123_4567(var="manual_st4"),
        ntt_kyber_1234_567(),
        intt_kyber_123_4567(),
        intt_kyber_123_4567(var="manual_ld4"),
        # Cortex-A72
        ntt_kyber_123_4567(target=Target_CortexA72),
        ntt_kyber_123_4567(var="scalar_load", target=Target_CortexA72),
        ntt_kyber_123_4567(var="scalar_store", target=Target_CortexA72),
        ntt_kyber_123_4567(var="scalar_load_store", target=Target_CortexA72),
        ntt_kyber_123_4567(var="manual_st4", target=Target_CortexA72),
        ntt_kyber_1234_567(target=Target_CortexA72),
        intt_kyber_123_4567(target=Target_CortexA72),
        intt_kyber_123_4567(var="manual_ld4", target=Target_CortexA72),
        # Apple M1 Firestorm
        ntt_kyber_123_4567(target=Target_AppleM1_firestorm, timeout=3600),
        ntt_kyber_123_4567(
            var="scalar_load", target=Target_AppleM1_firestorm, timeout=3600
        ),
        ntt_kyber_123_4567(
            var="scalar_store", target=Target_AppleM1_firestorm, timeout=3600
        ),
        ntt_kyber_123_4567(
            var="scalar_load_store", target=Target_AppleM1_firestorm, timeout=3600
        ),
        ntt_kyber_123_4567(
            var="manual_st4", target=Target_AppleM1_firestorm, timeout=3600
        ),
        ntt_kyber_1234_567(target=Target_AppleM1_firestorm, timeout=300),
        ntt_kyber_1234_567(
            var="manual_st4", target=Target_AppleM1_firestorm, timeout=300
        ),
        intt_kyber_123_4567(target=Target_AppleM1_firestorm, timeout=3600),
        intt_kyber_123_4567(
            var="manual_ld4", target=Target_AppleM1_firestorm, timeout=3600
        ),
        # Apple M1 Icestorm
        ntt_kyber_123_4567(target=Target_AppleM1_icestorm, timeout=3600),
        ntt_kyber_123_4567(
            var="scalar_load", target=Target_AppleM1_icestorm, timeout=3600
        ),
        ntt_kyber_123_4567(
            var="scalar_store", target=Target_AppleM1_icestorm, timeout=3600
        ),
        ntt_kyber_123_4567(
            var="scalar_load_store", target=Target_AppleM1_icestorm, timeout=3600
        ),
        ntt_kyber_123_4567(
            var="manual_st4", target=Target_AppleM1_icestorm, timeout=3600
        ),
        ntt_kyber_1234_567(target=Target_AppleM1_icestorm, timeout=300),
        ntt_kyber_1234_567(
            var="manual_st4", target=Target_AppleM1_icestorm, timeout=300
        ),
        intt_kyber_123_4567(target=Target_AppleM1_icestorm, timeout=3600),
        intt_kyber_123_4567(
            var="manual_ld4", target=Target_AppleM1_icestorm, timeout=3600
        ),
        # Kyber InvNTT
        # Cortex-M55
        intt_kyber_1_23_45_67(),
        # Dilithium NTT
        # Cortex-M55
        ntt_dilithium_12_34_56_78(),
        ntt_dilithium_12_34_56_78(var="no_trans_vld4"),
        ntt_dilithium_123_456_78(False),
        ntt_dilithium_123_456_78(True),
        # Cortex-M85
        ntt_dilithium_12_34_56_78(target=Target_CortexM85r1),
        ntt_dilithium_12_34_56_78(var="no_trans_vld4", target=Target_CortexM85r1),
        ntt_dilithium_123_456_78(False, target=Target_CortexM85r1),
        ntt_dilithium_123_456_78(True, target=Target_CortexM85r1),
        # Cortex-A55
        ntt_dilithium_45678(),
        ntt_dilithium_123_45678(),
        ntt_dilithium_123_45678(var="w_scalar"),
        ntt_dilithium_123_45678(var="manual_st4"),
        ntt_dilithium_1234_5678(),
        ntt_dilithium_1234_5678(var="manual_st4"),
        intt_dilithium_123_45678(),
        intt_dilithium_123_45678(var="manual_ld4"),
        intt_dilithium_1234_5678(),
        intt_dilithium_1234_5678(var="manual_ld4"),
        # Cortex-A72
        ntt_dilithium_123_45678(target=Target_CortexA72),
        ntt_dilithium_123_45678(var="w_scalar", target=Target_CortexA72),
        ntt_dilithium_123_45678(var="manual_st4", target=Target_CortexA72),
        ntt_dilithium_1234_5678(target=Target_CortexA72),
        ntt_dilithium_1234_5678(var="manual_st4", target=Target_CortexA72),
        intt_dilithium_123_45678(target=Target_CortexA72),
        intt_dilithium_123_45678(var="manual_ld4", target=Target_CortexA72),
        intt_dilithium_1234_5678(target=Target_CortexA72),
        intt_dilithium_1234_5678(var="manual_ld4", target=Target_CortexA72),
        # Apple M1 Firestorm
        ntt_dilithium_123_45678(target=Target_AppleM1_firestorm, timeout=3600),
        ntt_dilithium_123_45678(
            var="w_scalar", target=Target_AppleM1_firestorm, timeout=3600
        ),
        ntt_dilithium_123_45678(
            var="manual_st4", target=Target_AppleM1_firestorm, timeout=3600
        ),
        ntt_dilithium_1234_5678(target=Target_AppleM1_firestorm, timeout=300),
        ntt_dilithium_1234_5678(
            var="manual_st4", target=Target_AppleM1_firestorm, timeout=300
        ),
        intt_dilithium_123_45678(target=Target_AppleM1_firestorm, timeout=3600),
        intt_dilithium_123_45678(
            var="manual_ld4", target=Target_AppleM1_firestorm, timeout=3600
        ),
        intt_dilithium_1234_5678(target=Target_AppleM1_firestorm, timeout=3600),
        intt_dilithium_1234_5678(
            var="manual_ld4", target=Target_AppleM1_firestorm, timeout=3600
        ),
        # Apple M1 Icestorm
        ntt_dilithium_123_45678(target=Target_AppleM1_icestorm, timeout=3600),
        ntt_dilithium_123_45678(
            var="w_scalar", target=Target_AppleM1_icestorm, timeout=3600
        ),
        ntt_dilithium_123_45678(
            var="manual_st4", target=Target_AppleM1_icestorm, timeout=3600
        ),
        ntt_dilithium_1234_5678(target=Target_AppleM1_icestorm, timeout=300),
        ntt_dilithium_1234_5678(
            var="manual_st4", target=Target_AppleM1_icestorm, timeout=300
        ),
        intt_dilithium_123_45678(target=Target_AppleM1_icestorm, timeout=3600),
        intt_dilithium_123_45678(
            var="manual_ld4", target=Target_AppleM1_icestorm, timeout=3600
        ),
        intt_dilithium_1234_5678(target=Target_AppleM1_icestorm, timeout=3600),
        intt_dilithium_1234_5678(
            var="manual_ld4", target=Target_AppleM1_icestorm, timeout=3600
        ),
        # Dilithium invNTT
        # Cortex-M55
        intt_dilithium_12_34_56_78(),
        # Fast Fourier Transform (FFT)
        # Floating point
        fft_floatingpoint_radix4(),
        # Fixed point
        fft_fixedpoint_radix4(),
        ntt_dilithium(),
        intt_dilithium_123_456_78(),
        pointwise_montgomery_dilithium(),
        pointwise_acc_montgomery_dilithium(),
        fnt_257_dilithium(),
        ifnt_257_dilithium(),
        basemul_257_dilithium(),
        basemul_257_asymmetric_dilithium(),
        ntt_769_dilithium(),
        intt_769_dilithium(),
        pointwise_769_dilithium(),
        pointwise_769_asymmetric_dilithium(),
        reduce32_dilithium(),
        caddq_dilithium(),
        Keccak(var="xkcp"),
        Keccak(var="adomnicai_m4"),
        Keccak(var="adomnicai_m7"),
        ntt_kyber(),
        intt_kyber(),
        basemul_16_32_kyber(),
        basemul_acc_32_32_kyber(),
        basemul_acc_32_16_kyber(),
        frombytes_mul_16_32_kyber(),
        frombytes_mul_acc_32_32_kyber(),
        frombytes_mul_acc_32_16_kyber(),
        add_kyber(),
        sub_kyber(),
        barrett_reduce_kyber(),
        fromplant_kyber(),
        basemul_kyber(),
        basemul_acc_kyber(),
        frombytes_mul_kyber(),
        frombytes_mul_acc_kyber(),
        matacc_kyber(),
        matacc_acc_kyber(),
        matacc_asm_opt_16_32_kyber(),
        matacc_asm_opt_32_32_kyber(),
        matacc_asm_opt_32_16_kyber(),
        matacc_asm_cache_16_32_kyber(),
        matacc_asm_cache_32_32_kyber(),
        matacc_asm_cache_32_16_kyber(),
        # RISC-V
        RISC_VExample0(target=Target_XuanTieC908),
        RISC_VExampleLoop0(),
        RISC_V_ntt8l_singleissue_plant_rv64im(target=Target_XuanTieC908, timeout=300),
        RISC_V_poly_basemul_8l_acc_rv64im(target=Target_XuanTieC908),
        RISC_V_test(target=Target_XuanTieC908),
        RISC_V_ntt_rvv(target=Target_XuanTieC908),
    ]
=======
    examples = (
        example_instances_armv7m_dilithium
        + example_instances_armv7m_keccak
        + example_instances_armv7m_kyber
        + example_instances_armv8m_crt
        + example_instances_aarch64_dilithium
        + example_instances_aarch64_kyber
        + example_instances_aarch64_keccak
        + example_instances_armv8m_kyber
        + example_instances_armv8m_dilithium
        + example_instances_armv8m_flt_r4_fft
        + example_instances_armv8m_fx_r4_fft
        + example_instances_armv8m_ntt_256
    )
>>>>>>> d67db3cd

    all_example_names = [e.name for e in examples]

    parser = argparse.ArgumentParser(
        formatter_class=argparse.ArgumentDefaultsHelpFormatter
    )
    parser.add_argument(
        "--examples",
        type=str,
        default="all",
        help=f"The list of examples to be run, comma-separated list from "
        f"{all_example_names}. "
        f"Format: {{name}}_{{variant}}_{{target}}, e.g., "
        "ntt_kyber_123_4567_scalar_load_a55",
    )
    parser.add_argument("--dry-run", default=False, action="store_true")
    parser.add_argument("--debug", default=False, action="store_true")
    parser.add_argument("--silent", default=False, action="store_true")
    parser.add_argument("--iterations", type=int, default=1)
    parser.add_argument("--timeout", type=int, default=0)
    parser.add_argument("--debug-logfile", type=str, default=None)
    parser.add_argument("--log-model", default=False, action="store_true")
    parser.add_argument("--log-model-dir", type=str, default="models")
    parser.add_argument(
        "--only-target",
        type=str,
        choices=[
            Target_CortexM7.__name__,
            Target_CortexM55r1.__name__,
            Target_CortexM85r1.__name__,
            Target_CortexA55.__name__,
            Target_CortexA72.__name__,
            Target_AppleM1_firestorm.__name__,
            Target_AppleM1_icestorm.__name__,
            Target_AArch64Big.__name__,
        ],
    )
    args = parser.parse_args()
    if args.examples != "all":
        todo = args.examples.split(",")
    else:
        todo = all_example_names
    iterations = args.iterations

    def run_example(name, **kwargs):
        ex = None
        for e in examples:
            if e.name == name:
                ex = e
                break
        if ex is None:
            raise OptimizationRunnerException(f"Could not find example {name}")
        ex.run(**kwargs)

    for e in todo:
        for _ in range(iterations):
            run_example(
                e,
                debug=args.debug,
                dry_run=args.dry_run,
                silent=args.silent,
                log_model=args.log_model,
                debug_logfile=args.debug_logfile,
                log_model_dir=args.log_model_dir,
                timeout=args.timeout,
                only_target=args.only_target,
            )


if __name__ == "__main__":
    main()<|MERGE_RESOLUTION|>--- conflicted
+++ resolved
@@ -39,3659 +39,7 @@
 import slothy.targets.aarch64.apple_m1_firestorm_experimental as Target_AppleM1_firestorm
 import slothy.targets.aarch64.apple_m1_icestorm_experimental as Target_AppleM1_icestorm
 
-<<<<<<< HEAD
-import slothy.targets.riscv.riscv as RISC_V
-import slothy.targets.riscv.xuantie_c908 as Target_XuanTieC908
-
-target_label_dict = {
-    Target_CortexA55: "a55",
-    Target_CortexA72: "a72",
-    Target_CortexM7: "m7",
-    Target_CortexM55r1: "m55",
-    Target_CortexM85r1: "m85",
-    Target_AppleM1_firestorm: "m1_firestorm",
-    Target_AppleM1_icestorm: "m1_icestorm",
-    Target_XuanTieC908: "c908",
-    Target_AArch64Big: "aarch64_big",
-}
-
-
-class ExampleException(Exception):
-    """Exception thrown when an example goes wrong"""
-
-
-class Example:
-    """Common boilerplate for SLOTHY examples"""
-
-    def __init__(
-        self,
-        infile,
-        name=None,
-        funcname=None,
-        suffix="opt",
-        rename=False,
-        outfile="",
-        arch=Arch_Armv81M,
-        target=Target_CortexM55r1,
-        timeout=None,
-        **kwargs,
-    ):
-        if name is None:
-            name = infile
-
-        self.arch = arch
-        self.target = target
-        self.funcname = funcname
-        self.infile = infile
-        self.suffix = suffix
-        if outfile == "":
-            self.outfile = f"{infile}_{self.suffix}_{target_label_dict[self.target]}"
-        else:
-            self.outfile = f"{outfile}_{self.suffix}_{target_label_dict[self.target]}"
-        if funcname is None:
-            self.funcname = self.infile
-        subfolder = ""
-        if self.arch == AArch64_Neon:
-            subfolder = "aarch64/"
-        elif self.arch == Arch_Armv7M:
-            subfolder = "armv7m/"
-        elif self.arch == RISC_V:
-            subfolder = "riscv/"
-        self.infile_full = f"examples/naive/{subfolder}{self.infile}.s"
-        self.outfile_full = f"examples/opt/{subfolder}{self.outfile}.s"
-        self.name = name
-        self.rename = rename
-        self.timeout = timeout
-        self.extra_args = kwargs
-        self.target_reserved = ""
-
-    # By default, optimize the whole file
-
-    def core(self, slothy):
-        slothy.optimize()
-
-    def run(
-        self,
-        debug=False,
-        log_model=False,
-        log_model_dir="models",
-        dry_run=False,
-        silent=False,
-        timeout=0,
-        debug_logfile=None,
-        only_target=None,
-    ):
-
-        if dry_run is True:
-            annotation = " (dry run only)"
-        else:
-            annotation = ""
-
-        print(f"* Example: {self.name}{annotation}...")
-
-        # skip eaxmples for all but the target that was asked for
-        if only_target is not None and self.target.__name__ != only_target:
-            return
-
-        handlers = []
-
-        h_err = logging.StreamHandler(sys.stderr)
-        h_err.setLevel(logging.WARNING)
-        handlers.append(h_err)
-
-        if silent is False:
-            h_info = logging.StreamHandler(sys.stdout)
-            h_info.setLevel(logging.DEBUG)
-            h_info.addFilter(lambda r: r.levelno == logging.INFO)
-            handlers.append(h_info)
-
-        if debug is True:
-            h_verbose = logging.StreamHandler(sys.stdout)
-            h_verbose.setLevel(logging.DEBUG)
-            h_verbose.addFilter(lambda r: r.levelno < logging.INFO)
-            handlers.append(h_verbose)
-
-        if debug_logfile is not None:
-            h_file = logging.FileHandler(debug_logfile)
-            h_file.setLevel(logging.DEBUG)
-            handlers.append(h_file)
-
-        if debug is True or debug_logfile is not None:
-            base_level = logging.DEBUG
-        else:
-            base_level = logging.INFO
-
-        logging.basicConfig(
-            level=base_level,
-            handlers=handlers,
-        )
-        logger = logging.getLogger(self.name)
-
-        slothy = Slothy(self.arch, self.target, logger=logger)
-        slothy.load_source_from_file(self.infile_full)
-
-        if timeout != 0:
-            slothy.config.timeout = timeout
-        elif self.timeout is not None:
-            slothy.config.timeout = self.timeout
-
-        if dry_run is True:
-            slothy.config.constraints.functional_only = True
-            slothy.config.constraints.allow_reordering = False
-            slothy.config.constraints.allow_renaming = False
-            slothy.config.variable_size = True
-
-        if log_model is True:
-            slothy.config.log_model_dir = log_model_dir
-            slothy.config.log_model = self.name
-
-        # On Apple M1, we must not use x18
-        if "m1" in target_label_dict[self.target]:
-            self.target_reserved = ["x18"]
-
-        self.core(slothy, *self.extra_args)
-
-        if self.rename:
-            slothy.rename_function(
-                self.funcname,
-                f"{self.funcname}_{self.suffix}_{target_label_dict[self.target]}",
-            )
-
-        if dry_run is False:
-            slothy.write_source_to_file(self.outfile_full)
-
-
-class Example0(Example):
-    def __init__(self):
-        super().__init__("simple0")
-
-
-class Example1(Example):
-    def __init__(self):
-        super().__init__("simple1")
-
-
-class Example2(Example):
-    def __init__(self):
-        super().__init__("simple0_loop")
-
-    def core(self, slothy):
-        slothy.config.sw_pipelining.enabled = True
-        slothy.config.inputs_are_outputs = True
-        slothy.config.typing_hints["const"] = Arch_Armv81M.RegisterType.GPR
-        slothy.optimize_loop("start")
-
-
-class Example3(Example):
-    def __init__(self):
-        super().__init__("simple1_loop")
-
-    def core(self, slothy):
-        slothy.config.sw_pipelining.enabled = True
-        slothy.config.inputs_are_outputs = True
-        slothy.optimize_loop("start")
-
-
-class LoopLe(Example):
-    def __init__(self, var="", arch=Arch_Armv81M, target=Target_CortexM55r1):
-        name = "loop_le"
-        infile = name
-
-        if var != "":
-            name += f"_{var}"
-            infile += f"_{var}"
-        name += f"_{target_label_dict[target]}"
-
-        super().__init__(infile, name, rename=True, arch=arch, target=target)
-
-    def core(self, slothy):
-        slothy.config.variable_size = True
-        slothy.optimize_loop("start")
-
-
-class AArch64LoopSubs(Example):
-    def __init__(self, var="", arch=AArch64_Neon, target=Target_CortexA55):
-        name = "aarch64_loop_subs"
-        infile = name
-
-        if var != "":
-            name += f"_{var}"
-            infile += f"_{var}"
-        name += f"_{target_label_dict[target]}"
-
-        super().__init__(infile, name, rename=True, arch=arch, target=target)
-
-    def core(self, slothy):
-        slothy.config.variable_size = True
-        slothy.optimize_loop("start")
-
-
-class AArch64LoopSubs2(Example):
-    def __init__(self, var="", arch=AArch64_Neon, target=Target_CortexA55):
-        name = "aarch64_loop_subs2"
-        infile = name
-
-        if var != "":
-            name += f"_{var}"
-            infile += f"_{var}"
-        name += f"_{target_label_dict[target]}"
-
-        super().__init__(infile, name, rename=True, arch=arch, target=target)
-
-    def core(self, slothy):
-        slothy.config.variable_size = True
-        slothy.config.sw_pipelining.enabled = True
-        slothy.config.inputs_are_outputs = True
-        slothy.optimize_loop("start")
-
-
-class AArch64LoopSubsTabs(Example):
-    def __init__(self, var="", arch=AArch64_Neon, target=Target_CortexA55):
-        name = "aarch64_loop_subs_tabs"
-        infile = name
-
-        if var != "":
-            name += f"_{var}"
-            infile += f"_{var}"
-        name += f"_{target_label_dict[target]}"
-
-        super().__init__(infile, name, rename=True, arch=arch, target=target)
-
-    def core(self, slothy):
-        slothy.config.inputs_are_outputs = True
-        slothy.config.variable_size = True
-        slothy.optimize_loop("start")
-
-
-class CRT(Example):
-    def __init__(self):
-        super().__init__("crt")
-
-    def core(self, slothy):
-        slothy.config.sw_pipelining.enabled = True
-        slothy.config.inputs_are_outputs = True
-        slothy.config.selfcheck = True
-        # Double the loop body to create more interleaving opportunities
-        # Basically a tradeoff of code-size vs performance
-        slothy.config.sw_pipelining.unroll = 2
-        slothy.config.typing_hints = {
-            "const_prshift": Arch_Armv81M.RegisterType.GPR,
-            "const_shift9": Arch_Armv81M.RegisterType.GPR,
-            "p_inv_mod_q": Arch_Armv81M.RegisterType.GPR,
-            "p_inv_mod_q_tw": Arch_Armv81M.RegisterType.GPR,
-            "mod_p": Arch_Armv81M.RegisterType.GPR,
-            "mod_p_tw": Arch_Armv81M.RegisterType.GPR,
-        }
-        slothy.optimize()
-
-
-class ntt_n256_l6_s32(Example):
-    def __init__(self, var):
-        super().__init__(f"ntt_n256_l6_s32_{var}")
-
-    def core(self, slothy):
-        slothy.config.sw_pipelining.enabled = True
-        slothy.config.inputs_are_outputs = True
-        slothy.config.typing_hints = {
-            r: Arch_Armv81M.RegisterType.GPR
-            for r in [
-                "root0",
-                "root1",
-                "root2",
-                "root0_twisted",
-                "root1_twisted",
-                "root2_twisted",
-            ]
-        }
-        slothy.optimize_loop("layer12_loop")
-        slothy.optimize_loop("layer34_loop")
-        slothy.optimize_loop("layer56_loop")
-
-
-class ntt_n256_l8_s32(Example):
-    def __init__(self, var):
-        super().__init__(f"ntt_n256_l8_s32_{var}")
-
-    def core(self, slothy):
-        slothy.config.sw_pipelining.enabled = True
-        slothy.config.inputs_are_outputs = True
-        slothy.config.typing_hints = {
-            "root0": Arch_Armv81M.RegisterType.GPR,
-            "root1": Arch_Armv81M.RegisterType.GPR,
-            "root2": Arch_Armv81M.RegisterType.GPR,
-            "root0_twisted": Arch_Armv81M.RegisterType.GPR,
-            "root1_twisted": Arch_Armv81M.RegisterType.GPR,
-            "root2_twisted": Arch_Armv81M.RegisterType.GPR,
-        }
-        slothy.optimize_loop("layer12_loop")
-        slothy.optimize_loop("layer34_loop")
-        slothy.optimize_loop("layer56_loop")
-        slothy.config.typing_hints = {}
-        slothy.optimize_loop("layer78_loop")
-
-
-class intt_n256_l6_s32(Example):
-    def __init__(self, var):
-        super().__init__(f"intt_n256_l6_s32_{var}")
-
-    def core(self, slothy):
-        slothy.config.sw_pipelining.enabled = True
-        slothy.config.inputs_are_outputs = True
-        slothy.config.typing_hints = {
-            "root0": Arch_Armv81M.RegisterType.GPR,
-            "root1": Arch_Armv81M.RegisterType.GPR,
-            "root2": Arch_Armv81M.RegisterType.GPR,
-            "root0_twisted": Arch_Armv81M.RegisterType.GPR,
-            "root1_twisted": Arch_Armv81M.RegisterType.GPR,
-            "root2_twisted": Arch_Armv81M.RegisterType.GPR,
-        }
-        slothy.optimize_loop("layer12_loop")
-        slothy.optimize_loop("layer34_loop")
-        slothy.optimize_loop("layer56_loop")
-
-
-class intt_n256_l8_s32(Example):
-    def __init__(self, var):
-        super().__init__(f"intt_n256_l8_s32_{var}")
-
-    def core(self, slothy):
-        slothy.config.sw_pipelining.enabled = True
-        slothy.config.inputs_are_outputs = True
-        slothy.config.typing_hints = {
-            "root0": Arch_Armv81M.RegisterType.GPR,
-            "root1": Arch_Armv81M.RegisterType.GPR,
-            "root2": Arch_Armv81M.RegisterType.GPR,
-            "root0_twisted": Arch_Armv81M.RegisterType.GPR,
-            "root1_twisted": Arch_Armv81M.RegisterType.GPR,
-            "root2_twisted": Arch_Armv81M.RegisterType.GPR,
-        }
-        slothy.optimize_loop("layer12_loop")
-        slothy.optimize_loop("layer34_loop")
-        slothy.optimize_loop("layer56_loop")
-        slothy.config.typing_hints = {}
-        slothy.optimize_loop("layer78_loop")
-
-
-class ntt_kyber_1_23_45_67(Example):
-    def __init__(
-        self, var="", arch=Arch_Armv81M, target=Target_CortexM55r1, timeout=None
-    ):
-        name = "ntt_kyber_1_23_45_67"
-        infile = name
-        if var != "":
-            name += f"_{var}"
-            infile += f"_{var}"
-        name += f"_{target_label_dict[target]}"
-        super().__init__(infile, name=name, arch=arch, target=target, rename=True)
-        self.var = var
-        self.timeout = timeout
-
-    def core(self, slothy):
-        slothy.config.sw_pipelining.enabled = True
-        slothy.config.inputs_are_outputs = True
-        slothy.config.typing_hints = {
-            "root0": Arch_Armv81M.RegisterType.GPR,
-            "root1": Arch_Armv81M.RegisterType.GPR,
-            "root2": Arch_Armv81M.RegisterType.GPR,
-            "root0_twisted": Arch_Armv81M.RegisterType.GPR,
-            "root1_twisted": Arch_Armv81M.RegisterType.GPR,
-            "root2_twisted": Arch_Armv81M.RegisterType.GPR,
-        }
-        slothy.config.inputs_are_outputs = True
-        slothy.optimize_loop("layer1_loop")
-        slothy.optimize_loop("layer23_loop")
-        slothy.optimize_loop("layer45_loop")
-        slothy.config.constraints.st_ld_hazard = False
-        if self.timeout is not None:
-            slothy.config.timeout = self.timeout
-        if "no_trans" in self.var:
-            slothy.config.constraints.st_ld_hazard = True
-        slothy.config.typing_hints = {}
-        slothy.optimize_loop("layer67_loop")
-
-
-class ntt_kyber_1(Example):
-    def __init__(self, arch=Arch_Armv81M, target=Target_CortexM55r1):
-        name = "ntt_kyber_1"
-        infile = "ntt_kyber_1_23_45_67"
-
-        name += f"_{target_label_dict[target]}"
-        super().__init__(infile, name=name, arch=arch, target=target, rename=True)
-
-    def core(self, slothy):
-        slothy.config.sw_pipelining.enabled = True
-        slothy.config.inputs_are_outputs = True
-        slothy.config.sw_pipelining.minimize_overlapping = False
-        slothy.config.sw_pipelining.optimize_preamble = False
-        slothy.config.sw_pipelining.optimize_postamble = False
-        slothy.config.typing_hints = {
-            "root0": Arch_Armv81M.RegisterType.GPR,
-            "root1": Arch_Armv81M.RegisterType.GPR,
-            "root2": Arch_Armv81M.RegisterType.GPR,
-            "root0_twisted": Arch_Armv81M.RegisterType.GPR,
-            "root1_twisted": Arch_Armv81M.RegisterType.GPR,
-            "root2_twisted": Arch_Armv81M.RegisterType.GPR,
-        }
-        slothy.optimize_loop("layer1_loop")
-
-
-class ntt_kyber_23(Example):
-    def __init__(self, arch=Arch_Armv81M, target=Target_CortexM55r1):
-        name = "ntt_kyber_23"
-        infile = "ntt_kyber_1_23_45_67"
-
-        name += f"_{target_label_dict[target]}"
-        super().__init__(infile, name=name, arch=arch, target=target, rename=True)
-
-    def core(self, slothy):
-        slothy.config.sw_pipelining.enabled = True
-        slothy.config.inputs_are_outputs = True
-        slothy.config.sw_pipelining.minimize_overlapping = False
-        slothy.config.sw_pipelining.optimize_preamble = False
-        slothy.config.sw_pipelining.optimize_postamble = False
-        slothy.config.typing_hints = {
-            "root0": Arch_Armv81M.RegisterType.GPR,
-            "root1": Arch_Armv81M.RegisterType.GPR,
-            "root2": Arch_Armv81M.RegisterType.GPR,
-            "root0_twisted": Arch_Armv81M.RegisterType.GPR,
-            "root1_twisted": Arch_Armv81M.RegisterType.GPR,
-            "root2_twisted": Arch_Armv81M.RegisterType.GPR,
-        }
-        slothy.optimize_loop("layer23_loop")
-
-
-class ntt_kyber_45(Example):
-    def __init__(self, arch=Arch_Armv81M, target=Target_CortexM55r1):
-        name = "ntt_kyber_45"
-        infile = "ntt_kyber_1_23_45_67"
-
-        name += f"_{target_label_dict[target]}"
-        super().__init__(infile, name=name, arch=arch, target=target, rename=True)
-
-    def core(self, slothy):
-        slothy.config.sw_pipelining.enabled = True
-        slothy.config.inputs_are_outputs = True
-        slothy.config.sw_pipelining.minimize_overlapping = False
-        slothy.config.sw_pipelining.optimize_preamble = False
-        slothy.config.sw_pipelining.optimize_postamble = False
-        slothy.config.typing_hints = {
-            "root0": Arch_Armv81M.RegisterType.GPR,
-            "root1": Arch_Armv81M.RegisterType.GPR,
-            "root2": Arch_Armv81M.RegisterType.GPR,
-            "root0_twisted": Arch_Armv81M.RegisterType.GPR,
-            "root1_twisted": Arch_Armv81M.RegisterType.GPR,
-            "root2_twisted": Arch_Armv81M.RegisterType.GPR,
-        }
-        slothy.optimize_loop("layer45_loop")
-
-
-class ntt_kyber_67(Example):
-    def __init__(self, arch=Arch_Armv81M, target=Target_CortexM55r1):
-        name = "ntt_kyber_67"
-        infile = "ntt_kyber_1_23_45_67"
-
-        name += f"_{target_label_dict[target]}"
-        super().__init__(infile, name=name, arch=arch, target=target, rename=True)
-
-    def core(self, slothy):
-        slothy.config.sw_pipelining.enabled = True
-        slothy.config.inputs_are_outputs = True
-        slothy.config.sw_pipelining.minimize_overlapping = False
-        slothy.config.sw_pipelining.optimize_preamble = False
-        slothy.config.sw_pipelining.optimize_postamble = False
-        slothy.config.constraints.st_ld_hazard = False
-        slothy.config.typing_hints = {}
-        slothy.optimize_loop("layer67_loop")
-
-
-class ntt_kyber_12_345_67(Example):
-    def __init__(
-        self,
-        cross_loops_optim=False,
-        var="",
-        arch=Arch_Armv81M,
-        target=Target_CortexM55r1,
-    ):
-        infile = "ntt_kyber_12_345_67"
-        if cross_loops_optim:
-            name = "ntt_kyber_12_345_67_speed"
-            suffix = "opt_speed"
-        else:
-            name = "ntt_kyber_12_345_67_size"
-            suffix = "opt_size"
-        if var != "":
-            name += f"_{var}"
-            infile += f"_{var}"
-        name += f"_{target_label_dict[target]}"
-        self.var = var
-        super().__init__(
-            infile, name=name, suffix=suffix, rename=True, arch=arch, target=target
-        )
-        self.cross_loops_optim = cross_loops_optim
-
-    def core(self, slothy):
-        slothy.config.inputs_are_outputs = True
-        slothy.config.sw_pipelining.enabled = True
-        slothy.optimize_loop("layer12_loop", postamble_label="layer12_loop_end")
-        slothy.config.constraints.stalls_first_attempt = 16
-        slothy.config.locked_registers = set(
-            [f"QSTACK{i}" for i in [4, 5, 6]] + ["STACK0"]
-        )
-        if not self.cross_loops_optim:
-            if "no_trans" not in self.var and "trans" in self.var:
-                slothy.config.constraints.st_ld_hazard = (
-                    False  # optional, if it takes too long
-                )
-            slothy.config.sw_pipelining.enabled = False
-            slothy.optimize_loop("layer345_loop")
-        else:
-            if "no_trans" not in self.var and "trans" in self.var:
-                slothy.config.constraints.st_ld_hazard = (
-                    False  # optional, if it takes too long
-                )
-            slothy.config.sw_pipelining.enabled = True
-            slothy.config.sw_pipelining.halving_heuristic = True
-            slothy.config.sw_pipelining.halving_heuristic_periodic = True
-            slothy.optimize_loop("layer345_loop", postamble_label="layer345_loop_end")
-            layer345_deps = slothy.last_result.kernel_input_output.copy()
-
-        slothy.config.sw_pipelining.enabled = True
-        slothy.config.sw_pipelining.halving_heuristic = False
-        slothy.config.sw_pipelining.halving_heuristic_periodic = True
-        slothy.config.constraints.st_ld_hazard = False
-        slothy.optimize_loop("layer67_loop")
-        layer67_deps = slothy.last_result.kernel_input_output.copy()
-
-        if self.cross_loops_optim:
-            slothy.config.inputs_are_outputs = False
-            slothy.config.constraints.st_ld_hazard = True
-            slothy.config.sw_pipelining.enabled = False
-            slothy.config.outputs = layer345_deps + ["r14"]
-            slothy.optimize(start="layer12_loop_end", end="layer345_loop")
-            slothy.config.outputs = layer67_deps + ["r14"]
-            slothy.optimize(start="layer345_loop_end", end="layer67_loop")
-
-
-class ntt_kyber_12(Example):
-    def __init__(self, arch=Arch_Armv81M, target=Target_CortexM55r1):
-        name = "ntt_kyber_12"
-        infile = "ntt_kyber_12_345_67"
-        name += f"_{target_label_dict[target]}"
-        super().__init__(infile, name=name, rename=True, arch=arch, target=target)
-
-    def core(self, slothy):
-        slothy.config.sw_pipelining.enabled = True
-        slothy.config.inputs_are_outputs = True
-        slothy.config.sw_pipelining.minimize_overlapping = False
-        slothy.config.sw_pipelining.optimize_preamble = False
-        slothy.config.sw_pipelining.optimize_postamble = False
-        slothy.optimize_loop("layer12_loop", postamble_label="layer12_loop_end")
-
-
-class ntt_kyber_345(Example):
-    def __init__(self, arch=Arch_Armv81M, target=Target_CortexM55r1):
-        name = "ntt_kyber_345"
-        infile = "ntt_kyber_12_345_67"
-        name += f"_{target_label_dict[target]}"
-        super().__init__(infile, name=name, rename=True, arch=arch, target=target)
-
-    def core(self, slothy):
-        slothy.config.locked_registers = set(
-            [f"QSTACK{i}" for i in [4, 5, 6]] + ["STACK0"]
-        )
-        slothy.config.sw_pipelining.enabled = True
-        slothy.config.inputs_are_outputs = True
-        slothy.config.sw_pipelining.minimize_overlapping = False
-        slothy.config.sw_pipelining.optimize_preamble = False
-        slothy.config.sw_pipelining.optimize_postamble = False
-        slothy.optimize_loop("layer345_loop")
-
-
-class ntt_kyber_l345_symbolic(Example):
-    def __init__(self):
-        super().__init__("ntt_kyber_layer345_symbolic")
-
-    def core(self, slothy):
-        slothy.config.sw_pipelining.enabled = True
-        slothy.config.sw_pipelining.halving_heuristic = True
-        slothy.config.sw_pipelining.halving_heuristic_periodic = True
-        slothy.optimize_loop("layer345_loop")
-
-
-class AArch64Example0(Example):
-    def __init__(self, var="", arch=AArch64_Neon, target=Target_CortexA55):
-        name = "aarch64_simple0"
-        infile = name
-
-        if var != "":
-            name += f"_{var}"
-            infile += f"_{var}"
-        name += f"_{target_label_dict[target]}"
-
-        super().__init__(infile, name, rename=True, arch=arch, target=target)
-
-    def core(self, slothy):
-        slothy.config.variable_size = True
-        slothy.config.constraints.stalls_first_attempt = 32
-        slothy.optimize()
-
-
-class AArch64Example0Equ(Example):
-    def __init__(self, var="", arch=AArch64_Neon, target=Target_CortexA55):
-        name = "aarch64_simple0_equ"
-        infile = name
-
-        if var != "":
-            name += f"_{var}"
-            infile += f"_{var}"
-        name += f"_{target_label_dict[target]}"
-
-        super().__init__(infile, name, rename=True, arch=arch, target=target)
-
-    def core(self, slothy):
-        slothy.config.variable_size = True
-        slothy.config.constraints.stalls_first_attempt = 32
-        slothy.optimize(start="start", end="end")
-
-
-class AArch64Example1(Example):
-    def __init__(self, var="", arch=AArch64_Neon, target=Target_CortexA55):
-        name = "aarch64_simple0_macros"
-        infile = name
-
-        if var != "":
-            name += f"_{var}"
-            infile += f"_{var}"
-        name += f"_{target_label_dict[target]}"
-
-        super().__init__(infile, name, rename=True, arch=arch, target=target)
-
-    def core(self, slothy):
-        slothy.config.variable_size = True
-        slothy.config.constraints.stalls_first_attempt = 32
-        slothy.optimize(start="start", end="end")
-
-
-class AArch64Example2(Example):
-    def __init__(self, var="", arch=AArch64_Neon, target=Target_CortexA55):
-        name = "aarch64_simple0_loop"
-        infile = name
-
-        if var != "":
-            name += f"_{var}"
-            infile += f"_{var}"
-        name += f"_{target_label_dict[target]}"
-
-        super().__init__(infile, name, rename=True, arch=arch, target=target)
-
-    def core(self, slothy):
-        slothy.config.variable_size = True
-        slothy.config.constraints.stalls_first_attempt = 32
-        slothy.config.sw_pipelining.enabled = True
-        slothy.config.sw_pipelining.optimize_preamble = False
-        slothy.config.sw_pipelining.optimize_postamble = False
-        slothy.optimize_loop("start")
-
-
-class AArch64ExampleLdSt(Example):
-    def __init__(self, var="", arch=AArch64_Neon, target=Target_CortexA55):
-        name = "aarch64_ldst"
-        infile = name
-
-        if var != "":
-            name += f"_{var}"
-            infile += f"_{var}"
-        name += f"_{target_label_dict[target]}"
-
-        super().__init__(infile, name, rename=True, arch=arch, target=target)
-
-    def core(self, slothy):
-        slothy.config.variable_size = True
-        slothy.optimize()
-
-
-class AArch64Split0(Example):
-    def __init__(self, var="", arch=AArch64_Neon, target=Target_CortexA55):
-        name = "aarch64_split0"
-        infile = name
-
-        if var != "":
-            name += f"_{var}"
-            infile += f"_{var}"
-        name += f"_{target_label_dict[target]}"
-
-        super().__init__(infile, name, rename=True, arch=arch, target=target)
-
-    def core(self, slothy):
-        slothy.config.allow_useless_instructions = True
-        slothy.fusion_region("start", "end", ssa=False)
-
-
-class AArch64Aese(Example):
-    def __init__(self, var="", arch=AArch64_Neon, target=Target_AArch64Big):
-        name = "aarch64_aese"
-        infile = name
-
-        if var != "":
-            name += f"_{var}"
-            infile += f"_{var}"
-        name += f"_{target_label_dict[target]}"
-
-        super().__init__(infile, name, rename=True, arch=arch, target=target)
-
-    def core(self, slothy):
-        slothy.config.variable_size = True
-        slothy.config.constraints.stalls_first_attempt = 32
-        slothy.optimize()
-
-
-class Armv7mExample0(Example):
-    def __init__(self, var="", arch=Arch_Armv7M, target=Target_CortexM7):
-        name = "armv7m_simple0"
-        infile = name
-
-        if var != "":
-            name += f"_{var}"
-            infile += f"_{var}"
-        name += f"_{target_label_dict[target]}"
-
-        super().__init__(infile, name, rename=True, arch=arch, target=target)
-
-    def core(self, slothy):
-        slothy.config.variable_size = True
-        slothy.config.inputs_are_outputs = True
-        slothy.optimize(start="start", end="end")
-
-
-class Armv7mExample0Func(Example):
-    def __init__(self, var="", arch=Arch_Armv7M, target=Target_CortexM7):
-        name = "armv7m_simple0_func"
-        infile = name
-
-        if var != "":
-            name += f"_{var}"
-            infile += f"_{var}"
-        name += f"_{target_label_dict[target]}"
-
-        super().__init__(infile, name, rename=True, arch=arch, target=target)
-
-    def core(self, slothy):
-        slothy.config.variable_size = True
-        slothy.config.inputs_are_outputs = True
-        slothy.optimize(start="start", end="end")
-        slothy.global_selftest("my_func", {"r0": 1024})
-
-
-class Armv7mLoopSubs(Example):
-    def __init__(self, var="", arch=Arch_Armv7M, target=Target_CortexM7):
-        name = "loop_subs"
-        infile = name
-
-        if var != "":
-            name += f"_{var}"
-            infile += f"_{var}"
-        name += f"_{target_label_dict[target]}"
-
-        super().__init__(infile, name, rename=True, arch=arch, target=target)
-
-    def core(self, slothy):
-        slothy.config.variable_size = True
-        slothy.optimize_loop("start", forced_loop_type=Arch_Armv7M.SubsLoop)
-        slothy.config.sw_pipelining.enabled = True
-        slothy.config.outputs = ["r0", "r1", "r2", "r5", "flags"]
-        slothy.optimize_loop("start2", forced_loop_type=Arch_Armv7M.BranchLoop)
-
-
-class Armv7mLoopCmp(Example):
-    def __init__(self, var="", arch=Arch_Armv7M, target=Target_CortexM7):
-        name = "loop_cmp"
-        infile = name
-
-        if var != "":
-            name += f"_{var}"
-            infile += f"_{var}"
-        name += f"_{target_label_dict[target]}"
-
-        super().__init__(infile, name, rename=True, arch=arch, target=target)
-
-    def core(self, slothy):
-        slothy.config.variable_size = True
-        slothy.config.outputs = ["r6"]
-        slothy.optimize_loop("start", forced_loop_type=Arch_Armv7M.CmpLoop)
-
-
-class Armv7mLoopVmovCmp(Example):
-    def __init__(self, var="", arch=Arch_Armv7M, target=Target_CortexM7):
-        name = "loop_vmov_cmp"
-        infile = name
-
-        if var != "":
-            name += f"_{var}"
-            infile += f"_{var}"
-        name += f"_{target_label_dict[target]}"
-
-        super().__init__(infile, name, rename=True, arch=arch, target=target)
-
-    def core(self, slothy):
-        slothy.config.variable_size = True
-        slothy.config.outputs = ["r6"]
-        slothy.optimize_loop("start")
-
-
-class Armv7mLoopVmovCmpForced(Example):
-    def __init__(self, var="", arch=Arch_Armv7M, target=Target_CortexM7):
-        name = "loop_vmov_cmp_forced"
-        infile = name
-
-        if var != "":
-            name += f"_{var}"
-            infile += f"_{var}"
-        name += f"_{target_label_dict[target]}"
-
-        super().__init__(infile, name, rename=True, arch=arch, target=target)
-
-    def core(self, slothy):
-        slothy.config.variable_size = True
-        slothy.config.outputs = ["r5", "r6"]
-        slothy.optimize_loop("start", forced_loop_type=Arch_Armv7M.CmpLoop)
-
-
-class AArch64IfElse(Example):
-    def __init__(self, var="", arch=AArch64_Neon, target=Target_CortexA55):
-        name = "aarch64_ifelse"
-        infile = name
-
-        if var != "":
-            name += f"_{var}"
-            infile += f"_{var}"
-        name += f"_{target_label_dict[target]}"
-
-        super().__init__(infile, name, rename=True, arch=arch, target=target)
-
-    def core(self, slothy):
-        slothy.optimize()
-
-
-class ntt_kyber_123_4567(Example):
-    def __init__(
-        self, var="", arch=AArch64_Neon, target=Target_CortexA55, timeout=None
-    ):
-        name = "ntt_kyber_123_4567"
-        infile = name
-
-        self.var = var
-        if var != "":
-            name += f"_{var}"
-            infile += f"_{var}"
-        name += f"_{target_label_dict[target]}"
-
-        super().__init__(
-            infile, name, rename=True, arch=arch, target=target, timeout=timeout
-        )
-
-    def core(self, slothy):
-        slothy.config.sw_pipelining.enabled = True
-        slothy.config.inputs_are_outputs = True
-        slothy.config.sw_pipelining.minimize_overlapping = False
-        slothy.config.variable_size = True
-        slothy.config.reserved_regs = [f"x{i}" for i in range(0, 7)] + ["x30", "sp"]
-        slothy.config.reserved_regs += self.target_reserved
-        slothy.config.constraints.stalls_first_attempt = 64
-        slothy.optimize_loop("layer123_start")
-        slothy.optimize_loop("layer4567_start")
-        # Build + emulate entire function to test that behaviour has not changed
-        if self.var == "":
-            slothy.global_selftest(
-                "ntt_kyber_123_4567",
-                {"x0": 1024, "x1": 1024, "x3": 1024, "x4": 1024, "x5": 1024},
-            )
-
-
-class intt_kyber_123_4567(Example):
-    def __init__(
-        self, var="", arch=AArch64_Neon, target=Target_CortexA55, timeout=None
-    ):
-        name = "intt_kyber_123_4567"
-        infile = name
-
-        if var != "":
-            name += f"_{var}"
-            infile += f"_{var}"
-        name += f"_{target_label_dict[target]}"
-
-        super().__init__(
-            infile, name, rename=True, arch=arch, target=target, timeout=timeout
-        )
-
-    def core(self, slothy):
-        slothy.config.sw_pipelining.enabled = True
-        slothy.config.inputs_are_outputs = True
-        slothy.config.sw_pipelining.minimize_overlapping = False
-        slothy.config.variable_size = True
-        slothy.config.reserved_regs = [f"x{i}" for i in range(0, 7)] + ["x30", "sp"]
-        slothy.config.constraints.stalls_first_attempt = 64
-        slothy.optimize_loop("layer4567_start")
-        slothy.optimize_loop("layer123_start")
-
-
-class ntt_kyber_123(Example):
-    def __init__(self, var="", arch=AArch64_Neon, target=Target_CortexA55):
-        name = "ntt_kyber_123"
-        infile = "ntt_kyber_123_4567"
-
-        if var != "":
-            name += f"_{var}"
-            infile += f"_{var}"
-        name += f"_{target_label_dict[target]}"
-
-        super().__init__(
-            infile, name, outfile=name, rename=True, arch=arch, target=target
-        )
-
-    def core(self, slothy):
-        slothy.config.sw_pipelining.enabled = True
-        slothy.config.inputs_are_outputs = True
-        slothy.config.sw_pipelining.minimize_overlapping = False
-        slothy.config.sw_pipelining.optimize_preamble = False
-        slothy.config.sw_pipelining.optimize_postamble = False
-        slothy.config.reserved_regs = [f"x{i}" for i in range(0, 7)] + ["x30", "sp"]
-        slothy.config.reserved_regs += self.target_reserved
-        slothy.optimize_loop("layer123_start")
-
-
-class ntt_kyber_4567(Example):
-    def __init__(self, var="", arch=AArch64_Neon, target=Target_CortexA55):
-        name = "ntt_kyber_4567"
-        infile = "ntt_kyber_123_4567"
-
-        if var != "":
-            name += f"_{var}"
-            infile += f"_{var}"
-        name += f"_{target_label_dict[target]}"
-
-        super().__init__(
-            infile, name, outfile=name, rename=True, arch=arch, target=target
-        )
-
-    def core(self, slothy):
-        slothy.config.sw_pipelining.enabled = True
-        slothy.config.inputs_are_outputs = True
-        slothy.config.sw_pipelining.minimize_overlapping = False
-        slothy.config.sw_pipelining.optimize_preamble = False
-        slothy.config.sw_pipelining.optimize_postamble = False
-        slothy.config.reserved_regs = [f"x{i}" for i in range(0, 7)] + ["x30", "sp"]
-        slothy.config.reserved_regs += self.target_reserved
-        slothy.optimize_loop("layer4567_start")
-
-
-class ntt_kyber_1234_567(Example):
-    def __init__(
-        self, var="", arch=AArch64_Neon, target=Target_CortexA72, timeout=None
-    ):
-        name = "ntt_kyber_1234_567"
-        infile = name
-
-        if var != "":
-            name += f"_{var}"
-            infile += f"_{var}"
-        name += f"_{target_label_dict[target]}"
-
-        super().__init__(
-            infile, name, rename=True, arch=arch, target=target, timeout=timeout
-        )
-
-    def core(self, slothy):
-        conf = slothy.config.copy()
-
-        slothy.config.sw_pipelining.enabled = True
-        slothy.config.inputs_are_outputs = True
-        slothy.config.sw_pipelining.minimize_overlapping = False
-        slothy.config.sw_pipelining.halving_heuristic = True
-        slothy.config.variable_size = True
-        slothy.config.reserved_regs = [f"x{i}" for i in range(0, 6)] + ["x30", "sp"]
-        slothy.config.reserved_regs += self.target_reserved
-        slothy.config.split_heuristic = True
-        slothy.config.split_heuristic_factor = 2
-        slothy.config.split_heuristic_stepsize = 0.1
-        slothy.config.split_heuristic_repeat = 4
-        slothy.config.constraints.stalls_first_attempt = 40
-        slothy.config.max_solutions = 64
-
-        slothy.optimize_loop("layer1234_start")
-
-        # layer567 is small enough for SW pipelining without heuristics
-        slothy.config = conf.copy()
-        slothy.config.timeout = self.timeout
-        # Increase the timeout when not using heuristics
-        if self.timeout is not None:
-            slothy.config.timeout = self.timeout * 12
-        slothy.config.sw_pipelining.enabled = True
-        slothy.config.inputs_are_outputs = True
-        slothy.config.sw_pipelining.minimize_overlapping = False
-        slothy.config.variable_size = True
-        slothy.config.reserved_regs = [f"x{i}" for i in range(0, 6)] + ["x30", "sp"]
-        slothy.config.reserved_regs += self.target_reserved
-        slothy.config.constraints.stalls_first_attempt = 64
-
-        slothy.optimize_loop("layer567_start")
-
-
-class ntt_kyber_1234(Example):
-    def __init__(self, var="", arch=AArch64_Neon, target=Target_CortexA72):
-        name = "ntt_kyber_1234"
-        infile = "ntt_kyber_1234_567"
-
-        if var != "":
-            name += f"_{var}"
-            infile += f"_{var}"
-        name += f"_{target_label_dict[target]}"
-
-        super().__init__(
-            infile, name, outfile=name, rename=True, arch=arch, target=target
-        )
-
-    def core(self, slothy):
-        slothy.config.sw_pipelining.enabled = True
-        slothy.config.inputs_are_outputs = True
-        slothy.config.sw_pipelining.minimize_overlapping = False
-        slothy.config.sw_pipelining.optimize_preamble = False
-        slothy.config.sw_pipelining.optimize_postamble = False
-        slothy.config.reserved_regs = [f"x{i}" for i in range(0, 6)] + ["x30", "sp"]
-        slothy.config.reserved_regs += self.target_reserved
-
-        slothy.optimize_loop("layer1234_start")
-
-
-class ntt_kyber_567(Example):
-    def __init__(
-        self, var="", arch=AArch64_Neon, target=Target_CortexA72, timeout=None
-    ):
-        name = "ntt_kyber_567"
-        infile = "ntt_kyber_1234_567"
-
-        if var != "":
-            name += f"_{var}"
-            infile += f"_{var}"
-        name += f"_{target_label_dict[target]}"
-
-        super().__init__(
-            infile,
-            name,
-            outfile=name,
-            rename=True,
-            arch=arch,
-            target=target,
-            timeout=timeout,
-        )
-
-    def core(self, slothy):
-        # layer567 is small enough for SW pipelining without heuristics
-        slothy.config.timeout = self.timeout
-        slothy.config.sw_pipelining.enabled = True
-        slothy.config.inputs_are_outputs = True
-        slothy.config.sw_pipelining.minimize_overlapping = False
-        slothy.config.sw_pipelining.optimize_preamble = False
-        slothy.config.sw_pipelining.optimize_postamble = False
-        slothy.config.reserved_regs = [f"x{i}" for i in range(0, 6)] + ["x30", "sp"]
-        slothy.config.reserved_regs += self.target_reserved
-
-        slothy.optimize_loop("layer567_start")
-
-
-class intt_kyber_1_23_45_67(Example):
-    def __init__(self):
-        super().__init__("intt_kyber_1_23_45_67", rename=True)
-
-    def core(self, slothy):
-        slothy.config.sw_pipelining.enabled = True
-        slothy.config.typing_hints = {
-            "root0": Arch_Armv81M.RegisterType.GPR,
-            "root1": Arch_Armv81M.RegisterType.GPR,
-            "root2": Arch_Armv81M.RegisterType.GPR,
-            "root0_twisted": Arch_Armv81M.RegisterType.GPR,
-            "root1_twisted": Arch_Armv81M.RegisterType.GPR,
-            "root2_twisted": Arch_Armv81M.RegisterType.GPR,
-        }
-        slothy.optimize_loop("layer1_loop")
-        slothy.optimize_loop("layer23_loop")
-        slothy.optimize_loop("layer45_loop")
-        slothy.config.typing_hints = {}
-        slothy.optimize_loop("layer67_loop")
-
-
-class ntt_dilithium_12_34_56_78(Example):
-    def __init__(self, var="", target=Target_CortexM55r1, arch=Arch_Armv81M):
-        infile = "ntt_dilithium_12_34_56_78"
-        name = infile
-        if var != "":
-            name += f"_{var}"
-            infile += f"_{var}"
-        name += f"_{target_label_dict[target]}"
-        super().__init__(infile, name=name, arch=arch, target=target, rename=True)
-        self.var = var
-
-    def core(self, slothy):
-        slothy.config.inputs_are_outputs = True
-        slothy.config.sw_pipelining.enabled = True
-        slothy.config.typing_hints = {
-            "root0": Arch_Armv81M.RegisterType.GPR,
-            "root1": Arch_Armv81M.RegisterType.GPR,
-            "root2": Arch_Armv81M.RegisterType.GPR,
-            "root0_twisted": Arch_Armv81M.RegisterType.GPR,
-            "root1_twisted": Arch_Armv81M.RegisterType.GPR,
-            "root2_twisted": Arch_Armv81M.RegisterType.GPR,
-            "const1": Arch_Armv81M.RegisterType.GPR,
-        }
-        slothy.optimize_loop("layer12_loop")
-        slothy.optimize_loop("layer34_loop")
-        slothy.config.sw_pipelining.optimize_preamble = True
-        slothy.config.sw_pipelining.optimize_postamble = False
-        slothy.optimize_loop("layer56_loop", postamble_label="layer56_loop_end")
-        slothy.config.sw_pipelining.optimize_preamble = False
-        slothy.config.sw_pipelining.optimize_postamble = True
-        slothy.config.typing_hints = {}
-        slothy.config.constraints.st_ld_hazard = False
-        slothy.optimize_loop("layer78_loop")
-        # Optimize seams between loops
-        # Make sure we preserve the inputs to the loop body
-        slothy.config.outputs = slothy.last_result.kernel_input_output + ["r14"]
-        slothy.config.constraints.st_ld_hazard = True
-        slothy.config.sw_pipelining.enabled = False
-        slothy.optimize(start="layer56_loop_end", end="layer78_loop")
-
-
-class ntt_dilithium_12(Example):
-    def __init__(self, arch=Arch_Armv81M, target=Target_CortexM55r1):
-        name = "ntt_dilithium_12"
-        infile = "ntt_dilithium_12_34_56_78"
-        name += f"_{target_label_dict[target]}"
-        super().__init__(infile, name=name, arch=arch, target=target, rename=True)
-
-    def core(self, slothy):
-        slothy.config.sw_pipelining.enabled = True
-        slothy.config.inputs_are_outputs = True
-        slothy.config.typing_hints = {
-            "root0": Arch_Armv81M.RegisterType.GPR,
-            "root1": Arch_Armv81M.RegisterType.GPR,
-            "root2": Arch_Armv81M.RegisterType.GPR,
-            "root0_twisted": Arch_Armv81M.RegisterType.GPR,
-            "root1_twisted": Arch_Armv81M.RegisterType.GPR,
-            "root2_twisted": Arch_Armv81M.RegisterType.GPR,
-            "const1": Arch_Armv81M.RegisterType.GPR,
-        }
-        slothy.config.sw_pipelining.minimize_overlapping = False
-        slothy.config.sw_pipelining.optimize_preamble = False
-        slothy.config.sw_pipelining.optimize_postamble = False
-
-        slothy.optimize_loop("layer12_loop")
-
-
-class ntt_dilithium_34(Example):
-    def __init__(self, arch=Arch_Armv81M, target=Target_CortexM55r1):
-        name = "ntt_dilithium_34"
-        infile = "ntt_dilithium_12_34_56_78"
-        name += f"_{target_label_dict[target]}"
-        super().__init__(infile, name=name, arch=arch, target=target, rename=True)
-
-    def core(self, slothy):
-        slothy.config.sw_pipelining.enabled = True
-        slothy.config.inputs_are_outputs = True
-        slothy.config.typing_hints = {
-            "root0": Arch_Armv81M.RegisterType.GPR,
-            "root1": Arch_Armv81M.RegisterType.GPR,
-            "root2": Arch_Armv81M.RegisterType.GPR,
-            "root0_twisted": Arch_Armv81M.RegisterType.GPR,
-            "root1_twisted": Arch_Armv81M.RegisterType.GPR,
-            "root2_twisted": Arch_Armv81M.RegisterType.GPR,
-            "const1": Arch_Armv81M.RegisterType.GPR,
-        }
-        slothy.config.sw_pipelining.minimize_overlapping = False
-        slothy.config.sw_pipelining.optimize_preamble = False
-        slothy.config.sw_pipelining.optimize_postamble = False
-
-        slothy.optimize_loop("layer34_loop")
-
-
-class ntt_dilithium_56(Example):
-    def __init__(self, arch=Arch_Armv81M, target=Target_CortexM55r1):
-        name = "ntt_dilithium_56"
-        infile = "ntt_dilithium_12_34_56_78"
-        name += f"_{target_label_dict[target]}"
-        super().__init__(infile, name=name, arch=arch, target=target, rename=True)
-
-    def core(self, slothy):
-        slothy.config.sw_pipelining.enabled = True
-        slothy.config.inputs_are_outputs = True
-        slothy.config.typing_hints = {
-            "root0": Arch_Armv81M.RegisterType.GPR,
-            "root1": Arch_Armv81M.RegisterType.GPR,
-            "root2": Arch_Armv81M.RegisterType.GPR,
-            "root0_twisted": Arch_Armv81M.RegisterType.GPR,
-            "root1_twisted": Arch_Armv81M.RegisterType.GPR,
-            "root2_twisted": Arch_Armv81M.RegisterType.GPR,
-            "const1": Arch_Armv81M.RegisterType.GPR,
-        }
-        slothy.config.sw_pipelining.minimize_overlapping = False
-        slothy.config.sw_pipelining.optimize_preamble = False
-        slothy.config.sw_pipelining.optimize_postamble = False
-
-        slothy.optimize_loop("layer56_loop")
-
-
-class ntt_dilithium_78(Example):
-    def __init__(self, arch=Arch_Armv81M, target=Target_CortexM55r1):
-        name = "ntt_dilithium_78"
-        infile = "ntt_dilithium_12_34_56_78"
-        name += f"_{target_label_dict[target]}"
-        super().__init__(infile, name=name, arch=arch, target=target, rename=True)
-
-    def core(self, slothy):
-        slothy.config.sw_pipelining.enabled = True
-        slothy.config.inputs_are_outputs = True
-        slothy.config.typing_hints = {}
-        slothy.config.sw_pipelining.minimize_overlapping = False
-        slothy.config.sw_pipelining.optimize_preamble = False
-        slothy.config.sw_pipelining.optimize_postamble = False
-
-        slothy.optimize_loop("layer78_loop")
-
-
-class ntt_dilithium_123_456_78(Example):
-    def __init__(
-        self,
-        cross_loops_optim=False,
-        var="",
-        arch=Arch_Armv81M,
-        target=Target_CortexM55r1,
-    ):
-        infile = "ntt_dilithium_123_456_78"
-        if cross_loops_optim:
-            name = "ntt_dilithium_123_456_78_speed"
-            suffix = "opt_speed"
-        else:
-            name = "ntt_dilithium_123_456_78_size"
-            suffix = "opt_size"
-        if var != "":
-            name += f"_{var}"
-            infile += f"_{var}"
-        name += f"_{target_label_dict[target]}"
-        super().__init__(
-            infile, name=name, suffix=suffix, arch=arch, target=target, rename=True
-        )
-        self.cross_loops_optim = cross_loops_optim
-        self.var = var
-
-    def core(self, slothy):
-        slothy.config.variable_size = True
-        slothy.config.constraints.stalls_first_attempt = 16
-        slothy.config.inputs_are_outputs = True
-        slothy.config.typing_hints = {
-            "root2": Arch_Armv81M.RegisterType.GPR,
-            "root3": Arch_Armv81M.RegisterType.GPR,
-            "root5": Arch_Armv81M.RegisterType.GPR,
-            "root6": Arch_Armv81M.RegisterType.GPR,
-            "rtmp": Arch_Armv81M.RegisterType.GPR,
-            "rtmp_tw": Arch_Armv81M.RegisterType.GPR,
-            "root2_tw": Arch_Armv81M.RegisterType.GPR,
-            "root3_tw": Arch_Armv81M.RegisterType.GPR,
-            "root5_tw": Arch_Armv81M.RegisterType.GPR,
-            "root6_tw": Arch_Armv81M.RegisterType.GPR,
-        }
-        slothy.config.locked_registers = set(
-            [f"QSTACK{i}" for i in [4, 5, 6]]
-            + [f"ROOT{i}_STACK" for i in [0, 1, 4]]
-            + ["RPTR_STACK"]
-        )
-        if self.var != "" or (
-            "speed" in self.name and self.target == Target_CortexM85r1
-        ):
-            slothy.config.constraints.st_ld_hazard = (
-                False  # optional, if it takes too long
-            )
-        if not self.cross_loops_optim:
-            slothy.config.sw_pipelining.enabled = False
-            slothy.optimize_loop("layer123_loop")
-            slothy.optimize_loop("layer456_loop")
-        else:
-            slothy.config.sw_pipelining.enabled = True
-            slothy.config.sw_pipelining.halving_heuristic = True
-            slothy.config.sw_pipelining.halving_heuristic_periodic = True
-            slothy.optimize_loop("layer123_loop", postamble_label="layer123_loop_end")
-            slothy.optimize_loop("layer456_loop", postamble_label="layer456_loop_end")
-
-        slothy.config.constraints.st_ld_hazard = False
-        slothy.config.sw_pipelining.enabled = True
-        slothy.config.sw_pipelining.halving_heuristic = False
-        slothy.config.typing_hints = {}
-        slothy.optimize_loop("layer78_loop")
-
-        if self.cross_loops_optim:
-            slothy.config.sw_pipelining.enabled = False
-            slothy.config.constraints.st_ld_hazard = True
-            slothy.config.outputs = slothy.last_result.kernel_input_output + ["r14"]
-            slothy.optimize(start="layer456_loop_end", end="layer78_loop")
-
-
-class ntt_dilithium_123_456_78_symbolic(Example):
-    def __init__(self):
-        super().__init__("ntt_dilithium_123_456_78_symbolic", rename=True)
-
-    def core(self, slothy):
-        slothy.config.typing_hints = {
-            "root2": Arch_Armv81M.RegisterType.GPR,
-            "root3": Arch_Armv81M.RegisterType.GPR,
-            "root5": Arch_Armv81M.RegisterType.GPR,
-            "root6": Arch_Armv81M.RegisterType.GPR,
-            "rtmp": Arch_Armv81M.RegisterType.GPR,
-            "rtmp_tw": Arch_Armv81M.RegisterType.GPR,
-            "root2_tw": Arch_Armv81M.RegisterType.GPR,
-            "root3_tw": Arch_Armv81M.RegisterType.GPR,
-            "root5_tw": Arch_Armv81M.RegisterType.GPR,
-            "root6_tw": Arch_Armv81M.RegisterType.GPR,
-        }
-        slothy.config.sw_pipelining.enabled = True
-        slothy.config.constraints.stalls_minimum_attempt = 0
-        slothy.config.constraints.stalls_first_attempt = 0
-        slothy.config.locked_registers = set(
-            [f"QSTACK{i}" for i in [4, 5, 6]] + ["ROOT0_STACK", "RPTR_STACK"]
-        )
-        slothy.optimize_loop("layer456_loop")
-
-
-class ntt_dilithium_123_45678(Example):
-    def __init__(
-        self, var="", arch=AArch64_Neon, target=Target_CortexA55, timeout=None
-    ):
-        name = "ntt_dilithium_123_45678"
-        infile = name
-
-        if var != "":
-            name += f"_{var}"
-            infile += f"_{var}"
-        name += f"_{target_label_dict[target]}"
-
-        super().__init__(
-            infile, name, rename=True, arch=arch, target=target, timeout=timeout
-        )
-
-    def core(self, slothy):
-        slothy.config.sw_pipelining.enabled = True
-        slothy.config.sw_pipelining.minimize_overlapping = False
-        slothy.config.reserved_regs = [f"x{i}" for i in range(0, 7)] + [
-            "v8",
-            "x30",
-            "sp",
-        ]
-        slothy.config.reserved_regs += self.target_reserved
-        slothy.config.inputs_are_outputs = True
-        slothy.config.constraints.stalls_first_attempt = 110
-        slothy.optimize_loop("layer123_start")
-
-        slothy.config.reserved_regs = ["x3", "x30", "sp"]
-        slothy.config.reserved_regs += self.target_reserved
-        slothy.config.constraints.stalls_first_attempt = 40
-        slothy.optimize_loop("layer45678_start")
-
-
-class intt_dilithium_123_45678(Example):
-    def __init__(
-        self, var="", arch=AArch64_Neon, target=Target_CortexA55, timeout=None
-    ):
-        name = "intt_dilithium_123_45678"
-        infile = name
-
-        if var != "":
-            name += f"_{var}"
-            infile += f"_{var}"
-        name += f"_{target_label_dict[target]}"
-
-        super().__init__(
-            infile, name, rename=True, arch=arch, target=target, timeout=timeout
-        )
-
-    def core(self, slothy):
-        slothy.config.sw_pipelining.enabled = True
-        slothy.config.sw_pipelining.minimize_overlapping = False
-        slothy.config.inputs_are_outputs = True
-
-        slothy.config.reserved_regs = [f"x{i}" for i in range(0, 7)] + [
-            "v8",
-            "x30",
-            "sp",
-        ]
-        slothy.config.reserved_regs += self.target_reserved
-        slothy.config.constraints.stalls_first_attempt = 40
-        slothy.optimize_loop("layer45678_start")
-
-        slothy.config.reserved_regs = [f"x{i}" for i in range(0, 7)] + [
-            "v8",
-            "x30",
-            "sp",
-        ]
-        slothy.config.reserved_regs += self.target_reserved
-        slothy.config.inputs_are_outputs = True
-        slothy.config.constraints.stalls_first_attempt = 110
-        slothy.optimize_loop("layer123_start")
-
-
-class ntt_dilithium_123(Example):
-    def __init__(self, var="", arch=AArch64_Neon, target=Target_CortexA55):
-        name = "ntt_dilithium_123"
-        infile = "ntt_dilithium_123_45678"
-
-        if var != "":
-            name += f"_{var}"
-            infile += f"_{var}"
-        name += f"_{target_label_dict[target]}"
-
-        super().__init__(infile, name, rename=True, arch=arch, target=target)
-
-    def core(self, slothy):
-        slothy.config.sw_pipelining.enabled = True
-        slothy.config.inputs_are_outputs = True
-        slothy.config.sw_pipelining.minimize_overlapping = False
-        slothy.config.sw_pipelining.optimize_preamble = False
-        slothy.config.sw_pipelining.optimize_postamble = False
-        slothy.config.reserved_regs = [f"x{i}" for i in range(0, 7)] + [
-            "v8",
-            "x30",
-            "sp",
-        ]
-        slothy.config.reserved_regs += self.target_reserved
-        slothy.optimize_loop("layer123_start")
-
-
-class ntt_dilithium_45678(Example):
-    def __init__(self, var="", arch=AArch64_Neon, target=Target_CortexA55):
-        name = "ntt_dilithium_45678"
-        infile = "ntt_dilithium_123_45678"
-
-        if var != "":
-            name += f"_{var}"
-            infile += f"_{var}"
-        name += f"_{target_label_dict[target]}"
-
-        super().__init__(infile, name, rename=True, arch=arch, target=target)
-
-    def core(self, slothy):
-        slothy.config.sw_pipelining.enabled = True
-        slothy.config.inputs_are_outputs = True
-        slothy.config.constraints.stalls_first_attempt = 160
-        slothy.config.constraints.stalls_minimum_attempt = 160
-        slothy.config.sw_pipelining.minimize_overlapping = False
-        slothy.config.sw_pipelining.optimize_preamble = False
-        slothy.config.sw_pipelining.optimize_postamble = False
-        slothy.config.reserved_regs = ["x3", "x30", "sp"]
-        slothy.config.reserved_regs += self.target_reserved
-        slothy.optimize_loop("layer45678_start")
-
-
-class ntt_dilithium_1234_5678(Example):
-    def __init__(
-        self, var="", arch=AArch64_Neon, target=Target_CortexA72, timeout=None
-    ):
-        name = "ntt_dilithium_1234_5678"
-        infile = name
-
-        if var != "":
-            name += f"_{var}"
-            infile += f"_{var}"
-        name += f"_{target_label_dict[target]}"
-
-        super().__init__(
-            infile, name, rename=True, arch=arch, target=target, timeout=timeout
-        )
-
-    def core(self, slothy):
-        conf = slothy.config.copy()
-
-        slothy.config.sw_pipelining.enabled = True
-        slothy.config.sw_pipelining.minimize_overlapping = False
-        slothy.config.reserved_regs = [f"x{i}" for i in range(0, 6)] + ["x30", "sp"]
-        slothy.config.reserved_regs += self.target_reserved
-        slothy.config.inputs_are_outputs = True
-        slothy.config.sw_pipelining.halving_heuristic = True
-        slothy.config.split_heuristic = True
-        slothy.config.split_heuristic_factor = 2
-        slothy.config.split_heuristic_repeat = 4
-        slothy.config.split_heuristic_stepsize = 0.1
-        slothy.config.constraints.stalls_first_attempt = 14
-        slothy.optimize_loop("layer1234_start")
-
-        slothy.config = conf.copy()
-
-        if self.timeout is not None:
-            slothy.config.timeout = self.timeout * 12
-
-        slothy.config.reserved_regs = [f"x{i}" for i in range(0, 6)] + ["x30", "sp"]
-        slothy.config.inputs_are_outputs = True
-        slothy.config.reserved_regs += self.target_reserved
-        slothy.config.sw_pipelining.enabled = True
-        slothy.config.sw_pipelining.minimize_overlapping = False
-        slothy.config.sw_pipelining.halving_heuristic = False
-        slothy.config.split_heuristic = False
-        slothy.optimize_loop("layer5678_start")
-
-
-class intt_dilithium_1234_5678(Example):
-    def __init__(
-        self, var="", arch=AArch64_Neon, target=Target_CortexA72, timeout=None
-    ):
-        name = "intt_dilithium_1234_5678"
-        infile = name
-
-        if var != "":
-            name += f"_{var}"
-            infile += f"_{var}"
-        name += f"_{target_label_dict[target]}"
-
-        super().__init__(
-            infile, name, rename=True, arch=arch, target=target, timeout=timeout
-        )
-
-    def core(self, slothy):
-        conf = slothy.config.copy()
-
-        slothy.config.reserved_regs = [f"x{i}" for i in range(0, 6)] + ["x30", "sp"]
-        slothy.config.inputs_are_outputs = True
-        slothy.config.reserved_regs += self.target_reserved
-        slothy.config.sw_pipelining.enabled = True
-        slothy.config.sw_pipelining.minimize_overlapping = False
-        slothy.config.sw_pipelining.halving_heuristic = False
-        slothy.config.split_heuristic = False
-        slothy.optimize_loop("layer5678_start")
-
-        slothy.config = conf.copy()
-
-        if self.timeout is not None:
-            slothy.config.timeout = self.timeout // 12
-
-        slothy.config.sw_pipelining.enabled = True
-        slothy.config.sw_pipelining.minimize_overlapping = False
-        slothy.config.reserved_regs = [f"x{i}" for i in range(0, 6)] + ["x30", "sp"]
-        slothy.config.reserved_regs += self.target_reserved
-        slothy.config.inputs_are_outputs = True
-        slothy.config.sw_pipelining.halving_heuristic = True
-        slothy.config.split_heuristic = True
-        slothy.config.split_heuristic_factor = 2
-        slothy.config.split_heuristic_repeat = 4
-        slothy.config.split_heuristic_stepsize = 0.1
-        slothy.config.constraints.stalls_first_attempt = 14
-        slothy.optimize_loop("layer1234_start")
-
-
-class ntt_dilithium_1234(Example):
-    def __init__(self, var="", arch=AArch64_Neon, target=Target_CortexA72):
-        name = "ntt_dilithium_1234"
-        infile = "ntt_dilithium_1234_5678"
-
-        if var != "":
-            name += f"_{var}"
-            infile += f"_{var}"
-        name += f"_{target_label_dict[target]}"
-
-        super().__init__(infile, name, rename=True, arch=arch, target=target)
-
-    def core(self, slothy):
-        slothy.config.sw_pipelining.enabled = True
-        slothy.config.inputs_are_outputs = True
-        slothy.config.sw_pipelining.minimize_overlapping = False
-        slothy.config.sw_pipelining.optimize_preamble = False
-        slothy.config.sw_pipelining.optimize_postamble = False
-        slothy.config.reserved_regs = [f"x{i}" for i in range(0, 6)] + ["x30", "sp"]
-        slothy.config.reserved_regs += self.target_reserved
-        slothy.optimize_loop("layer1234_start")
-
-
-class ntt_dilithium_5678(Example):
-    def __init__(self, var="", arch=AArch64_Neon, target=Target_CortexA72):
-        name = "ntt_dilithium_5678"
-        infile = "ntt_dilithium_1234_5678"
-
-        if var != "":
-            name += f"_{var}"
-            infile += f"_{var}"
-        name += f"_{target_label_dict[target]}"
-
-        super().__init__(infile, name, rename=True, arch=arch, target=target)
-
-    def core(self, slothy):
-        slothy.config.sw_pipelining.enabled = True
-        slothy.config.inputs_are_outputs = True
-        slothy.config.sw_pipelining.minimize_overlapping = False
-        slothy.config.sw_pipelining.optimize_preamble = False
-        slothy.config.sw_pipelining.optimize_postamble = False
-        slothy.config.reserved_regs = ["x3", "x30", "sp"]
-        slothy.config.reserved_regs += self.target_reserved
-        slothy.optimize_loop("layer5678_start")
-
-
-class intt_dilithium_12_34_56_78(Example):
-    def __init__(self):
-        super().__init__("intt_dilithium_12_34_56_78", rename=True)
-
-    def core(self, slothy):
-        slothy.config.sw_pipelining.enabled = True
-        slothy.config.typing_hints = {
-            "root0": Arch_Armv81M.RegisterType.GPR,
-            "root1": Arch_Armv81M.RegisterType.GPR,
-            "root2": Arch_Armv81M.RegisterType.GPR,
-            "root0_twisted": Arch_Armv81M.RegisterType.GPR,
-            "root1_twisted": Arch_Armv81M.RegisterType.GPR,
-            "root2_twisted": Arch_Armv81M.RegisterType.GPR,
-        }
-        slothy.optimize_loop("layer12_loop")
-        slothy.optimize_loop("layer34_loop")
-        slothy.optimize_loop("layer56_loop")
-        slothy.config.typing_hints = {}
-        slothy.optimize_loop("layer78_loop")
-
-
-class fft_fixedpoint_radix4(Example):
-    def __init__(self, var="", arch=Arch_Armv81M, target=Target_CortexM55r1):
-        name = "fixedpoint_radix4_fft"
-        subpath = "fx_r4_fft/"
-        infile = subpath + "base_symbolic"
-        outfile = subpath + name
-
-        if var != "":
-            name += f"_{var}"
-            infile += f"_{var}"
-        name += f"_{target_label_dict[target]}"
-
-        super().__init__(
-            infile, name, outfile=outfile, rename=True, arch=arch, target=target
-        )
-
-    def core(self, slothy):
-        # This is default value, but it's overwritten in case of a dry-run.
-        # However, the symbolic registers in the FLT FFT cannot be resolved
-        # without reordering, so let's ignore the dry-run parameter here.
-        slothy.config.constraints.allow_reordering = True
-
-        slothy.config.sw_pipelining.enabled = True
-        slothy.config.inputs_are_outputs = True
-        slothy.config.sw_pipelining.minimize_overlapping = False
-        slothy.config.sw_pipelining.optimize_preamble = False
-        slothy.config.sw_pipelining.optimize_postamble = False
-        slothy.optimize_loop("fixedpoint_radix4_fft_loop_start")
-
-
-class fft_floatingpoint_radix4(Example):
-    def __init__(self, var="", arch=Arch_Armv81M, target=Target_CortexM55r1):
-        name = "floatingpoint_radix4_fft"
-        subpath = "flt_r4_fft/"
-        infile = subpath + "base_symbolic"
-        outfile = subpath + name
-
-        if var != "":
-            name += f"_{var}"
-            infile += f"_{var}"
-        name += f"_{target_label_dict[target]}"
-
-        super().__init__(
-            infile, name, outfile=outfile, rename=True, arch=arch, target=target
-        )
-
-    def core(self, slothy):
-        # This is default value, but it's overwritten in case of a dry-run.
-        # However, the symbolic registers in the FLT FFT cannot be resolved
-        # without reordering, so let's ignore the dry-run parameter here.
-        slothy.config.constraints.allow_reordering = True
-
-        slothy.config.sw_pipelining.enabled = True
-        slothy.config.inputs_are_outputs = True
-        slothy.config.sw_pipelining.minimize_overlapping = False
-        slothy.config.sw_pipelining.optimize_preamble = False
-        slothy.config.sw_pipelining.optimize_postamble = False
-        slothy.optimize_loop("flt_radix4_fft_loop_start")
-
-
-class RISC_VExample0(Example):
-    def __init__(self, var="", arch=RISC_V, target=Target_XuanTieC908):
-        name = "riscv_simple0"
-        infile = name
-
-        if var != "":
-            name += f"_{var}"
-            infile += f"_{var}"
-        name += f"_{target_label_dict[target]}"
-
-        super().__init__(infile, name, rename=True, arch=arch, target=target)
-
-    def core(self, slothy):
-        slothy.config.variable_size = True
-        slothy.config.constraints.stalls_first_attempt = 32
-        slothy.config.inputs_are_outputs = True
-        slothy.config.outputs = [
-            "v0",
-            "v1",
-            "v2",
-            "v3",
-            "v4",
-            "v5",
-            "v6",
-            "v7",
-            "v8",
-            "v9",
-            "v10",
-            "v11",
-        ]
-        slothy.optimize()
-
-
-class RISC_VExampleLoop0(Example):
-    def __init__(self, var="", arch=RISC_V, target=Target_XuanTieC908):
-        name = "riscv_simple_loop0"
-        infile = name
-
-        if var != "":
-            name += f"_{var}"
-            infile += f"_{var}"
-        name += f"_{target_label_dict[target]}"
-
-        super().__init__(infile, name, rename=True, arch=arch, target=target)
-
-    def core(self, slothy):
-        slothy.config.variable_size = True
-        slothy.config.inputs_are_outputs = True
-
-        slothy.config.sw_pipelining.enabled = True
-
-        slothy.optimize_loop("my_loop")
-        slothy.optimize_loop("my_loop2")
-        slothy.optimize_loop("my_loop3")
-
-
-class RISC_V_ntt8l_singleissue_plant_rv64im(Example):
-    def __init__(self, var="", arch=RISC_V, target=Target_XuanTieC908, timeout=None):
-        name = "ntt_8l_singleissue_plant_rv64im"
-        subpath = "ntt_dilithium/"
-        infile = subpath + name
-
-        if var != "":
-            name += f"_{var}"
-            infile += f"_{var}"
-        name += f"_{target_label_dict[target]}"
-
-        super().__init__(
-            infile,
-            name,
-            rename=True,
-            arch=arch,
-            target=target,
-            funcname="ntt_8l_rv64im",
-            timeout=timeout,
-        )
-
-    def core(self, slothy):
-        slothy.config.variable_size = True
-        slothy.config.constraints.stalls_first_attempt = 32
-        slothy.config.inputs_are_outputs = True
-
-        r = slothy.config.reserved_regs
-        r += ["x3"]
-        slothy.config.reserved_regs = r
-
-        slothy.config.sw_pipelining.enabled = True
-        slothy.config.sw_pipelining.halving_heuristic = True
-        slothy.config.split_heuristic = True
-        slothy.config.split_heuristic_factor = 5
-        slothy.config.split_heuristic_repeat = 2
-        slothy.config.split_heuristic_stepsize = 0.05
-        # slothy.config.split_heuristic_factor = 10
-        # slothy.config.split_heuristic_repeat = 1
-        # slothy.config.split_heuristic_stepsize = 0.3
-        slothy.optimize_loop("ntt_8l_rv64im_loop1")
-        slothy.optimize_loop("ntt_8l_rv64im_loop2")
-
-
-class RISC_V_poly_basemul_8l_acc_rv64im(Example):
-    def __init__(self, var="", arch=RISC_V, target=Target_XuanTieC908, timeout=None):
-        name = "poly_basemul_8l_acc_rv64im"
-        subpath = "poly_basemul/"
-        infile = subpath + name
-
-        if var != "":
-            name += f"_{var}"
-            infile += f"_{var}"
-        name += f"_{target_label_dict[target]}"
-
-        super().__init__(
-            infile,
-            name,
-            rename=True,
-            arch=arch,
-            target=target,
-            funcname="poly_basemul_8l_acc_rv64im",
-            timeout=timeout,
-        )
-
-    def core(self, slothy):
-        slothy.config.variable_size = True
-        slothy.config.constraints.stalls_first_attempt = 32
-        slothy.config.inputs_are_outputs = True
-
-        r = slothy.config.reserved_regs
-        r += ["x3"]
-        slothy.config.reserved_regs = r
-        slothy.optimize_loop("poly_basemul_8l_acc_rv64im_looper")
-
-
-class RISC_V_ntt_rvv(Example):
-    def __init__(self, var="", arch=RISC_V, target=Target_XuanTieC908, timeout=None):
-        name = "ntt_rvv"
-        subpath = "ntt_dilithium/"
-        infile = subpath + name
-
-        if var != "":
-            name += f"_{var}"
-            infile += f"_{var}"
-        name += f"_{target_label_dict[target]}"
-
-        super().__init__(
-            infile,
-            name,
-            rename=True,
-            arch=arch,
-            target=target,
-            funcname="ntt_8l_rvv",
-            timeout=timeout,
-        )
-
-    def core(self, slothy):
-        slothy.config.variable_size = True
-        slothy.config.constraints.stalls_first_attempt = 32
-        slothy.config.inputs_are_outputs = True
-
-        r = slothy.config.reserved_regs
-        r += ["x3"]
-        slothy.config.reserved_regs = r
-        slothy.config.outputs = ["v17"]
-        slothy.config.allow_useless_instructions = True
-        slothy.optimize("start", "end")
-
-
-class RISC_V_test(Example):
-    def __init__(self, var="", arch=RISC_V, target=Target_XuanTieC908, timeout=None):
-        name = "riscv_test"
-        subpath = ""
-        infile = subpath + name
-
-        if var != "":
-            name += f"_{var}"
-            infile += f"_{var}"
-        name += f"_{target_label_dict[target]}"
-
-        super().__init__(
-            infile,
-            name,
-            rename=True,
-            arch=arch,
-            target=target,
-            funcname="test",
-            timeout=timeout,
-        )
-
-    def core(self, slothy):
-        slothy.config.variable_size = True
-        slothy.config.constraints.stalls_first_attempt = 32
-        slothy.config.inputs_are_outputs = True
-
-        r = slothy.config.reserved_regs
-        r += ["x3"]
-        slothy.config.reserved_regs = r
-        slothy.config.outputs = [
-            "x1",
-            "x2",
-            "x3",
-            "x4",
-            "x5",
-            "x6",
-            "x7",
-            "x8",
-            "x9",
-            "x10",
-            "x11",
-            "x12",
-            "x13",
-            "x14",
-            "x15",
-            "x16",
-            "x17",
-            "x18",
-            "x19",
-            "x20",
-            "x21",
-            "x22",
-            "x23",
-            "x24",
-            "x25",
-            "x26",
-            "x27",
-            "x28",
-            "x29",
-            "x30",
-            "x31",
-        ]
-        slothy.optimize(start="start_label", end="end_label")
-
-
-########################################################################################
-
-
-class ntt_dilithium(Example):
-    def __init__(self, var="", arch=Arch_Armv7M, target=Target_CortexM7, timeout=None):
-        name = "ntt_dilithium"
-        infile = name
-        funcname = "pqcrystals_dilithium_ntt"
-
-        if var != "":
-            name += f"_{var}"
-            infile += f"_{var}"
-        name += f"_{target_label_dict[target]}"
-
-        super().__init__(
-            infile,
-            name,
-            rename=True,
-            arch=arch,
-            target=target,
-            timeout=timeout,
-            funcname=funcname,
-        )
-
-    def core(self, slothy):
-        slothy.config.constraints.stalls_first_attempt = 16
-
-        slothy.config.unsafe_address_offset_fixup = True
-
-        slothy.config.variable_size = True
-        slothy.config.inputs_are_outputs = True
-        slothy.config.sw_pipelining.enabled = True
-        slothy.config.sw_pipelining.minimize_overlapping = False
-        slothy.config.sw_pipelining.optimize_preamble = True
-        slothy.config.sw_pipelining.optimize_postamble = True
-        slothy.config.sw_pipelining.allow_pre = True
-
-        slothy.config.outputs = ["r0"]
-        slothy.optimize_loop("layer123_loop", forced_loop_type=Arch_Armv7M.BranchLoop)
-
-        slothy.config.outputs = ["r0", "s0", "s10", "s9"]
-        slothy.optimize_loop("layer456_loop", forced_loop_type=Arch_Armv7M.BranchLoop)
-
-        slothy.config.outputs = ["r0", "r4"]  # r4 is cntr
-        slothy.config.inputs_are_outputs = True
-        slothy.optimize_loop("layer78_loop", forced_loop_type=Arch_Armv7M.BranchLoop)
-
-
-class intt_dilithium_123_456_78(Example):
-    def __init__(self, var="", arch=Arch_Armv7M, target=Target_CortexM7, timeout=None):
-        name = "intt_dilithium_123_456_78"
-        infile = name
-        funcname = "pqcrystals_dilithium_invntt_tomont"
-
-        if var != "":
-            name += f"_{var}"
-            infile += f"_{var}"
-        name += f"_{target_label_dict[target]}"
-
-        super().__init__(
-            infile,
-            name,
-            rename=True,
-            arch=arch,
-            target=target,
-            timeout=timeout,
-            funcname=funcname,
-        )
-
-    def core(self, slothy):
-        slothy.config.constraints.stalls_first_attempt = 16
-
-        slothy.config.unsafe_address_offset_fixup = True
-
-        slothy.config.variable_size = True
-        slothy.config.inputs_are_outputs = True
-        slothy.config.sw_pipelining.enabled = True
-        slothy.config.sw_pipelining.minimize_overlapping = True
-        slothy.config.sw_pipelining.optimize_preamble = True
-        slothy.config.sw_pipelining.optimize_postamble = True
-        slothy.config.sw_pipelining.allow_pre = True
-
-        slothy.optimize_loop("layer123_loop", forced_loop_type=Arch_Armv7M.BranchLoop)
-        slothy.optimize_loop("layer456_first_loop")
-        slothy.optimize_loop("layer456_loop")
-
-        slothy.config.inputs_are_outputs = True
-        slothy.optimize_loop("layer78_loop", forced_loop_type=Arch_Armv7M.BranchLoop)
-
-
-class pointwise_montgomery_dilithium(Example):
-    def __init__(self, var="", arch=Arch_Armv7M, target=Target_CortexM7, timeout=None):
-        name = "pointwise_montgomery_dilithium"
-        infile = name
-        funcname = "pqcrystals_dilithium_asm_pointwise_montgomery"
-
-        if var != "":
-            name += f"_{var}"
-            infile += f"_{var}"
-        name += f"_{target_label_dict[target]}"
-
-        super().__init__(
-            infile,
-            name,
-            rename=True,
-            arch=arch,
-            target=target,
-            timeout=timeout,
-            funcname=funcname,
-        )
-
-    def core(self, slothy):
-        slothy.config.outputs = ["r14", "r12"]
-        slothy.config.inputs_are_outputs = True
-        slothy.config.sw_pipelining.enabled = True
-
-        slothy.optimize_loop("1")
-
-
-class pointwise_acc_montgomery_dilithium(Example):
-    def __init__(self, var="", arch=Arch_Armv7M, target=Target_CortexM7, timeout=None):
-        name = "pointwise_acc_montgomery_dilithium"
-        infile = name
-        funcname = "pqcrystals_dilithium_asm_pointwise_acc_montgomery"
-
-        if var != "":
-            name += f"_{var}"
-            infile += f"_{var}"
-        name += f"_{target_label_dict[target]}"
-
-        super().__init__(
-            infile,
-            name,
-            rename=True,
-            arch=arch,
-            target=target,
-            timeout=timeout,
-            funcname=funcname,
-        )
-
-    def core(self, slothy):
-        slothy.config.outputs = ["r12"]
-        slothy.config.inputs_are_outputs = True
-        slothy.config.sw_pipelining.enabled = True
-
-        slothy.optimize_loop("1")
-
-
-class fnt_257_dilithium(Example):
-    def __init__(self, var="", arch=Arch_Armv7M, target=Target_CortexM7, timeout=None):
-        name = "fnt_257_dilithium"
-        infile = name
-        funcname = "__asm_fnt_257"
-
-        if var != "":
-            name += f"_{var}"
-            infile += f"_{var}"
-        name += f"_{target_label_dict[target]}"
-
-        super().__init__(
-            infile,
-            name,
-            rename=True,
-            arch=arch,
-            target=target,
-            timeout=timeout,
-            funcname=funcname,
-        )
-
-    def core(self, slothy):
-        slothy.config.outputs = ["r14", "r12"]
-        slothy.config.inputs_are_outputs = True
-        slothy.config.visualize_expected_performance = False
-        slothy.config.unsafe_address_offset_fixup = False
-        slothy.config.variable_size = True
-
-        func_args = {"r1", "r2", "r3"}
-        r = slothy.config.reserved_regs
-        r = r.union(f"s{i}" for i in range(30))  # reserve FPR
-        r = r.union(func_args)
-        slothy.config.reserved_regs = r
-
-        slothy.config.constraints.stalls_first_attempt = 8
-        slothy.config.sw_pipelining.enabled = True
-        slothy.config.timeout = 600
-        slothy.optimize_loop("_fnt_0_1_2")
-
-        slothy.config.sw_pipelining.enabled = False
-        slothy.config.timeout = 300
-
-        slothy.config.constraints.stalls_first_attempt = 8
-        slothy.config.split_heuristic = True
-        slothy.config.split_heuristic_factor = 8
-        slothy.config.split_heuristic_stepsize = 0.1
-        slothy.config.timeout = 180  # Not more than 2min per step
-        # TODO: run with more repeats
-        slothy.config.split_heuristic_repeat = 2
-        slothy.config.outputs = ["s25", "s27", "r12"]
-        slothy.fusion_loop("_fnt_3_4_5_6", ssa=False)
-        slothy.optimize_loop("_fnt_3_4_5_6")
-        slothy.config.split_heuristic_optimize_seam = 6
-        slothy.optimize_loop("_fnt_3_4_5_6")
-
-        # Due dependencies in the memory between loads and stores, skip this for now
-        # slothy.optimize_loop("_fnt_to_16_bit")
-
-
-class ifnt_257_dilithium(Example):
-    def __init__(self, var="", arch=Arch_Armv7M, target=Target_CortexM7, timeout=None):
-        name = "ifnt_257_dilithium"
-        infile = name
-        funcname = "__asm_ifnt_257"
-
-        if var != "":
-            name += f"_{var}"
-            infile += f"_{var}"
-        name += f"_{target_label_dict[target]}"
-
-        super().__init__(
-            infile,
-            name,
-            rename=True,
-            arch=arch,
-            target=target,
-            timeout=timeout,
-            funcname=funcname,
-        )
-
-    def core(self, slothy):
-        slothy.config.timeout = 300
-
-        slothy.config.unsafe_address_offset_fixup = False
-
-        slothy.config.outputs = ["r14", "s1", "r12"]
-        slothy.config.inputs_are_outputs = True
-        slothy.config.variable_size = True
-        slothy.config.constraints.stalls_first_attempt = 4
-        slothy.config.split_heuristic = True
-        slothy.config.split_heuristic_factor = 6
-        slothy.config.split_heuristic_stepsize = 0.15
-        slothy.config.objective_precision = 0.07
-        # TODO: run with more repeats
-        slothy.config.split_heuristic_repeat = 1
-        slothy.fusion_loop("_ifnt_7_6_5_4", ssa=False)
-        slothy.optimize_loop("_ifnt_7_6_5_4")
-
-        slothy.config.outputs = ["r14", "r1", "s1"]
-        slothy.config.inputs_are_outputs = True
-        slothy.config.split_heuristic = False
-        slothy.optimize_loop("_ifnt_0_1_2")
-
-
-class basemul_257_dilithium(Example):
-    def __init__(self, var="", arch=Arch_Armv7M, target=Target_CortexM7, timeout=None):
-        name = "basemul_257_dilithium"
-        infile = name
-        funcname = "__asm_point_mul_257_16"
-
-        if var != "":
-            name += f"_{var}"
-            infile += f"_{var}"
-        name += f"_{target_label_dict[target]}"
-
-        super().__init__(
-            infile,
-            name,
-            rename=True,
-            arch=arch,
-            target=target,
-            timeout=timeout,
-            funcname=funcname,
-        )
-
-    def core(self, slothy):
-
-        slothy.config.outputs = ["r12", "r14"]
-        slothy.config.inputs_are_outputs = True
-        slothy.config.unsafe_address_offset_fixup = False
-        slothy.config.sw_pipelining.enabled = True
-        slothy.optimize_loop("_point_mul_16_loop")
-
-
-class basemul_257_asymmetric_dilithium(Example):
-    def __init__(self, var="", arch=Arch_Armv7M, target=Target_CortexM7, timeout=None):
-        name = "basemul_257_asymmetric_dilithium"
-        infile = name
-        funcname = "__asm_asymmetric_mul_257_16"
-
-        if var != "":
-            name += f"_{var}"
-            infile += f"_{var}"
-        name += f"_{target_label_dict[target]}"
-
-        super().__init__(
-            infile,
-            name,
-            rename=True,
-            arch=arch,
-            target=target,
-            timeout=timeout,
-            funcname=funcname,
-        )
-
-    def core(self, slothy):
-        slothy.config.outputs = ["r14", "r12"]
-        slothy.config.inputs_are_outputs = True
-
-        slothy.config.sw_pipelining.enabled = True
-        slothy.config.unsafe_address_offset_fixup = False
-        slothy.optimize_loop("_asymmetric_mul_16_loop")
-
-
-class ntt_769_dilithium(Example):
-    def __init__(self, var="", arch=Arch_Armv7M, target=Target_CortexM7, timeout=None):
-        name = "ntt_769_dilithium"
-        infile = name
-        outfile = name
-        funcname = "small_ntt_asm_769"
-
-        if var != "":
-            name += f"_{var}"
-            infile += f"_{var}"
-        name += f"_{target_label_dict[target]}"
-
-        super().__init__(
-            infile,
-            name,
-            rename=True,
-            arch=arch,
-            target=target,
-            outfile=outfile,
-            timeout=timeout,
-            funcname=funcname,
-        )
-
-    def core(self, slothy):
-        slothy.config.inputs_are_outputs = True
-        slothy.config.variable_size = True
-        slothy.config.outputs = ["r14"]
-        slothy.config.constraints.stalls_first_attempt = 32
-
-        r = slothy.config.reserved_regs
-        r.add("r1")
-        r = r.union(f"s{i}" for i in range(31))  # reserve FPR
-        slothy.config.reserved_regs = r
-
-        # TODO
-        # - Experiment with lower split factors
-        # - Try to get stable performance: It currently varies a lot with each run
-
-        slothy.config.constraints.stalls_first_attempt = 16
-        slothy.config.variable_size = True
-        slothy.config.split_heuristic = True
-        slothy.config.timeout = 360  # Not more than 2min per step
-        slothy.config.visualize_expected_performance = False
-        slothy.config.split_heuristic_factor = 5
-        slothy.config.split_heuristic_stepsize = 0.15
-        slothy.optimize_loop("layer1234_loop", forced_loop_type=Arch_Armv7M.BranchLoop)
-        slothy.config.split_heuristic_optimize_seam = 6
-        slothy.optimize_loop("layer1234_loop", forced_loop_type=Arch_Armv7M.BranchLoop)
-
-        slothy.config.outputs = ["r14"]
-
-        slothy.config.unsafe_address_offset_fixup = False
-        slothy.fusion_loop("layer567_loop", ssa=False)
-        slothy.config.unsafe_address_offset_fixup = True
-
-        slothy.config.outputs = ["r14"]
-
-        slothy.config.timeout = 360
-        slothy.config.variable_size = True
-        slothy.config.split_heuristic_optimize_seam = 0
-        slothy.config.split_heuristic = True
-        slothy.config.split_heuristic_repeat = 1
-        slothy.config.split_heuristic_factor = 2.25
-        slothy.config.split_heuristic_stepsize = 0.25
-        slothy.optimize_loop("layer567_loop")
-
-        slothy.config.split_heuristic_optimize_seam = 6
-        slothy.optimize_loop("layer567_loop")
-
-
-class intt_769_dilithium(Example):
-    def __init__(self, var="", arch=Arch_Armv7M, target=Target_CortexM7, timeout=None):
-        name = "intt_769_dilithium"
-        infile = name
-        funcname = "small_invntt_asm_769"
-
-        if var != "":
-            name += f"_{var}"
-            infile += f"_{var}"
-        name += f"_{target_label_dict[target]}"
-
-        super().__init__(
-            infile,
-            name,
-            rename=True,
-            arch=arch,
-            target=target,
-            timeout=timeout,
-            funcname=funcname,
-        )
-
-    def core(self, slothy):
-        slothy.config.timeout = 180
-
-        slothy.config.constraints.stalls_first_attempt = 16
-        slothy.config.inputs_are_outputs = True
-        slothy.config.variable_size = True
-        slothy.config.split_heuristic = True
-        slothy.config.reserved_regs = ["r1", "r13"] + [f"s{i}" for i in range(23, 32)]
-
-        slothy.config.split_heuristic_factor = 8
-        slothy.config.split_heuristic_stepsize = 0.1
-        slothy.config.split_heuristic_repeat = 1
-
-        slothy.config.unsafe_address_offset_fixup = False
-        slothy.fusion_loop("layer1234_loop", ssa=False)
-        # slothy.config.unsafe_address_offset_fixup = True
-        slothy.optimize_loop("layer1234_loop")
-        slothy.config.split_heuristic_optimize_seam = 6
-        slothy.optimize_loop("layer1234_loop")
-
-        slothy.config.split_heuristic_factor = 4
-
-        # Optimize first iteration that has been separated from the loop
-        # TODO: Do we further need to limit renaming because of the following
-        # loop using registers set in this region?
-
-        slothy.config.outputs = ["s0", "s2"]
-        slothy.config.unsafe_address_offset_fixup = False
-        slothy.fusion_region(
-            start="layer567_first_start", end="layer567_first_end", ssa=False
-        )
-        # slothy.config.unsafe_address_offset_fixup = True
-        slothy.optimize(start="layer567_first_start", end="layer567_first_end")
-
-        slothy.config.unsafe_address_offset_fixup = False
-        slothy.fusion_loop("layer567_loop", ssa=False)
-        # slothy.config.unsafe_address_offset_fixup = True
-        slothy.optimize_loop("layer567_loop")
-        slothy.config.split_heuristic_optimize_seam = 6
-        slothy.optimize_loop("layer567_loop")
-
-
-class pointwise_769_dilithium(Example):
-    def __init__(self, var="", arch=Arch_Armv7M, target=Target_CortexM7, timeout=None):
-        name = "pointwise_769_dilithium"
-        infile = name
-        funcname = "small_pointmul_asm_769"
-
-        if var != "":
-            name += f"_{var}"
-            infile += f"_{var}"
-        name += f"_{target_label_dict[target]}"
-
-        super().__init__(
-            infile,
-            name,
-            rename=True,
-            arch=arch,
-            target=target,
-            timeout=timeout,
-            funcname=funcname,
-        )
-
-    def core(self, slothy):
-        slothy.config.inputs_are_outputs = True
-        slothy.config.variable_size = True
-
-        r = slothy.config.reserved_regs
-        r.add("r3")
-        slothy.config.reserved_regs = r
-        slothy.config.sw_pipelining.enabled = True
-        slothy.config.constraints.stalls_first_attempt = 16
-        slothy.optimize_loop("_point_mul_16_loop")
-
-
-class pointwise_769_asymmetric_dilithium(Example):
-    def __init__(self, var="", arch=Arch_Armv7M, target=Target_CortexM7, timeout=None):
-        name = "pointwise_769_asymmetric_dilithium"
-        infile = name
-        funcname = "small_asymmetric_mul_asm_769"
-
-        if var != "":
-            name += f"_{var}"
-            infile += f"_{var}"
-        name += f"_{target_label_dict[target]}"
-
-        super().__init__(
-            infile,
-            name,
-            rename=True,
-            arch=arch,
-            target=target,
-            timeout=timeout,
-            funcname=funcname,
-        )
-
-    def core(self, slothy):
-        slothy.config.outputs = ["r10"]
-        slothy.config.inputs_are_outputs = True
-
-        slothy.config.sw_pipelining.enabled = True
-        slothy.optimize_loop("_asymmetric_mul_16_loop")
-
-
-class reduce32_dilithium(Example):
-    def __init__(self, var="", arch=Arch_Armv7M, target=Target_CortexM7, timeout=None):
-        name = "reduce32_dilithium"
-        infile = name
-        funcname = "pqcrystals_dilithium_asm_reduce32"
-
-        if var != "":
-            name += f"_{var}"
-            infile += f"_{var}"
-        name += f"_{target_label_dict[target]}"
-
-        super().__init__(
-            infile,
-            name,
-            rename=True,
-            arch=arch,
-            target=target,
-            timeout=timeout,
-            funcname=funcname,
-        )
-
-    def core(self, slothy):
-        slothy.config.outputs = ["r10"]
-        slothy.config.inputs_are_outputs = True
-        slothy.config.constraints.stalls_first_attempt = 4
-        slothy.config.sw_pipelining.enabled = True
-        slothy.optimize_loop("1")
-
-
-class caddq_dilithium(Example):
-    def __init__(self, var="", arch=Arch_Armv7M, target=Target_CortexM7, timeout=None):
-        name = "caddq_dilithium"
-        infile = name
-        funcname = "pqcrystals_dilithium_asm_caddq"
-
-        if var != "":
-            name += f"_{var}"
-            infile += f"_{var}"
-        name += f"_{target_label_dict[target]}"
-
-        super().__init__(
-            infile,
-            name,
-            rename=True,
-            arch=arch,
-            target=target,
-            timeout=timeout,
-            funcname=funcname,
-        )
-
-    def core(self, slothy):
-        slothy.config.outputs = ["r10"]
-        slothy.config.inputs_are_outputs = True
-        slothy.config.sw_pipelining.enabled = True
-        slothy.optimize_loop("1")
-
-
-class Keccak(Example):
-    def __init__(self, var="", arch=Arch_Armv7M, target=Target_CortexM7, timeout=None):
-        name = "keccakf1600"
-        infile = name
-        funcname = "KeccakF1600_StatePermute"
-
-        if var != "":
-            name += f"_{var}"
-            infile += f"_{var}"
-            funcname += f"_{var}"
-        name += f"_{target_label_dict[target]}"
-
-        super().__init__(
-            infile,
-            name,
-            funcname=funcname,
-            rename=True,
-            arch=arch,
-            target=target,
-            timeout=timeout,
-        )
-
-    def core(self, slothy):
-        slothy.config.inputs_are_outputs = True
-        slothy.config.variable_size = True
-        slothy.config.reserved_regs = ["sp", "r13"]
-        slothy.config.locked_registers = ["sp", "r13"]
-        slothy.config.unsafe_address_offset_fixup = False
-
-        slothy.config.split_heuristic = True
-        slothy.config.split_heuristic_preprocess_naive_interleaving = True
-        slothy.config.split_heuristic_repeat = 2
-        slothy.config.split_heuristic_optimize_seam = 6
-        slothy.config.split_heuristic_stepsize = 0.05
-
-        if "adomnicai_m7" in self.name:
-            slothy.config.split_heuristic_factor = 6
-
-            slothy.config.outputs = [
-                "hint_spEga0",
-                "hint_spEge0",
-                "hint_spEgi0",
-                "hint_spEgo0",
-                "hint_spEgu0",
-                "hint_spEka1",
-                "hint_spEke1",
-                "hint_spEki1",
-                "hint_spEko1",
-                "hint_spEku1",
-                "hint_spEma0",
-                "hint_spEme0",
-                "hint_spEmi0",
-                "hint_spEmo0",
-                "hint_spEmu0",
-                "hint_spEsa1",
-                "hint_spEse1",
-                "hint_spEsi1",
-                "hint_spEso1",
-                "hint_spEsu1",
-                "hint_spEbe0",
-                "hint_spEbi0",
-                "hint_spEbo0",
-                "hint_spEbu0",
-                "hint_spEba0",
-                "hint_spEga1",
-                "hint_spEge1",
-                "hint_spEgi1",
-                "hint_spEgo1",
-                "hint_spEgu1",
-                "hint_spEka0",
-                "hint_spEke0",
-                "hint_spEki0",
-                "hint_spEko0",
-                "hint_spEku0",
-                "hint_spEma1",
-                "hint_spEme1",
-                "hint_spEmi1",
-                "hint_spEmo1",
-                "hint_spEmu1",
-                "hint_spEsa0",
-                "hint_spEse0",
-                "hint_spEsi0",
-                "hint_spEso0",
-                "hint_spEsu0",
-                "hint_spEbe1",
-                "hint_spEbi1",
-                "hint_spEbo1",
-                "hint_spEbu1",
-                "hint_spEba1",
-            ]
-            slothy.optimize(start="slothy_start_round0", end="slothy_end_round0")
-            slothy.config.outputs = [
-                "flags",
-                "hint_r0Aba0",
-                "hint_r0Aba1",
-                "hint_r0Abe0",
-                "hint_r0Abe1",
-                "hint_r0Abi0",
-                "hint_r0Abi1",
-                "hint_r0Abo0",
-                "hint_r0Abo1",
-                "hint_r0Abu0",
-                "hint_r0Abu1",
-                "hint_r0Aga0",
-                "hint_r0Aga1",
-                "hint_r0Age0",
-                "hint_r0Age1",
-                "hint_r0Agi0",
-                "hint_r0Agi1",
-                "hint_r0Ago0",
-                "hint_r0Ago1",
-                "hint_r0Agu0",
-                "hint_r0Agu1",
-                "hint_r0Aka0",
-                "hint_r0Aka1",
-                "hint_r0Ake0",
-                "hint_r0Ake1",
-                "hint_r0Aki0",
-                "hint_r0Aki1",
-                "hint_r0Ako0",
-                "hint_r0Ako1",
-                "hint_r0Aku0",
-                "hint_r0Aku1",
-                "hint_r0Ama0",
-                "hint_r0Ama1",
-                "hint_r0Ame0",
-                "hint_r0Ame1",
-                "hint_r0Ami0",
-                "hint_r0Ami1",
-                "hint_r0Amo0",
-                "hint_r0Amo1",
-                "hint_r0Amu0",
-                "hint_r0Amu1",
-                "hint_r0Asa0",
-                "hint_r0Asa1",
-                "hint_r0Ase0",
-                "hint_r0Ase1",
-                "hint_r0Asi0",
-                "hint_r0Asi1",
-                "hint_r0Aso0",
-                "hint_r0Aso1",
-                "hint_r0Asu0",
-                "hint_r0Asu1",
-            ]
-            slothy.optimize(start="slothy_start_round1", end="slothy_end_round1")
-        else:
-            if "xkcp" in self.name:
-                slothy.config.outputs = [
-                    "flags",
-                    "hint_spEba0",
-                    "hint_spEba1",
-                    "hint_spEbe0",
-                    "hint_spEbe1",
-                    "hint_spEbi0",
-                    "hint_spEbi1",
-                    "hint_spEbo0",
-                    "hint_spEbo1",
-                    "hint_spEbu0",
-                    "hint_spEbu1",
-                    "hint_spEga0",
-                    "hint_spEga1",
-                    "hint_spEge0",
-                    "hint_spEge1",
-                    "hint_spEgi0",
-                    "hint_spEgi1",
-                    "hint_spEgo0",
-                    "hint_spEgo1",
-                    "hint_spEgu0",
-                    "hint_spEgu1",
-                    "hint_spEka0",
-                    "hint_spEka1",
-                    "hint_spEke0",
-                    "hint_spEke1",
-                    "hint_spEki0",
-                    "hint_spEki1",
-                    "hint_spEko0",
-                    "hint_spEko1",
-                    "hint_spEku0",
-                    "hint_spEku1",
-                    "hint_spEma0",
-                    "hint_spEma1",
-                    "hint_spEme0",
-                    "hint_spEme1",
-                    "hint_spEmi0",
-                    "hint_spEmi1",
-                    "hint_spEmo0",
-                    "hint_spEmo1",
-                    "hint_spEmu0",
-                    "hint_spEmu1",
-                    "hint_spEsa0",
-                    "hint_spEsa1",
-                    "hint_spEse0",
-                    "hint_spEse1",
-                    "hint_spEsi0",
-                    "hint_spEsi1",
-                    "hint_spEso0",
-                    "hint_spEso1",
-                    "hint_spEsu0",
-                    "hint_spEsu1",
-                ]
-            if "adomnicai_m4" in self.name:
-                slothy.config.outputs = [
-                    "flags",
-                    "hint_r0Aba1",
-                    "hint_r0Aka1",
-                    "hint_spEba0",
-                    "hint_spEba1",
-                    "hint_spEbe0",
-                    "hint_spEbe1",
-                    "hint_spEbi0",
-                    "hint_spEbi1",
-                    "hint_spEbo0",
-                    "hint_spEbo1",
-                    "hint_spEbu0",
-                    "hint_spEbu1",
-                    "hint_spEga0",
-                    "hint_spEga1",
-                    "hint_spEge0",
-                    "hint_spEge1",
-                    "hint_spEgi0",
-                    "hint_spEgi1",
-                    "hint_spEgo0",
-                    "hint_spEgo1",
-                    "hint_spEgu0",
-                    "hint_spEgu1",
-                    "hint_spEka0",
-                    "hint_spEka1",
-                    "hint_spEke0",
-                    "hint_spEke1",
-                    "hint_spEki0",
-                    "hint_spEki1",
-                    "hint_spEko0",
-                    "hint_spEko1",
-                    "hint_spEku0",
-                    "hint_spEku1",
-                    "hint_spEma0",
-                    "hint_spEma1",
-                    "hint_spEme0",
-                    "hint_spEme1",
-                    "hint_spEmi0",
-                    "hint_spEmi1",
-                    "hint_spEmo0",
-                    "hint_spEmo1",
-                    "hint_spEmu0",
-                    "hint_spEmu1",
-                    "hint_spEsa0",
-                    "hint_spEsa1",
-                    "hint_spEse0",
-                    "hint_spEse1",
-                    "hint_spEsi0",
-                    "hint_spEsi1",
-                    "hint_spEso0",
-                    "hint_spEso1",
-                    "hint_spEsu0",
-                    "hint_spEsu1",
-                    "hint_spmDa0",
-                ]
-
-            slothy.config.split_heuristic_factor = 22
-            slothy.config.constraints.stalls_first_attempt = 16
-
-            slothy.optimize(start="slothy_start", end="slothy_end")
-
-
-class ntt_kyber(Example):
-    def __init__(self, var="", arch=Arch_Armv7M, target=Target_CortexM7, timeout=None):
-        name = "ntt_kyber"
-        infile = name
-        funcname = "ntt_fast"
-
-        if var != "":
-            name += f"_{var}"
-            infile += f"_{var}"
-        name += f"_{target_label_dict[target]}"
-
-        super().__init__(
-            infile,
-            name,
-            rename=True,
-            arch=arch,
-            target=target,
-            timeout=timeout,
-            funcname=funcname,
-        )
-
-    def core(self, slothy):
-        slothy.config.outputs = ["r14", "s23"]
-
-        r = slothy.config.reserved_regs
-        r = r.union(f"s{i}" for i in range(30))  # reserve FPR
-        r.add("r1")
-        slothy.config.reserved_regs = r
-
-        slothy.config.inputs_are_outputs = True
-        slothy.config.variable_size = True
-        slothy.config.unsafe_address_offset_fixup = True
-
-        # TODO
-        # - Experiment with lower split factors
-        # - Try to get stable performance: It currently varies a lot with each run
-        slothy.config.constraints.stalls_first_attempt = 16
-        slothy.config.split_heuristic = True
-        slothy.config.timeout = 360  # Not more than 6min per step
-        slothy.config.visualize_expected_performance = False
-        slothy.config.split_heuristic_factor = 6
-        slothy.config.split_heuristic_stepsize = 0.1
-        slothy.optimize_loop("1", forced_loop_type=Arch_Armv7M.BranchLoop)
-        slothy.config.split_heuristic_optimize_seam = 6
-        slothy.optimize_loop("1", forced_loop_type=Arch_Armv7M.BranchLoop)
-
-        slothy.config.outputs = ["r14"]
-        slothy.config.unsafe_address_offset_fixup = False
-        slothy.fusion_loop("2", ssa=False, forced_loop_type=Arch_Armv7M.BranchLoop)
-        slothy.config.unsafe_address_offset_fixup = True
-
-        slothy.config.timeout = 360
-        slothy.config.split_heuristic_optimize_seam = 0
-        slothy.config.split_heuristic_repeat = 1
-        slothy.config.split_heuristic_factor = 4
-        slothy.config.split_heuristic_stepsize = 0.1
-        slothy.optimize_loop("2", forced_loop_type=Arch_Armv7M.BranchLoop)
-
-        slothy.config.split_heuristic_optimize_seam = 6
-        slothy.optimize_loop("2", forced_loop_type=Arch_Armv7M.BranchLoop)
-
-
-class intt_kyber(Example):
-    def __init__(self, var="", arch=Arch_Armv7M, target=Target_CortexM7, timeout=None):
-        name = "intt_kyber"
-        infile = name
-        funcname = "invntt_fast"
-
-        if var != "":
-            name += f"_{var}"
-            infile += f"_{var}"
-        name += f"_{target_label_dict[target]}"
-
-        super().__init__(
-            infile,
-            name,
-            rename=True,
-            arch=arch,
-            target=target,
-            timeout=timeout,
-            funcname=funcname,
-        )
-
-    def core(self, slothy):
-        slothy.config.variable_size = True
-        slothy.config.constraints.stalls_first_attempt = 16
-        slothy.config.inputs_are_outputs = True
-        slothy.config.reserved_regs = ["r1", "r13"] + [f"s{i}" for i in range(23, 32)]
-        slothy.config.timeout = 300
-
-        # Step 1: optimize first loop
-        slothy.config.split_heuristic = True
-        slothy.config.split_heuristic_factor = 4
-        slothy.config.split_heuristic_stepsize = 0.15
-        slothy.config.split_heuristic_repeat = 1
-        slothy.config.outputs = ["r14", "s8"]
-        slothy.optimize_loop("1", forced_loop_type=Arch_Armv7M.BranchLoop)
-
-        # Step 2: optimize the start of the second loop
-        slothy.config.split_heuristic = True
-        slothy.config.split_heuristic_factor = 2.5
-        slothy.config.split_heuristic_stepsize = 0.2
-        slothy.config.outputs = ["r14", "r0", "r10", "s0", "s2"]
-        slothy.config.unsafe_address_offset_fixup = False
-        slothy.fusion_region(
-            start="layer567_first_start", end="layer567_first_end", ssa=False
-        )
-        slothy.config.unsafe_address_offset_fixup = True
-        slothy.optimize(start="layer567_first_start", end="layer567_first_end")
-
-        # Step 3: optimize the start of the second loop
-        slothy.config.split_heuristic = True
-        slothy.config.split_heuristic_factor = 3
-        slothy.config.split_heuristic_stepsize = 0.2
-        slothy.config.outputs = ["r14", "s14"]
-        slothy.config.unsafe_address_offset_fixup = False
-        slothy.fusion_loop("2", ssa=False, forced_loop_type=Arch_Armv7M.BranchLoop)
-        slothy.config.unsafe_address_offset_fixup = True
-        slothy.optimize_loop("2", forced_loop_type=Arch_Armv7M.BranchLoop)
-
-
-class basemul_16_32_kyber(Example):
-    def __init__(self, var="", arch=Arch_Armv7M, target=Target_CortexM7, timeout=None):
-        name = "basemul_16_32_kyber"
-        infile = name
-        funcname = "basemul_asm_opt_16_32"
-
-        if var != "":
-            name += f"_{var}"
-            infile += f"_{var}"
-        name += f"_{target_label_dict[target]}"
-
-        super().__init__(
-            infile,
-            name,
-            rename=True,
-            arch=arch,
-            target=target,
-            timeout=timeout,
-            funcname=funcname,
-        )
-
-    def core(self, slothy):
-        slothy.config.outputs = ["r14"]
-        slothy.config.inputs_are_outputs = True
-        slothy.config.variable_size = True
-        slothy.config.sw_pipelining.enabled = True
-        slothy.config.constraints.stalls_first_attempt = 16
-        slothy.optimize_loop("1")
-
-
-class basemul_acc_32_32_kyber(Example):
-    def __init__(self, var="", arch=Arch_Armv7M, target=Target_CortexM7, timeout=None):
-        name = "basemul_acc_32_32_kyber"
-        infile = name
-        funcname = "basemul_asm_acc_opt_32_32"
-
-        if var != "":
-            name += f"_{var}"
-            infile += f"_{var}"
-        name += f"_{target_label_dict[target]}"
-
-        super().__init__(
-            infile,
-            name,
-            rename=True,
-            arch=arch,
-            target=target,
-            timeout=timeout,
-            funcname=funcname,
-        )
-
-    def core(self, slothy):
-        slothy.config.inputs_are_outputs = True
-        slothy.config.variable_size = True
-
-        r = slothy.config.reserved_regs
-        slothy.config.reserved_regs = r
-
-        slothy.config.sw_pipelining.enabled = True
-        slothy.config.constraints.stalls_first_attempt = 16
-        slothy.optimize_loop("1", forced_loop_type=Arch_Armv7M.BranchLoop)
-
-
-class basemul_acc_32_16_kyber(Example):
-    def __init__(self, var="", arch=Arch_Armv7M, target=Target_CortexM7, timeout=None):
-        name = "basemul_acc_32_16_kyber"
-        infile = name
-        funcname = "basemul_asm_acc_opt_32_16"
-
-        if var != "":
-            name += f"_{var}"
-            infile += f"_{var}"
-        name += f"_{target_label_dict[target]}"
-
-        super().__init__(
-            infile,
-            name,
-            rename=True,
-            arch=arch,
-            target=target,
-            timeout=timeout,
-            funcname=funcname,
-        )
-
-    def core(self, slothy):
-        slothy.config.inputs_are_outputs = True
-        slothy.config.variable_size = True
-
-        r = slothy.config.reserved_regs
-        r.add("r14")
-        slothy.config.reserved_regs = r
-
-        slothy.config.sw_pipelining.enabled = True
-        slothy.config.constraints.stalls_first_attempt = 16
-        slothy.optimize_loop("1")
-
-
-class frombytes_mul_16_32_kyber(Example):
-    def __init__(self, var="", arch=Arch_Armv7M, target=Target_CortexM7, timeout=None):
-        name = "frombytes_mul_16_32_kyber"
-        infile = name
-        funcname = "frombytes_mul_asm_16_32"
-
-        if var != "":
-            name += f"_{var}"
-            infile += f"_{var}"
-        name += f"_{target_label_dict[target]}"
-
-        super().__init__(
-            infile,
-            name,
-            rename=True,
-            arch=arch,
-            target=target,
-            timeout=timeout,
-            funcname=funcname,
-        )
-
-    def core(self, slothy):
-        slothy.config.inputs_are_outputs = True
-        slothy.config.variable_size = True
-
-        r = slothy.config.reserved_regs
-        r.add("r14")
-        slothy.config.reserved_regs = r
-
-        slothy.config.sw_pipelining.enabled = True
-        slothy.config.constraints.stalls_first_attempt = 16
-        slothy.optimize_loop("1")
-
-
-class frombytes_mul_acc_32_32_kyber(Example):
-    def __init__(self, var="", arch=Arch_Armv7M, target=Target_CortexM7, timeout=None):
-        name = "frombytes_mul_acc_32_32_kyber"
-        infile = name
-        funcname = "frombytes_mul_asm_acc_32_32"
-
-        if var != "":
-            name += f"_{var}"
-            infile += f"_{var}"
-        name += f"_{target_label_dict[target]}"
-
-        super().__init__(
-            infile,
-            name,
-            rename=True,
-            arch=arch,
-            target=target,
-            timeout=timeout,
-            funcname=funcname,
-        )
-
-    def core(self, slothy):
-        slothy.config.inputs_are_outputs = True
-        slothy.config.variable_size = True
-
-        r = slothy.config.reserved_regs
-        r.add("r14")
-        slothy.config.reserved_regs = r
-
-        slothy.config.sw_pipelining.enabled = True
-        slothy.config.constraints.stalls_first_attempt = 16
-        slothy.optimize_loop("1")
-
-
-class frombytes_mul_acc_32_16_kyber(Example):
-    def __init__(self, var="", arch=Arch_Armv7M, target=Target_CortexM7, timeout=None):
-        name = "frombytes_mul_acc_32_16_kyber"
-        infile = name
-        funcname = "frombytes_mul_asm_acc_32_16"
-
-        if var != "":
-            name += f"_{var}"
-            infile += f"_{var}"
-        name += f"_{target_label_dict[target]}"
-
-        super().__init__(
-            infile,
-            name,
-            rename=True,
-            arch=arch,
-            target=target,
-            timeout=timeout,
-            funcname=funcname,
-        )
-
-    def core(self, slothy):
-        slothy.config.inputs_are_outputs = True
-        slothy.config.variable_size = True
-
-        slothy.config.unsafe_address_offset_fixup = False
-        slothy.config.sw_pipelining.enabled = True
-        slothy.config.constraints.stalls_first_attempt = 16
-        slothy.optimize_loop("1", forced_loop_type=Arch_Armv7M.BranchLoop)
-
-
-class add_kyber(Example):
-    def __init__(self, var="", arch=Arch_Armv7M, target=Target_CortexM7, timeout=None):
-        name = "add_kyber"
-        infile = name
-        funcname = "pointwise_add"
-
-        if var != "":
-            name += f"_{var}"
-            infile += f"_{var}"
-        name += f"_{target_label_dict[target]}"
-
-        super().__init__(
-            infile,
-            name,
-            rename=True,
-            arch=arch,
-            target=target,
-            timeout=timeout,
-            funcname=funcname,
-        )
-
-    def core(self, slothy):
-        slothy.config.outputs = ["r14"]
-        slothy.config.inputs_are_outputs = True
-        slothy.config.variable_size = True
-        slothy.config.constraints.stalls_first_attempt = 16
-        slothy.config.sw_pipelining.enabled = True
-        slothy.fusion_loop("1", ssa=False)
-        slothy.optimize_loop("1")
-        slothy.config.sw_pipelining.enabled = False
-        slothy.fusion_region(
-            start="pointwise_add_final_start", end="pointwise_add_final_end", ssa=False
-        )
-        slothy.optimize(
-            start="pointwise_add_final_start", end="pointwise_add_final_end"
-        )
-
-
-class sub_kyber(Example):
-    def __init__(self, var="", arch=Arch_Armv7M, target=Target_CortexM7, timeout=None):
-        name = "sub_kyber"
-        infile = name
-        funcname = "pointwise_sub"
-
-        if var != "":
-            name += f"_{var}"
-            infile += f"_{var}"
-        name += f"_{target_label_dict[target]}"
-
-        super().__init__(
-            infile,
-            name,
-            rename=True,
-            arch=arch,
-            target=target,
-            timeout=timeout,
-            funcname=funcname,
-        )
-
-    def core(self, slothy):
-        slothy.config.outputs = ["r14"]
-        slothy.config.inputs_are_outputs = True
-        slothy.config.variable_size = True
-        slothy.config.constraints.stalls_first_attempt = 16
-        slothy.config.sw_pipelining.enabled = True
-        slothy.fusion_loop("1", ssa=False)
-        slothy.optimize_loop("1")
-
-        slothy.config.sw_pipelining.enabled = False
-        slothy.fusion_region(
-            start="pointwise_sub_final_start", end="pointwise_sub_final_end", ssa=False
-        )
-        slothy.optimize(
-            start="pointwise_sub_final_start", end="pointwise_sub_final_end"
-        )
-
-
-class barrett_reduce_kyber(Example):
-    def __init__(self, var="", arch=Arch_Armv7M, target=Target_CortexM7, timeout=None):
-        name = "barrett_reduce_kyber"
-        infile = name
-        funcname = "asm_barrett_reduce"
-
-        if var != "":
-            name += f"_{var}"
-            infile += f"_{var}"
-        name += f"_{target_label_dict[target]}"
-
-        super().__init__(
-            infile,
-            name,
-            rename=True,
-            arch=arch,
-            target=target,
-            timeout=timeout,
-            funcname=funcname,
-        )
-
-    def core(self, slothy):
-        slothy.config.outputs = ["r9"]
-        slothy.config.inputs_are_outputs = True
-        slothy.config.variable_size = True
-        slothy.config.constraints.stalls_first_attempt = 16
-        slothy.config.sw_pipelining.enabled = True
-        slothy.config.constraints.stalls_first_attempt = 43
-        slothy.fusion_loop("1", ssa=False)
-        slothy.optimize_loop("1")
-
-
-class fromplant_kyber(Example):
-    def __init__(self, var="", arch=Arch_Armv7M, target=Target_CortexM7, timeout=None):
-        name = "fromplant_kyber"
-        infile = name
-        funcname = "asm_fromplant"
-
-        if var != "":
-            name += f"_{var}"
-            infile += f"_{var}"
-        name += f"_{target_label_dict[target]}"
-
-        super().__init__(
-            infile,
-            name,
-            rename=True,
-            arch=arch,
-            target=target,
-            timeout=timeout,
-            funcname=funcname,
-        )
-
-    def core(self, slothy):
-        slothy.config.outputs = ["r9"]
-        slothy.config.inputs_are_outputs = True
-        slothy.config.sw_pipelining.enabled = True
-        slothy.config.variable_size = True
-        slothy.config.constraints.stalls_first_attempt = 4
-        slothy.fusion_loop("1", ssa=False)
-        slothy.optimize_loop("1")
-
-
-class basemul_kyber(Example):
-    def __init__(self, var="", arch=Arch_Armv7M, target=Target_CortexM7, timeout=None):
-        name = "basemul_kyber"
-        infile = name
-        funcname = "basemul_asm"
-
-        if var != "":
-            name += f"_{var}"
-            infile += f"_{var}"
-        name += f"_{target_label_dict[target]}"
-
-        super().__init__(
-            infile,
-            name,
-            rename=True,
-            arch=arch,
-            target=target,
-            timeout=timeout,
-            funcname=funcname,
-        )
-
-    def core(self, slothy):
-        slothy.config.outputs = ["r14"]
-        slothy.config.inputs_are_outputs = True
-        slothy.config.variable_size = True
-        slothy.config.sw_pipelining.enabled = True
-        slothy.config.unsafe_address_offset_fixup = False
-        slothy.config.constraints.stalls_first_attempt = 16
-        r = slothy.config.reserved_regs
-        r = r.union(f"s{i}" for i in range(31))  # reserve FPR
-        slothy.config.reserved_regs = r
-
-        slothy.fusion_loop("1", ssa=False)
-        slothy.config.unsafe_address_offset_fixup = False
-        slothy.optimize_loop("1", forced_loop_type=Arch_Armv7M.SubsLoop)
-
-
-class basemul_acc_kyber(Example):
-    def __init__(self, var="", arch=Arch_Armv7M, target=Target_CortexM7, timeout=None):
-        name = "basemul_acc_kyber"
-        infile = name
-        funcname = "basemul_asm_acc"
-
-        if var != "":
-            name += f"_{var}"
-            infile += f"_{var}"
-        name += f"_{target_label_dict[target]}"
-
-        super().__init__(
-            infile,
-            name,
-            rename=True,
-            arch=arch,
-            target=target,
-            timeout=timeout,
-            funcname=funcname,
-        )
-
-    def core(self, slothy):
-        slothy.config.outputs = ["r14"]
-        slothy.config.inputs_are_outputs = True
-        slothy.config.variable_size = True
-        slothy.config.sw_pipelining.enabled = True
-        slothy.config.unsafe_address_offset_fixup = False
-        slothy.config.constraints.stalls_first_attempt = 16
-
-        r = slothy.config.reserved_regs
-        r = r.union(f"s{i}" for i in range(31))  # reserve FPR
-        slothy.config.reserved_regs = r
-
-        slothy.fusion_loop("1", ssa=False)
-        slothy.config.unsafe_address_offset_fixup = False
-        slothy.optimize_loop("1", forced_loop_type=Arch_Armv7M.SubsLoop)
-
-
-class frombytes_mul_kyber(Example):
-    def __init__(self, var="", arch=Arch_Armv7M, target=Target_CortexM7, timeout=None):
-        name = "frombytes_mul_kyber"
-        infile = name
-        funcname = "frombytes_mul_asm"
-
-        if var != "":
-            name += f"_{var}"
-            infile += f"_{var}"
-        name += f"_{target_label_dict[target]}"
-
-        super().__init__(
-            infile,
-            name,
-            rename=True,
-            arch=arch,
-            target=target,
-            timeout=timeout,
-            funcname=funcname,
-        )
-
-    def core(self, slothy):
-        slothy.config.inputs_are_outputs = True
-        slothy.config.variable_size = True
-
-        r = slothy.config.reserved_regs
-        r.add("r14")
-        r = r.union(f"s{i}" for i in range(31))  # reserve FPR
-        slothy.config.reserved_regs = r
-        slothy.config.unsafe_address_offset_fixup = False
-        slothy.config.sw_pipelining.enabled = True
-        slothy.config.constraints.stalls_first_attempt = 16
-        slothy.optimize_loop("1")
-
-
-class frombytes_mul_acc_kyber(Example):
-    def __init__(self, var="", arch=Arch_Armv7M, target=Target_CortexM7, timeout=None):
-        name = "frombytes_mul_acc_kyber"
-        infile = name
-        funcname = "frombytes_mul_asm_acc"
-
-        if var != "":
-            name += f"_{var}"
-            infile += f"_{var}"
-        name += f"_{target_label_dict[target]}"
-
-        super().__init__(
-            infile,
-            name,
-            rename=True,
-            arch=arch,
-            target=target,
-            timeout=timeout,
-            funcname=funcname,
-        )
-
-    def core(self, slothy):
-        slothy.config.inputs_are_outputs = True
-        slothy.config.variable_size = True
-        slothy.config.unsafe_address_offset_fixup = False
-        r = slothy.config.reserved_regs
-        r = r.union(f"s{i}" for i in range(32))  # reserve FPR
-        slothy.config.reserved_regs = r
-
-        slothy.config.sw_pipelining.enabled = True
-        slothy.config.constraints.stalls_first_attempt = 16
-        slothy.optimize_loop("1", forced_loop_type=Arch_Armv7M.BranchLoop)
-
-
-class matacc_kyber(Example):
-    def __init__(self, var="", arch=Arch_Armv7M, target=Target_CortexM7, timeout=None):
-        name = "matacc_kyber"
-        infile = name
-        funcname = "matacc_asm"
-
-        if var != "":
-            name += f"_{var}"
-            infile += f"_{var}"
-        name += f"_{target_label_dict[target]}"
-
-        super().__init__(
-            infile,
-            name,
-            rename=True,
-            arch=arch,
-            target=target,
-            timeout=timeout,
-            funcname=funcname,
-        )
-
-    def core(self, slothy):
-        slothy.config.inputs_are_outputs = True
-        slothy.config.variable_size = True
-
-        r = slothy.config.reserved_regs
-        r = r.union(f"s{i}" for i in range(32))  # reserve FPR
-        slothy.config.reserved_regs = r
-
-        slothy.config.outputs = ["r9"]
-        slothy.optimize(start="slothy_start_1", end="slothy_end_1")
-        slothy.config.outputs = ["r9"]
-        slothy.optimize(start="slothy_start_2", end="slothy_end_2")
-
-
-class matacc_acc_kyber(Example):
-    def __init__(self, var="", arch=Arch_Armv7M, target=Target_CortexM7, timeout=None):
-        name = "matacc_acc_kyber"
-        infile = name
-        funcname = "matacc_asm_acc"
-
-        if var != "":
-            name += f"_{var}"
-            infile += f"_{var}"
-        name += f"_{target_label_dict[target]}"
-
-        super().__init__(
-            infile,
-            name,
-            rename=True,
-            arch=arch,
-            target=target,
-            timeout=timeout,
-            funcname=funcname,
-        )
-
-    def core(self, slothy):
-        slothy.config.inputs_are_outputs = True
-        slothy.config.variable_size = True
-
-        r = slothy.config.reserved_regs
-        r = r.union(f"s{i}" for i in range(32))  # reserve FPR
-        slothy.config.reserved_regs = r
-
-        slothy.config.outputs = ["r9"]
-        slothy.optimize(start="slothy_start_1", end="slothy_end_1")
-        slothy.config.outputs = ["r9"]
-        slothy.optimize(start="slothy_start_2", end="slothy_end_2")
-
-
-class matacc_asm_opt_16_32_kyber(Example):
-    def __init__(self, var="", arch=Arch_Armv7M, target=Target_CortexM7, timeout=None):
-        name = "matacc_asm_opt_16_32_kyber"
-        infile = name
-        funcname = "matacc_asm_opt_16_32"
-
-        if var != "":
-            name += f"_{var}"
-            infile += f"_{var}"
-        name += f"_{target_label_dict[target]}"
-
-        super().__init__(
-            infile,
-            name,
-            rename=True,
-            arch=arch,
-            target=target,
-            timeout=timeout,
-            funcname=funcname,
-        )
-
-    def core(self, slothy):
-        slothy.config.inputs_are_outputs = True
-        slothy.config.variable_size = True
-        slothy.config.unsafe_address_offset_fixup = False
-
-        # TODO: r10, r11, r12 shouldn't actually be needed as q,qa,qinv are
-        # unused in this code.
-        slothy.config.reserved_regs = (
-            [f"s{i}" for i in range(0, 32)] + ["sp", "r13"] + ["r10", "r11", "r12"]
-        )
-
-        slothy.config.outputs = ["r9"]
-        slothy.optimize(start="slothy_start_1", end="slothy_end_1")
-        slothy.config.outputs = ["r9"]
-        slothy.optimize(start="slothy_start_2", end="slothy_end_2")
-
-
-class matacc_asm_opt_32_32_kyber(Example):
-    def __init__(self, var="", arch=Arch_Armv7M, target=Target_CortexM7, timeout=None):
-        name = "matacc_asm_opt_32_32_kyber"
-        infile = name
-        funcname = "matacc_asm_opt_32_32"
-
-        if var != "":
-            name += f"_{var}"
-            infile += f"_{var}"
-        name += f"_{target_label_dict[target]}"
-
-        super().__init__(
-            infile,
-            name,
-            rename=True,
-            arch=arch,
-            target=target,
-            timeout=timeout,
-            funcname=funcname,
-        )
-
-    def core(self, slothy):
-        slothy.config.inputs_are_outputs = True
-        slothy.config.variable_size = True
-        slothy.config.unsafe_address_offset_fixup = False
-
-        # TODO: r10, r11, r12 shouldn't actually be needed as q,qa,qinv are
-        # unused in this code.
-        slothy.config.reserved_regs = (
-            [f"s{i}" for i in range(0, 32)] + ["sp", "r13"] + ["r10", "r11", "r12"]
-        )
-
-        slothy.config.outputs = ["r9"]
-        slothy.optimize(start="slothy_start_1", end="slothy_end_1")
-        slothy.config.outputs = ["r9"]
-        slothy.optimize(start="slothy_start_2", end="slothy_end_2")
-
-
-class matacc_asm_opt_32_16_kyber(Example):
-    def __init__(self, var="", arch=Arch_Armv7M, target=Target_CortexM7, timeout=None):
-        name = "matacc_asm_opt_32_16_kyber"
-        infile = name
-        funcname = "matacc_asm_opt_32_16"
-
-        if var != "":
-            name += f"_{var}"
-            infile += f"_{var}"
-        name += f"_{target_label_dict[target]}"
-
-        super().__init__(
-            infile,
-            name,
-            rename=True,
-            arch=arch,
-            target=target,
-            timeout=timeout,
-            funcname=funcname,
-        )
-
-    def core(self, slothy):
-        slothy.config.inputs_are_outputs = True
-        slothy.config.variable_size = True
-        slothy.config.unsafe_address_offset_fixup = False
-
-        slothy.config.reserved_regs = (
-            [f"s{i}" for i in range(0, 32)] + ["sp", "r13"] + ["r10", "r11", "r12"]
-        )
-
-        slothy.config.outputs = ["r9"]
-        slothy.optimize(start="slothy_start_1", end="slothy_end_1")
-        slothy.config.outputs = ["r9"]
-        slothy.optimize(start="slothy_start_2", end="slothy_end_2")
-
-
-class matacc_asm_cache_16_32_kyber(Example):
-    def __init__(self, var="", arch=Arch_Armv7M, target=Target_CortexM7, timeout=None):
-        name = "matacc_asm_cache_16_32_kyber"
-        infile = name
-        funcname = "matacc_asm_cache_16_32"
-
-        if var != "":
-            name += f"_{var}"
-            infile += f"_{var}"
-        name += f"_{target_label_dict[target]}"
-
-        super().__init__(
-            infile,
-            name,
-            rename=True,
-            arch=arch,
-            target=target,
-            timeout=timeout,
-            funcname=funcname,
-        )
-
-    def core(self, slothy):
-        slothy.config.inputs_are_outputs = True
-        slothy.config.variable_size = True
-        slothy.config.unsafe_address_offset_fixup = False
-
-        slothy.config.reserved_regs = (
-            [f"s{i}" for i in range(0, 32)] + ["sp", "r13"] + ["r10", "r11", "r12"]
-        )
-
-        slothy.config.outputs = ["r9"]
-        slothy.optimize(start="slothy_start_1", end="slothy_end_1")
-        slothy.config.outputs = ["r9"]
-        slothy.optimize(start="slothy_start_2", end="slothy_end_2")
-
-
-class matacc_asm_cache_32_32_kyber(Example):
-    def __init__(self, var="", arch=Arch_Armv7M, target=Target_CortexM7, timeout=None):
-        name = "matacc_asm_cache_32_32_kyber"
-        infile = name
-        funcname = "matacc_asm_cache_32_32"
-
-        if var != "":
-            name += f"_{var}"
-            infile += f"_{var}"
-        name += f"_{target_label_dict[target]}"
-
-        super().__init__(
-            infile,
-            name,
-            rename=True,
-            arch=arch,
-            target=target,
-            timeout=timeout,
-            funcname=funcname,
-        )
-
-    def core(self, slothy):
-        slothy.config.inputs_are_outputs = True
-        slothy.config.variable_size = True
-        slothy.config.unsafe_address_offset_fixup = False
-
-        slothy.config.reserved_regs = (
-            [f"s{i}" for i in range(0, 32)] + ["sp", "r13"] + ["r10", "r11", "r12"]
-        )
-
-        slothy.config.outputs = ["r9"]
-        slothy.optimize(start="slothy_start_1", end="slothy_end_1")
-        slothy.config.outputs = ["r9"]
-        slothy.optimize(start="slothy_start_2", end="slothy_end_2")
-
-
-class matacc_asm_cache_32_16_kyber(Example):
-    def __init__(self, var="", arch=Arch_Armv7M, target=Target_CortexM7, timeout=None):
-        name = "matacc_asm_cache_32_16_kyber"
-        infile = name
-        funcname = "matacc_asm_cache_32_16"
-
-        if var != "":
-            name += f"_{var}"
-            infile += f"_{var}"
-        name += f"_{target_label_dict[target]}"
-
-        super().__init__(
-            infile,
-            name,
-            rename=True,
-            arch=arch,
-            target=target,
-            timeout=timeout,
-            funcname=funcname,
-        )
-
-    def core(self, slothy):
-        slothy.config.inputs_are_outputs = True
-        slothy.config.variable_size = True
-        slothy.config.unsafe_address_offset_fixup = False
-
-        slothy.config.reserved_regs = (
-            [f"s{i}" for i in range(0, 32)] + ["sp", "r13"] + ["r10", "r11", "r12"]
-        )
-=======
 ##########################################################################################
->>>>>>> d67db3cd
 
 from examples.naive.aarch64.dilithium._example import (
     example_instances as example_instances_aarch64_dilithium,
@@ -3734,254 +82,6 @@
 
 
 def main():
-<<<<<<< HEAD
-    examples = [
-        Example0(),
-        Example1(),
-        Example2(),
-        Example3(),
-        AArch64Example0(),
-        AArch64Example0(target=Target_CortexA72),
-        AArch64Example0Equ(),
-        AArch64Example1(),
-        AArch64Example1(target=Target_CortexA72),
-        AArch64Example2(),
-        AArch64Example2(target=Target_CortexA72),
-        AArch64ExampleLdSt(),
-        AArch64IfElse(),
-        AArch64Split0(),
-        AArch64Aese(),
-        # Armv7m examples
-        Armv7mExample0(),
-        Armv7mExample0Func(),
-        # Loop examples
-        AArch64LoopSubs(),
-        AArch64LoopSubs2(),
-        AArch64LoopSubsTabs(),
-        LoopLe(),
-        Armv7mLoopSubs(),
-        Armv7mLoopCmp(),
-        Armv7mLoopVmovCmp(),
-        Armv7mLoopVmovCmpForced(),
-        CRT(),
-        ntt_n256_l6_s32("bar"),
-        ntt_n256_l6_s32("mont"),
-        ntt_n256_l8_s32("bar"),
-        ntt_n256_l8_s32("mont"),
-        intt_n256_l6_s32("bar"),
-        intt_n256_l6_s32("mont"),
-        intt_n256_l8_s32("bar"),
-        intt_n256_l8_s32("mont"),
-        # Kyber NTT
-        # Cortex-M55
-        ntt_kyber_1_23_45_67(),
-        ntt_kyber_1_23_45_67(var="no_trans"),
-        ntt_kyber_1_23_45_67(var="no_trans_vld4", timeout=600),
-        ntt_kyber_12_345_67(False),
-        ntt_kyber_12_345_67(True),
-        # Cortex-M85
-        ntt_kyber_1_23_45_67(target=Target_CortexM85r1),
-        ntt_kyber_1_23_45_67(var="no_trans", target=Target_CortexM85r1),
-        ntt_kyber_1_23_45_67(
-            var="no_trans_vld4", target=Target_CortexM85r1, timeout=600
-        ),
-        ntt_kyber_12_345_67(False, target=Target_CortexM85r1),
-        ntt_kyber_12_345_67(True, target=Target_CortexM85r1),
-        # Cortex-A55
-        ntt_kyber_123_4567(),
-        ntt_kyber_123_4567(var="scalar_load"),
-        ntt_kyber_123_4567(var="scalar_store"),
-        ntt_kyber_123_4567(var="scalar_load_store"),
-        ntt_kyber_123_4567(var="manual_st4"),
-        ntt_kyber_1234_567(),
-        intt_kyber_123_4567(),
-        intt_kyber_123_4567(var="manual_ld4"),
-        # Cortex-A72
-        ntt_kyber_123_4567(target=Target_CortexA72),
-        ntt_kyber_123_4567(var="scalar_load", target=Target_CortexA72),
-        ntt_kyber_123_4567(var="scalar_store", target=Target_CortexA72),
-        ntt_kyber_123_4567(var="scalar_load_store", target=Target_CortexA72),
-        ntt_kyber_123_4567(var="manual_st4", target=Target_CortexA72),
-        ntt_kyber_1234_567(target=Target_CortexA72),
-        intt_kyber_123_4567(target=Target_CortexA72),
-        intt_kyber_123_4567(var="manual_ld4", target=Target_CortexA72),
-        # Apple M1 Firestorm
-        ntt_kyber_123_4567(target=Target_AppleM1_firestorm, timeout=3600),
-        ntt_kyber_123_4567(
-            var="scalar_load", target=Target_AppleM1_firestorm, timeout=3600
-        ),
-        ntt_kyber_123_4567(
-            var="scalar_store", target=Target_AppleM1_firestorm, timeout=3600
-        ),
-        ntt_kyber_123_4567(
-            var="scalar_load_store", target=Target_AppleM1_firestorm, timeout=3600
-        ),
-        ntt_kyber_123_4567(
-            var="manual_st4", target=Target_AppleM1_firestorm, timeout=3600
-        ),
-        ntt_kyber_1234_567(target=Target_AppleM1_firestorm, timeout=300),
-        ntt_kyber_1234_567(
-            var="manual_st4", target=Target_AppleM1_firestorm, timeout=300
-        ),
-        intt_kyber_123_4567(target=Target_AppleM1_firestorm, timeout=3600),
-        intt_kyber_123_4567(
-            var="manual_ld4", target=Target_AppleM1_firestorm, timeout=3600
-        ),
-        # Apple M1 Icestorm
-        ntt_kyber_123_4567(target=Target_AppleM1_icestorm, timeout=3600),
-        ntt_kyber_123_4567(
-            var="scalar_load", target=Target_AppleM1_icestorm, timeout=3600
-        ),
-        ntt_kyber_123_4567(
-            var="scalar_store", target=Target_AppleM1_icestorm, timeout=3600
-        ),
-        ntt_kyber_123_4567(
-            var="scalar_load_store", target=Target_AppleM1_icestorm, timeout=3600
-        ),
-        ntt_kyber_123_4567(
-            var="manual_st4", target=Target_AppleM1_icestorm, timeout=3600
-        ),
-        ntt_kyber_1234_567(target=Target_AppleM1_icestorm, timeout=300),
-        ntt_kyber_1234_567(
-            var="manual_st4", target=Target_AppleM1_icestorm, timeout=300
-        ),
-        intt_kyber_123_4567(target=Target_AppleM1_icestorm, timeout=3600),
-        intt_kyber_123_4567(
-            var="manual_ld4", target=Target_AppleM1_icestorm, timeout=3600
-        ),
-        # Kyber InvNTT
-        # Cortex-M55
-        intt_kyber_1_23_45_67(),
-        # Dilithium NTT
-        # Cortex-M55
-        ntt_dilithium_12_34_56_78(),
-        ntt_dilithium_12_34_56_78(var="no_trans_vld4"),
-        ntt_dilithium_123_456_78(False),
-        ntt_dilithium_123_456_78(True),
-        # Cortex-M85
-        ntt_dilithium_12_34_56_78(target=Target_CortexM85r1),
-        ntt_dilithium_12_34_56_78(var="no_trans_vld4", target=Target_CortexM85r1),
-        ntt_dilithium_123_456_78(False, target=Target_CortexM85r1),
-        ntt_dilithium_123_456_78(True, target=Target_CortexM85r1),
-        # Cortex-A55
-        ntt_dilithium_45678(),
-        ntt_dilithium_123_45678(),
-        ntt_dilithium_123_45678(var="w_scalar"),
-        ntt_dilithium_123_45678(var="manual_st4"),
-        ntt_dilithium_1234_5678(),
-        ntt_dilithium_1234_5678(var="manual_st4"),
-        intt_dilithium_123_45678(),
-        intt_dilithium_123_45678(var="manual_ld4"),
-        intt_dilithium_1234_5678(),
-        intt_dilithium_1234_5678(var="manual_ld4"),
-        # Cortex-A72
-        ntt_dilithium_123_45678(target=Target_CortexA72),
-        ntt_dilithium_123_45678(var="w_scalar", target=Target_CortexA72),
-        ntt_dilithium_123_45678(var="manual_st4", target=Target_CortexA72),
-        ntt_dilithium_1234_5678(target=Target_CortexA72),
-        ntt_dilithium_1234_5678(var="manual_st4", target=Target_CortexA72),
-        intt_dilithium_123_45678(target=Target_CortexA72),
-        intt_dilithium_123_45678(var="manual_ld4", target=Target_CortexA72),
-        intt_dilithium_1234_5678(target=Target_CortexA72),
-        intt_dilithium_1234_5678(var="manual_ld4", target=Target_CortexA72),
-        # Apple M1 Firestorm
-        ntt_dilithium_123_45678(target=Target_AppleM1_firestorm, timeout=3600),
-        ntt_dilithium_123_45678(
-            var="w_scalar", target=Target_AppleM1_firestorm, timeout=3600
-        ),
-        ntt_dilithium_123_45678(
-            var="manual_st4", target=Target_AppleM1_firestorm, timeout=3600
-        ),
-        ntt_dilithium_1234_5678(target=Target_AppleM1_firestorm, timeout=300),
-        ntt_dilithium_1234_5678(
-            var="manual_st4", target=Target_AppleM1_firestorm, timeout=300
-        ),
-        intt_dilithium_123_45678(target=Target_AppleM1_firestorm, timeout=3600),
-        intt_dilithium_123_45678(
-            var="manual_ld4", target=Target_AppleM1_firestorm, timeout=3600
-        ),
-        intt_dilithium_1234_5678(target=Target_AppleM1_firestorm, timeout=3600),
-        intt_dilithium_1234_5678(
-            var="manual_ld4", target=Target_AppleM1_firestorm, timeout=3600
-        ),
-        # Apple M1 Icestorm
-        ntt_dilithium_123_45678(target=Target_AppleM1_icestorm, timeout=3600),
-        ntt_dilithium_123_45678(
-            var="w_scalar", target=Target_AppleM1_icestorm, timeout=3600
-        ),
-        ntt_dilithium_123_45678(
-            var="manual_st4", target=Target_AppleM1_icestorm, timeout=3600
-        ),
-        ntt_dilithium_1234_5678(target=Target_AppleM1_icestorm, timeout=300),
-        ntt_dilithium_1234_5678(
-            var="manual_st4", target=Target_AppleM1_icestorm, timeout=300
-        ),
-        intt_dilithium_123_45678(target=Target_AppleM1_icestorm, timeout=3600),
-        intt_dilithium_123_45678(
-            var="manual_ld4", target=Target_AppleM1_icestorm, timeout=3600
-        ),
-        intt_dilithium_1234_5678(target=Target_AppleM1_icestorm, timeout=3600),
-        intt_dilithium_1234_5678(
-            var="manual_ld4", target=Target_AppleM1_icestorm, timeout=3600
-        ),
-        # Dilithium invNTT
-        # Cortex-M55
-        intt_dilithium_12_34_56_78(),
-        # Fast Fourier Transform (FFT)
-        # Floating point
-        fft_floatingpoint_radix4(),
-        # Fixed point
-        fft_fixedpoint_radix4(),
-        ntt_dilithium(),
-        intt_dilithium_123_456_78(),
-        pointwise_montgomery_dilithium(),
-        pointwise_acc_montgomery_dilithium(),
-        fnt_257_dilithium(),
-        ifnt_257_dilithium(),
-        basemul_257_dilithium(),
-        basemul_257_asymmetric_dilithium(),
-        ntt_769_dilithium(),
-        intt_769_dilithium(),
-        pointwise_769_dilithium(),
-        pointwise_769_asymmetric_dilithium(),
-        reduce32_dilithium(),
-        caddq_dilithium(),
-        Keccak(var="xkcp"),
-        Keccak(var="adomnicai_m4"),
-        Keccak(var="adomnicai_m7"),
-        ntt_kyber(),
-        intt_kyber(),
-        basemul_16_32_kyber(),
-        basemul_acc_32_32_kyber(),
-        basemul_acc_32_16_kyber(),
-        frombytes_mul_16_32_kyber(),
-        frombytes_mul_acc_32_32_kyber(),
-        frombytes_mul_acc_32_16_kyber(),
-        add_kyber(),
-        sub_kyber(),
-        barrett_reduce_kyber(),
-        fromplant_kyber(),
-        basemul_kyber(),
-        basemul_acc_kyber(),
-        frombytes_mul_kyber(),
-        frombytes_mul_acc_kyber(),
-        matacc_kyber(),
-        matacc_acc_kyber(),
-        matacc_asm_opt_16_32_kyber(),
-        matacc_asm_opt_32_32_kyber(),
-        matacc_asm_opt_32_16_kyber(),
-        matacc_asm_cache_16_32_kyber(),
-        matacc_asm_cache_32_32_kyber(),
-        matacc_asm_cache_32_16_kyber(),
-        # RISC-V
-        RISC_VExample0(target=Target_XuanTieC908),
-        RISC_VExampleLoop0(),
-        RISC_V_ntt8l_singleissue_plant_rv64im(target=Target_XuanTieC908, timeout=300),
-        RISC_V_poly_basemul_8l_acc_rv64im(target=Target_XuanTieC908),
-        RISC_V_test(target=Target_XuanTieC908),
-        RISC_V_ntt_rvv(target=Target_XuanTieC908),
-    ]
-=======
     examples = (
         example_instances_armv7m_dilithium
         + example_instances_armv7m_keccak
@@ -3996,7 +96,6 @@
         + example_instances_armv8m_fx_r4_fft
         + example_instances_armv8m_ntt_256
     )
->>>>>>> d67db3cd
 
     all_example_names = [e.name for e in examples]
 
