#
# Copyright (c) 2022 Arm Limited
# Copyright (c) 2022 Hanno Becker
# Copyright (c) 2023 Amin Abdulrahman, Matthias Kannwischer
# SPDX-License-Identifier: MIT
#
# Permission is hereby granted, free of charge, to any person obtaining a copy
# of this software and associated documentation files (the "Software"), to deal
# in the Software without restriction, including without limitation the rights
# to use, copy, modify, merge, publish, distribute, sublicense, and/or sell
# copies of the Software, and to permit persons to whom the Software is
# furnished to do so, subject to the following conditions:
#
# The above copyright notice and this permission notice shall be included in all
# copies or substantial portions of the Software.
#
# THE SOFTWARE IS PROVIDED "AS IS", WITHOUT WARRANTY OF ANY KIND, EXPRESS OR
# IMPLIED, INCLUDING BUT NOT LIMITED TO THE WARRANTIES OF MERCHANTABILITY,
# FITNESS FOR A PARTICULAR PURPOSE AND NONINFRINGEMENT. IN NO EVENT SHALL THE
# AUTHORS OR COPYRIGHT HOLDERS BE LIABLE FOR ANY CLAIM, DAMAGES OR OTHER
# LIABILITY, WHETHER IN AN ACTION OF CONTRACT, TORT OR OTHERWISE, ARISING FROM,
# OUT OF OR IN CONNECTION WITH THE SOFTWARE OR THE USE OR OTHER DEALINGS IN THE
# SOFTWARE.
#
# Author: Hanno Becker <hannobecker@posteo.de>
#

import argparse
import logging
import sys

from slothy import Slothy, Config

import slothy.targets.arm_v7m.arch_v7m as Arch_Armv7M
import slothy.targets.arm_v81m.arch_v81m as Arch_Armv81M
import slothy.targets.arm_v7m.cortex_m7 as Target_CortexM7
import slothy.targets.arm_v81m.cortex_m55r1 as Target_CortexM55r1
import slothy.targets.arm_v81m.cortex_m85r1 as Target_CortexM85r1

import slothy.targets.aarch64.aarch64_neon as AArch64_Neon
import slothy.targets.aarch64.cortex_a55 as Target_CortexA55
import slothy.targets.aarch64.cortex_a72_frontend as Target_CortexA72
import slothy.targets.aarch64.apple_m1_firestorm_experimental as Target_AppleM1_firestorm
import slothy.targets.aarch64.apple_m1_icestorm_experimental as Target_AppleM1_icestorm

import slothy.targets.riscv.riscv as RISC_V
import slothy.targets.riscv.xuantie_c908 as Target_XiunTanC908

target_label_dict = {Target_CortexA55: "a55",
                     Target_CortexA72: "a72",
                     Target_CortexM7: "m7",
                     Target_CortexM55r1: "m55",
                     Target_CortexM85r1: "m85",
                     Target_AppleM1_firestorm: "m1_firestorm",
                     Target_AppleM1_icestorm: "m1_icestorm",
                     Target_XiunTanC908: "c908"}


class ExampleException(Exception):
    """Exception thrown when an example goes wrong"""


class Example():
    """Common boilerplate for SLOTHY examples"""

    def __init__(self, infile, name=None, funcname=None, suffix="opt",
                 rename=False, outfile="", arch=Arch_Armv81M, target=Target_CortexM55r1,
                 timeout=None, **kwargs):
        if name is None:
            name = infile

        self.arch = arch
        self.target = target
        self.funcname = funcname
        self.infile = infile
        self.suffix = suffix
        if outfile == "":
            self.outfile = f"{infile}_{self.suffix}_{target_label_dict[self.target]}"
        else:
            self.outfile = f"{outfile}_{self.suffix}_{target_label_dict[self.target]}"
        if funcname is None:
            self.funcname = self.infile
        subfolder = ""
        if self.arch == AArch64_Neon:
            subfolder = "aarch64/"
<<<<<<< HEAD
        elif self.arch == RISC_V:
            subfolder = "riscv/"
=======
        elif self.arch == Arch_Armv7M:
            subfolder = "armv7m/"
>>>>>>> 2ebb2782
        self.infile_full = f"examples/naive/{subfolder}{self.infile}.s"
        self.outfile_full = f"examples/opt/{subfolder}{self.outfile}.s"
        self.name = name
        self.rename = rename
        self.timeout = timeout
        self.extra_args = kwargs
        self.target_reserved = ""
    # By default, optimize the whole file

    def core(self, slothy):
        slothy.optimize()

    def run(self, debug=False, log_model=False, log_model_dir="models", dry_run=False, silent=False, timeout=0, debug_logfile=None, only_target=None):

        if dry_run is True:
            annotation = " (dry run only)"
        else:
            annotation = ""

        print(f"* Example: {self.name}{annotation}...")

        # skip eaxmples for all but the target that was asked for
        if only_target is not None and self.target.__name__ != only_target:
            return

        handlers = []

        h_err = logging.StreamHandler(sys.stderr)
        h_err.setLevel(logging.WARNING)
        handlers.append(h_err)

        if silent is False:
            h_info = logging.StreamHandler(sys.stdout)
            h_info.setLevel(logging.DEBUG)
            h_info.addFilter(lambda r: r.levelno == logging.INFO)
            handlers.append(h_info)

        if debug is True:
            h_verbose = logging.StreamHandler(sys.stdout)
            h_verbose.setLevel(logging.DEBUG)
            h_verbose.addFilter(lambda r: r.levelno < logging.INFO)
            handlers.append(h_verbose)

        if debug_logfile is not None:
            h_file = logging.FileHandler(debug_logfile)
            h_file.setLevel(logging.DEBUG)
            handlers.append(h_file)

        if debug is True or debug_logfile is not None:
            base_level = logging.DEBUG
        else:
            base_level = logging.INFO

        logging.basicConfig(
            level = base_level,
            handlers = handlers,
        )
        logger = logging.getLogger(self.name)

        slothy = Slothy(self.arch, self.target, logger=logger)
        slothy.load_source_from_file(self.infile_full)

        if timeout != 0:
            slothy.config.timeout = timeout
        elif self.timeout is not None:
            slothy.config.timeout = self.timeout

        if dry_run is True:
            slothy.config.constraints.functional_only = True
            slothy.config.constraints.allow_reordering = False
            slothy.config.constraints.allow_renaming = False
            slothy.config.variable_size = True

        if log_model is True:
            slothy.config.log_model_dir = log_model_dir
            slothy.config.log_model = self.name

        # On Apple M1, we must not use x18
        if "m1" in target_label_dict[self.target]:
            self.target_reserved = ["x18"]

        self.core(slothy, *self.extra_args)

        if self.rename:
            slothy.rename_function(
                self.funcname, f"{self.funcname}_{self.suffix}_{target_label_dict[self.target]}")

        if dry_run is False:
            slothy.write_source_to_file(self.outfile_full)

class Example0(Example):
    def __init__(self):
        super().__init__("simple0")


class Example1(Example):
    def __init__(self):
        super().__init__("simple1")


class Example2(Example):
    def __init__(self):
        super().__init__("simple0_loop")

    def core(self, slothy):
        slothy.config.sw_pipelining.enabled = True
        slothy.config.inputs_are_outputs = True
        slothy.config.typing_hints["const"] = Arch_Armv81M.RegisterType.GPR
        slothy.optimize_loop("start")


class Example3(Example):
    def __init__(self):
        super().__init__("simple1_loop")

    def core(self, slothy):
        slothy.config.sw_pipelining.enabled = True
        slothy.config.inputs_are_outputs = True
        slothy.optimize_loop("start")

class LoopLe(Example):
    def __init__(self, var="", arch=Arch_Armv81M, target=Target_CortexM55r1):
        name = "loop_le"
        infile = name

        if var != "":
            name += f"_{var}"
            infile += f"_{var}"
        name += f"_{target_label_dict[target]}"

        super().__init__(infile, name, rename=True, arch=arch, target=target)

    def core(self,slothy):
        slothy.config.variable_size=True
        slothy.optimize_loop("start")

class AArch64LoopSubs(Example):
    def __init__(self, var="", arch=AArch64_Neon, target=Target_CortexA55):
        name = "aarch64_loop_subs"
        infile = name

        if var != "":
            name += f"_{var}"
            infile += f"_{var}"
        name += f"_{target_label_dict[target]}"

        super().__init__(infile, name, rename=True, arch=arch, target=target)

    def core(self,slothy):
        slothy.config.variable_size=True
        slothy.optimize_loop("start")

class CRT(Example):
    def __init__(self):
        super().__init__("crt")

    def core(self, slothy):
        slothy.config.sw_pipelining.enabled = True
        slothy.config.inputs_are_outputs = True
        slothy.config.selfcheck = True
        # Double the loop body to create more interleaving opportunities
        # Basically a tradeoff of code-size vs performance
        slothy.config.sw_pipelining.unroll = 2
        slothy.config.typing_hints = {
            "const_prshift": Arch_Armv81M.RegisterType.GPR,
            "const_shift9": Arch_Armv81M.RegisterType.GPR,
            "p_inv_mod_q": Arch_Armv81M.RegisterType.GPR,
            "p_inv_mod_q_tw": Arch_Armv81M.RegisterType.GPR,
            "mod_p": Arch_Armv81M.RegisterType.GPR,
            "mod_p_tw": Arch_Armv81M.RegisterType.GPR,
        }
        slothy.optimize()


class ntt_n256_l6_s32(Example):
    def __init__(self, var):
        super().__init__(f"ntt_n256_l6_s32_{var}")

    def core(self, slothy):
        slothy.config.sw_pipelining.enabled = True
        slothy.config.inputs_are_outputs = True
        slothy.config.typing_hints = {r: Arch_Armv81M.RegisterType.GPR for r in
                                      ["root0",         "root1",         "root2",
                                       "root0_twisted", "root1_twisted", "root2_twisted"]}
        slothy.optimize_loop("layer12_loop")
        slothy.optimize_loop("layer34_loop")
        slothy.optimize_loop("layer56_loop")


class ntt_n256_l8_s32(Example):
    def __init__(self, var):
        super().__init__(f"ntt_n256_l8_s32_{var}")

    def core(self, slothy):
        slothy.config.sw_pipelining.enabled = True
        slothy.config.inputs_are_outputs = True
        slothy.config.typing_hints = {
            "root0": Arch_Armv81M.RegisterType.GPR,
            "root1": Arch_Armv81M.RegisterType.GPR,
            "root2": Arch_Armv81M.RegisterType.GPR,
            "root0_twisted": Arch_Armv81M.RegisterType.GPR,
            "root1_twisted": Arch_Armv81M.RegisterType.GPR,
            "root2_twisted": Arch_Armv81M.RegisterType.GPR,
        }
        slothy.optimize_loop("layer12_loop")
        slothy.optimize_loop("layer34_loop")
        slothy.optimize_loop("layer56_loop")
        slothy.config.typing_hints = {}
        slothy.optimize_loop("layer78_loop")


class intt_n256_l6_s32(Example):
    def __init__(self, var):
        super().__init__(f"intt_n256_l6_s32_{var}")

    def core(self, slothy):
        slothy.config.sw_pipelining.enabled = True
        slothy.config.inputs_are_outputs = True
        slothy.config.typing_hints = {
            "root0": Arch_Armv81M.RegisterType.GPR,
            "root1": Arch_Armv81M.RegisterType.GPR,
            "root2": Arch_Armv81M.RegisterType.GPR,
            "root0_twisted": Arch_Armv81M.RegisterType.GPR,
            "root1_twisted": Arch_Armv81M.RegisterType.GPR,
            "root2_twisted": Arch_Armv81M.RegisterType.GPR,
        }
        slothy.optimize_loop("layer12_loop")
        slothy.optimize_loop("layer34_loop")
        slothy.optimize_loop("layer56_loop")


class intt_n256_l8_s32(Example):
    def __init__(self, var):
        super().__init__(f"intt_n256_l8_s32_{var}")

    def core(self, slothy):
        slothy.config.sw_pipelining.enabled = True
        slothy.config.inputs_are_outputs = True
        slothy.config.typing_hints = {
            "root0": Arch_Armv81M.RegisterType.GPR,
            "root1": Arch_Armv81M.RegisterType.GPR,
            "root2": Arch_Armv81M.RegisterType.GPR,
            "root0_twisted": Arch_Armv81M.RegisterType.GPR,
            "root1_twisted": Arch_Armv81M.RegisterType.GPR,
            "root2_twisted": Arch_Armv81M.RegisterType.GPR,
        }
        slothy.optimize_loop("layer12_loop")
        slothy.optimize_loop("layer34_loop")
        slothy.optimize_loop("layer56_loop")
        slothy.config.typing_hints = {}
        slothy.optimize_loop("layer78_loop")


class ntt_kyber_1_23_45_67(Example):
    def __init__(self, var="", arch=Arch_Armv81M, target=Target_CortexM55r1, timeout=None):
        name = "ntt_kyber_1_23_45_67"
        infile = name
        if var != "":
            name += f"_{var}"
            infile += f"_{var}"
        name += f"_{target_label_dict[target]}"
        super().__init__(infile, name=name, arch=arch, target=target, rename=True)
        self.var = var
        self.timeout = timeout
    def core(self, slothy):
        slothy.config.sw_pipelining.enabled = True
        slothy.config.inputs_are_outputs = True
        slothy.config.typing_hints = {
            "root0": Arch_Armv81M.RegisterType.GPR,
            "root1": Arch_Armv81M.RegisterType.GPR,
            "root2": Arch_Armv81M.RegisterType.GPR,
            "root0_twisted": Arch_Armv81M.RegisterType.GPR,
            "root1_twisted": Arch_Armv81M.RegisterType.GPR,
            "root2_twisted": Arch_Armv81M.RegisterType.GPR,
        }
        slothy.config.inputs_are_outputs = True
        slothy.optimize_loop("layer1_loop")
        slothy.optimize_loop("layer23_loop")
        slothy.optimize_loop("layer45_loop")
        slothy.config.constraints.st_ld_hazard = False
        if self.timeout is not None:
            slothy.config.timeout = self.timeout
        if "no_trans" in self.var:
            slothy.config.constraints.st_ld_hazard = True
        slothy.config.typing_hints = {}
        slothy.optimize_loop("layer67_loop")


class ntt_kyber_1(Example):
    def __init__(self, arch=Arch_Armv81M, target=Target_CortexM55r1):
        name = "ntt_kyber_1"
        infile = "ntt_kyber_1_23_45_67"

        name += f"_{target_label_dict[target]}"
        super().__init__(infile, name=name, arch=arch, target=target, rename=True)

    def core(self, slothy):
        slothy.config.sw_pipelining.enabled = True
        slothy.config.inputs_are_outputs = True
        slothy.config.sw_pipelining.minimize_overlapping = False
        slothy.config.sw_pipelining.optimize_preamble = False
        slothy.config.sw_pipelining.optimize_postamble = False
        slothy.config.typing_hints = {
            "root0": Arch_Armv81M.RegisterType.GPR,
            "root1": Arch_Armv81M.RegisterType.GPR,
            "root2": Arch_Armv81M.RegisterType.GPR,
            "root0_twisted": Arch_Armv81M.RegisterType.GPR,
            "root1_twisted": Arch_Armv81M.RegisterType.GPR,
            "root2_twisted": Arch_Armv81M.RegisterType.GPR,
        }
        slothy.optimize_loop("layer1_loop")


class ntt_kyber_23(Example):
    def __init__(self, arch=Arch_Armv81M, target=Target_CortexM55r1):
        name = "ntt_kyber_23"
        infile = "ntt_kyber_1_23_45_67"

        name += f"_{target_label_dict[target]}"
        super().__init__(infile, name=name, arch=arch, target=target, rename=True)

    def core(self, slothy):
        slothy.config.sw_pipelining.enabled = True
        slothy.config.inputs_are_outputs = True
        slothy.config.sw_pipelining.minimize_overlapping = False
        slothy.config.sw_pipelining.optimize_preamble = False
        slothy.config.sw_pipelining.optimize_postamble = False
        slothy.config.typing_hints = {
            "root0": Arch_Armv81M.RegisterType.GPR,
            "root1": Arch_Armv81M.RegisterType.GPR,
            "root2": Arch_Armv81M.RegisterType.GPR,
            "root0_twisted": Arch_Armv81M.RegisterType.GPR,
            "root1_twisted": Arch_Armv81M.RegisterType.GPR,
            "root2_twisted": Arch_Armv81M.RegisterType.GPR,
        }
        slothy.optimize_loop("layer23_loop")


class ntt_kyber_45(Example):
    def __init__(self, arch=Arch_Armv81M, target=Target_CortexM55r1):
        name = "ntt_kyber_45"
        infile = "ntt_kyber_1_23_45_67"

        name += f"_{target_label_dict[target]}"
        super().__init__(infile, name=name, arch=arch, target=target, rename=True)

    def core(self, slothy):
        slothy.config.sw_pipelining.enabled = True
        slothy.config.inputs_are_outputs = True
        slothy.config.sw_pipelining.minimize_overlapping = False
        slothy.config.sw_pipelining.optimize_preamble = False
        slothy.config.sw_pipelining.optimize_postamble = False
        slothy.config.typing_hints = {
            "root0": Arch_Armv81M.RegisterType.GPR,
            "root1": Arch_Armv81M.RegisterType.GPR,
            "root2": Arch_Armv81M.RegisterType.GPR,
            "root0_twisted": Arch_Armv81M.RegisterType.GPR,
            "root1_twisted": Arch_Armv81M.RegisterType.GPR,
            "root2_twisted": Arch_Armv81M.RegisterType.GPR,
        }
        slothy.optimize_loop("layer45_loop")


class ntt_kyber_67(Example):
    def __init__(self, arch=Arch_Armv81M, target=Target_CortexM55r1):
        name = "ntt_kyber_67"
        infile = "ntt_kyber_1_23_45_67"

        name += f"_{target_label_dict[target]}"
        super().__init__(infile, name=name, arch=arch, target=target, rename=True)

    def core(self, slothy):
        slothy.config.sw_pipelining.enabled = True
        slothy.config.inputs_are_outputs = True
        slothy.config.sw_pipelining.minimize_overlapping = False
        slothy.config.sw_pipelining.optimize_preamble = False
        slothy.config.sw_pipelining.optimize_postamble = False
        slothy.config.constraints.st_ld_hazard = False
        slothy.config.typing_hints = {}
        slothy.optimize_loop("layer67_loop")


class ntt_kyber_12_345_67(Example):
    def __init__(self, cross_loops_optim=False, var="", arch=Arch_Armv81M, target=Target_CortexM55r1):
        infile = "ntt_kyber_12_345_67"
        if cross_loops_optim:
            name = "ntt_kyber_12_345_67_speed"
            suffix = "opt_speed"
        else:
            name = "ntt_kyber_12_345_67_size"
            suffix = "opt_size"
        if var != "":
            name += f"_{var}"
            infile += f"_{var}"
        name += f"_{target_label_dict[target]}"
        self.var = var
        super().__init__(infile, name=name,
                         suffix=suffix, rename=True, arch=arch, target=target)
        self.cross_loops_optim = cross_loops_optim

    def core(self, slothy):
        slothy.config.inputs_are_outputs = True
        slothy.config.sw_pipelining.enabled = True
        slothy.optimize_loop(
            "layer12_loop", postamble_label="layer12_loop_end")
        slothy.config.constraints.stalls_first_attempt = 16
        slothy.config.locked_registers = set([f"QSTACK{i}" for i in [4, 5, 6]] +
                                             ["STACK0"])
        if not self.cross_loops_optim:
            if "no_trans" not in self.var and "trans" in self.var:
                slothy.config.constraints.st_ld_hazard = False  # optional, if it takes too long
            slothy.config.sw_pipelining.enabled = False
            slothy.optimize_loop("layer345_loop")
        else:
            if "no_trans" not in self.var and "trans" in self.var:
                slothy.config.constraints.st_ld_hazard = False  # optional, if it takes too long
            slothy.config.sw_pipelining.enabled = True
            slothy.config.sw_pipelining.halving_heuristic = True
            slothy.config.sw_pipelining.halving_heuristic_periodic = True
            slothy.optimize_loop(
                "layer345_loop", postamble_label="layer345_loop_end")
            layer345_deps = slothy.last_result.kernel_input_output.copy()

        slothy.config.sw_pipelining.enabled = True
        slothy.config.sw_pipelining.halving_heuristic = False
        slothy.config.sw_pipelining.halving_heuristic_periodic = True
        slothy.config.constraints.st_ld_hazard = False
        slothy.optimize_loop("layer67_loop")
        layer67_deps = slothy.last_result.kernel_input_output.copy()

        if self.cross_loops_optim:
            slothy.config.inputs_are_outputs = False
            slothy.config.constraints.st_ld_hazard = True
            slothy.config.sw_pipelining.enabled = False
            slothy.config.outputs = layer345_deps + ["r14"]
            slothy.optimize(start="layer12_loop_end", end="layer345_loop")
            slothy.config.outputs = layer67_deps + ["r14"]
            slothy.optimize(start="layer345_loop_end", end="layer67_loop")


class ntt_kyber_12(Example):
    def __init__(self, arch=Arch_Armv81M, target=Target_CortexM55r1):
        name = "ntt_kyber_12"
        infile = "ntt_kyber_12_345_67"
        name += f"_{target_label_dict[target]}"
        super().__init__(infile, name=name, rename=True, arch=arch, target=target)

    def core(self, slothy):
        slothy.config.sw_pipelining.enabled = True
        slothy.config.inputs_are_outputs = True
        slothy.config.sw_pipelining.minimize_overlapping = False
        slothy.config.sw_pipelining.optimize_preamble = False
        slothy.config.sw_pipelining.optimize_postamble = False
        slothy.optimize_loop(
            "layer12_loop", postamble_label="layer12_loop_end")


class ntt_kyber_345(Example):
    def __init__(self, arch=Arch_Armv81M, target=Target_CortexM55r1):
        name = "ntt_kyber_345"
        infile = "ntt_kyber_12_345_67"
        name += f"_{target_label_dict[target]}"
        super().__init__(infile, name=name, rename=True, arch=arch, target=target)

    def core(self, slothy):
        slothy.config.locked_registers = set([f"QSTACK{i}" for i in [4, 5, 6]] +
                                             ["STACK0"])
        slothy.config.sw_pipelining.enabled = True
        slothy.config.inputs_are_outputs = True
        slothy.config.sw_pipelining.minimize_overlapping = False
        slothy.config.sw_pipelining.optimize_preamble = False
        slothy.config.sw_pipelining.optimize_postamble = False
        slothy.optimize_loop("layer345_loop")


class ntt_kyber_l345_symbolic(Example):
    def __init__(self):
        super().__init__("ntt_kyber_layer345_symbolic")

    def core(self, slothy):
        slothy.config.sw_pipelining.enabled = True
        slothy.config.sw_pipelining.halving_heuristic = True
        slothy.config.sw_pipelining.halving_heuristic_periodic = True
        slothy.optimize_loop("layer345_loop")

class AArch64Example0(Example):
    def __init__(self, var="", arch=AArch64_Neon, target=Target_CortexA55):
        name = "aarch64_simple0"
        infile = name

        if var != "":
            name += f"_{var}"
            infile += f"_{var}"
        name += f"_{target_label_dict[target]}"

        super().__init__(infile, name, rename=True, arch=arch, target=target)

    def core(self,slothy):
        slothy.config.variable_size=True
        slothy.config.constraints.stalls_first_attempt=32
        slothy.optimize()

class AArch64Example0Equ(Example):
    def __init__(self, var="", arch=AArch64_Neon, target=Target_CortexA55):
        name = "aarch64_simple0_equ"
        infile = name

        if var != "":
            name += f"_{var}"
            infile += f"_{var}"
        name += f"_{target_label_dict[target]}"

        super().__init__(infile, name, rename=True, arch=arch, target=target)

    def core(self,slothy):
        slothy.config.variable_size=True
        slothy.config.constraints.stalls_first_attempt=32
        slothy.optimize(start="start", end="end")


class AArch64Example1(Example):
    def __init__(self, var="", arch=AArch64_Neon, target=Target_CortexA55):
        name = "aarch64_simple0_macros"
        infile = name

        if var != "":
            name += f"_{var}"
            infile += f"_{var}"
        name += f"_{target_label_dict[target]}"

        super().__init__(infile, name, rename=True, arch=arch, target=target)

    def core(self,slothy):
        slothy.config.variable_size=True
        slothy.config.constraints.stalls_first_attempt=32
        slothy.optimize(start="start", end="end")


class AArch64Example2(Example):
    def __init__(self, var="", arch=AArch64_Neon, target=Target_CortexA55):
        name = "aarch64_simple0_loop"
        infile = name

        if var != "":
            name += f"_{var}"
            infile += f"_{var}"
        name += f"_{target_label_dict[target]}"

        super().__init__(infile, name, rename=True, arch=arch, target=target)

    def core(self,slothy):
        slothy.config.variable_size=True
        slothy.config.constraints.stalls_first_attempt=32
        slothy.config.sw_pipelining.enabled = True
        slothy.config.sw_pipelining.optimize_preamble = False
        slothy.config.sw_pipelining.optimize_postamble = False
        slothy.optimize_loop("start")

class Armv7mExample0(Example):
    def __init__(self, var="", arch=Arch_Armv7M, target=Target_CortexM7):
        name = "armv7m_simple0"
        infile = name

        if var != "":
            name += f"_{var}"
            infile += f"_{var}"
        name += f"_{target_label_dict[target]}"

        super().__init__(infile, name, rename=True, arch=arch, target=target)

    def core(self,slothy):
        slothy.config.variable_size=True
        slothy.config.inputs_are_outputs = True
        slothy.optimize(start="start", end="end")

class Armv7mLoopSubs(Example):
    def __init__(self, var="", arch=Arch_Armv7M, target=Target_CortexM7):
        name = "loop_subs"
        infile = name

        if var != "":
            name += f"_{var}"
            infile += f"_{var}"
        name += f"_{target_label_dict[target]}"

        super().__init__(infile, name, rename=True, arch=arch, target=target)

    def core(self,slothy):
        slothy.config.variable_size=True
        slothy.optimize_loop("start")

class Armv7mLoopCmp(Example):
    def __init__(self, var="", arch=Arch_Armv7M, target=Target_CortexM7):
        name = "loop_cmp"
        infile = name

        if var != "":
            name += f"_{var}"
            infile += f"_{var}"
        name += f"_{target_label_dict[target]}"

        super().__init__(infile, name, rename=True, arch=arch, target=target)

    def core(self,slothy):
        slothy.config.variable_size=True
        slothy.config.outputs = ["r6"]
        slothy.optimize_loop("start")
        
class Armv7mLoopVmovCmp(Example):
    def __init__(self, var="", arch=Arch_Armv7M, target=Target_CortexM7):
        name = "loop_vmov_cmp"
        infile = name

        if var != "":
            name += f"_{var}"
            infile += f"_{var}"
        name += f"_{target_label_dict[target]}"

        super().__init__(infile, name, rename=True, arch=arch, target=target)

    def core(self,slothy):
        slothy.config.variable_size=True
        slothy.config.outputs = ["r6"]
        slothy.optimize_loop("start")

class AArch64IfElse(Example):
    def __init__(self, var="", arch=AArch64_Neon, target=Target_CortexA55):
        name = "aarch64_ifelse"
        infile = name

        if var != "":
            name += f"_{var}"
            infile += f"_{var}"
        name += f"_{target_label_dict[target]}"

        super().__init__(infile, name, rename=True, arch=arch, target=target)

    def core(self,slothy):
        slothy.optimize()
        
class ntt_kyber_123_4567(Example):
    def __init__(self, var="", arch=AArch64_Neon, target=Target_CortexA55, timeout=None):
        name = "ntt_kyber_123_4567"
        infile = name

        if var != "":
            name += f"_{var}"
            infile += f"_{var}"
        name += f"_{target_label_dict[target]}"

        super().__init__(infile, name, rename=True, arch=arch, target=target, timeout=timeout)

    def core(self, slothy):
        slothy.config.sw_pipelining.enabled = True
        slothy.config.inputs_are_outputs = True
        slothy.config.sw_pipelining.minimize_overlapping = False
        slothy.config.variable_size = True
        slothy.config.reserved_regs = [
            f"x{i}" for i in range(0, 7)] + ["x30", "sp"]
        slothy.config.reserved_regs += self.target_reserved
        slothy.config.constraints.stalls_first_attempt = 64
        slothy.optimize_loop("layer123_start")
        slothy.optimize_loop("layer4567_start")

class intt_kyber_123_4567(Example):
    def __init__(self, var="", arch=AArch64_Neon, target=Target_CortexA55, timeout=None):
        name = "intt_kyber_123_4567"
        infile = name

        if var != "":
            name += f"_{var}"
            infile += f"_{var}"
        name += f"_{target_label_dict[target]}"

        super().__init__(infile, name, rename=True, arch=arch, target=target, timeout=timeout)

    def core(self, slothy):
        slothy.config.sw_pipelining.enabled = True
        slothy.config.inputs_are_outputs = True
        slothy.config.sw_pipelining.minimize_overlapping = False
        slothy.config.variable_size = True
        slothy.config.reserved_regs = [f"x{i}" for i in range(0, 7)] + ["x30", "sp"]
        slothy.config.constraints.stalls_first_attempt = 64
        slothy.optimize_loop("layer4567_start")
        slothy.optimize_loop("layer123_start")


class ntt_kyber_123(Example):
    def __init__(self, var="", arch=AArch64_Neon, target=Target_CortexA55):
        name = "ntt_kyber_123"
        infile = "ntt_kyber_123_4567"

        if var != "":
            name += f"_{var}"
            infile += f"_{var}"
        name += f"_{target_label_dict[target]}"

        super().__init__(infile, name, outfile=name, rename=True, arch=arch, target=target)

    def core(self, slothy):
        slothy.config.sw_pipelining.enabled = True
        slothy.config.inputs_are_outputs = True
        slothy.config.sw_pipelining.minimize_overlapping = False
        slothy.config.sw_pipelining.optimize_preamble = False
        slothy.config.sw_pipelining.optimize_postamble = False
        slothy.config.reserved_regs = [
            f"x{i}" for i in range(0, 7)] + ["x30", "sp"]
        slothy.config.reserved_regs += self.target_reserved
        slothy.optimize_loop("layer123_start")


class ntt_kyber_4567(Example):
    def __init__(self, var="", arch=AArch64_Neon, target=Target_CortexA55):
        name = "ntt_kyber_4567"
        infile = "ntt_kyber_123_4567"

        if var != "":
            name += f"_{var}"
            infile += f"_{var}"
        name += f"_{target_label_dict[target]}"

        super().__init__(infile, name, outfile=name, rename=True, arch=arch, target=target)

    def core(self, slothy):
        slothy.config.sw_pipelining.enabled = True
        slothy.config.inputs_are_outputs = True
        slothy.config.sw_pipelining.minimize_overlapping = False
        slothy.config.sw_pipelining.optimize_preamble = False
        slothy.config.sw_pipelining.optimize_postamble = False
        slothy.config.reserved_regs = [
            f"x{i}" for i in range(0, 7)] + ["x30", "sp"]
        slothy.config.reserved_regs += self.target_reserved
        slothy.optimize_loop("layer4567_start")


class ntt_kyber_1234_567(Example):
    def __init__(self, var="", arch=AArch64_Neon, target=Target_CortexA72, timeout=None):
        name = "ntt_kyber_1234_567"
        infile = name

        if var != "":
            name += f"_{var}"
            infile += f"_{var}"
        name += f"_{target_label_dict[target]}"

        super().__init__(infile, name, rename=True, arch=arch, target=target, timeout=timeout)

    def core(self, slothy):
        conf = slothy.config.copy()

        slothy.config.sw_pipelining.enabled = True
        slothy.config.inputs_are_outputs = True
        slothy.config.sw_pipelining.minimize_overlapping = False
        slothy.config.sw_pipelining.halving_heuristic = True
        slothy.config.variable_size = True
        slothy.config.reserved_regs = [
            f"x{i}" for i in range(0, 6)] + ["x30", "sp"]
        slothy.config.reserved_regs += self.target_reserved
        slothy.config.split_heuristic = True
        slothy.config.split_heuristic_factor = 2
        slothy.config.split_heuristic_stepsize = 0.1
        slothy.config.split_heuristic_repeat = 4
        slothy.config.constraints.stalls_first_attempt = 40
        slothy.config.max_solutions = 64

        slothy.optimize_loop("layer1234_start")

        # layer567 is small enough for SW pipelining without heuristics
        slothy.config = conf.copy()
        slothy.config.timeout = self.timeout
        # Increase the timeout when not using heuristics
        if self.timeout is not None:
            slothy.config.timeout = self.timeout * 12
        slothy.config.sw_pipelining.enabled = True
        slothy.config.inputs_are_outputs = True
        slothy.config.sw_pipelining.minimize_overlapping = False
        slothy.config.variable_size = True
        slothy.config.reserved_regs = [
            f"x{i}" for i in range(0, 6)] + ["x30", "sp"]
        slothy.config.reserved_regs += self.target_reserved
        slothy.config.constraints.stalls_first_attempt = 64

        slothy.optimize_loop("layer567_start")


class ntt_kyber_1234(Example):
    def __init__(self, var="", arch=AArch64_Neon, target=Target_CortexA72):
        name = "ntt_kyber_1234"
        infile = "ntt_kyber_1234_567"

        if var != "":
            name += f"_{var}"
            infile += f"_{var}"
        name += f"_{target_label_dict[target]}"

        super().__init__(infile, name, outfile=name, rename=True, arch=arch, target=target)

    def core(self, slothy):
        slothy.config.sw_pipelining.enabled = True
        slothy.config.inputs_are_outputs = True
        slothy.config.sw_pipelining.minimize_overlapping = False
        slothy.config.sw_pipelining.optimize_preamble = False
        slothy.config.sw_pipelining.optimize_postamble = False
        slothy.config.reserved_regs = [
            f"x{i}" for i in range(0, 6)] + ["x30", "sp"]
        slothy.config.reserved_regs += self.target_reserved

        slothy.optimize_loop("layer1234_start")


class ntt_kyber_567(Example):
    def __init__(self, var="", arch=AArch64_Neon, target=Target_CortexA72, timeout=None):
        name = "ntt_kyber_567"
        infile = "ntt_kyber_1234_567"

        if var != "":
            name += f"_{var}"
            infile += f"_{var}"
        name += f"_{target_label_dict[target]}"

        super().__init__(infile, name, outfile=name, rename=True, arch=arch, target=target, timeout=timeout)

    def core(self, slothy):
        # layer567 is small enough for SW pipelining without heuristics
        slothy.config.timeout = self.timeout
        slothy.config.sw_pipelining.enabled = True
        slothy.config.inputs_are_outputs = True
        slothy.config.sw_pipelining.minimize_overlapping = False
        slothy.config.sw_pipelining.optimize_preamble = False
        slothy.config.sw_pipelining.optimize_postamble = False
        slothy.config.reserved_regs = [
            f"x{i}" for i in range(0, 6)] + ["x30", "sp"]
        slothy.config.reserved_regs += self.target_reserved

        slothy.optimize_loop("layer567_start")


class intt_kyber_1_23_45_67(Example):
    def __init__(self):
        super().__init__("intt_kyber_1_23_45_67", rename=True)

    def core(self, slothy):
        slothy.config.sw_pipelining.enabled = True
        slothy.config.typing_hints = {
            "root0": Arch_Armv81M.RegisterType.GPR,
            "root1": Arch_Armv81M.RegisterType.GPR,
            "root2": Arch_Armv81M.RegisterType.GPR,
            "root0_twisted": Arch_Armv81M.RegisterType.GPR,
            "root1_twisted": Arch_Armv81M.RegisterType.GPR,
            "root2_twisted": Arch_Armv81M.RegisterType.GPR,
        }
        slothy.optimize_loop("layer1_loop")
        slothy.optimize_loop("layer23_loop")
        slothy.optimize_loop("layer45_loop")
        slothy.config.typing_hints = {}
        slothy.optimize_loop("layer67_loop")


class ntt_dilithium_12_34_56_78(Example):
    def __init__(self, var="", target=Target_CortexM55r1, arch=Arch_Armv81M):
        infile = "ntt_dilithium_12_34_56_78"
        name = infile
        if var != "":
            name += f"_{var}"
            infile += f"_{var}"
        name += f"_{target_label_dict[target]}"
        super().__init__(infile, name=name, arch=arch, target=target, rename=True)
        self.var = var

    def core(self, slothy):
        slothy.config.inputs_are_outputs = True
        slothy.config.sw_pipelining.enabled = True
        slothy.config.typing_hints = {
            "root0": Arch_Armv81M.RegisterType.GPR,
            "root1": Arch_Armv81M.RegisterType.GPR,
            "root2": Arch_Armv81M.RegisterType.GPR,
            "root0_twisted": Arch_Armv81M.RegisterType.GPR,
            "root1_twisted": Arch_Armv81M.RegisterType.GPR,
            "root2_twisted": Arch_Armv81M.RegisterType.GPR,
            "const1": Arch_Armv81M.RegisterType.GPR,
        }
        slothy.optimize_loop("layer12_loop")
        slothy.optimize_loop("layer34_loop")
        slothy.config.sw_pipelining.optimize_preamble = True
        slothy.config.sw_pipelining.optimize_postamble = False
        slothy.optimize_loop(
            "layer56_loop", postamble_label="layer56_loop_end")
        slothy.config.sw_pipelining.optimize_preamble = False
        slothy.config.sw_pipelining.optimize_postamble = True
        slothy.config.typing_hints = {}
        slothy.config.constraints.st_ld_hazard = False
        slothy.optimize_loop("layer78_loop")
        # Optimize seams between loops
        # Make sure we preserve the inputs to the loop body
        slothy.config.outputs = slothy.last_result.kernel_input_output + \
            ["r14"]
        slothy.config.constraints.st_ld_hazard = True
        slothy.config.sw_pipelining.enabled = False
        slothy.optimize(start="layer56_loop_end", end="layer78_loop")


class ntt_dilithium_12(Example):
    def __init__(self, arch=Arch_Armv81M, target=Target_CortexM55r1):
        name = "ntt_dilithium_12"
        infile = "ntt_dilithium_12_34_56_78"
        name += f"_{target_label_dict[target]}"
        super().__init__(infile, name=name, arch=arch, target=target, rename=True)

    def core(self, slothy):
        slothy.config.sw_pipelining.enabled = True
        slothy.config.inputs_are_outputs = True
        slothy.config.typing_hints = {
            "root0": Arch_Armv81M.RegisterType.GPR,
            "root1": Arch_Armv81M.RegisterType.GPR,
            "root2": Arch_Armv81M.RegisterType.GPR,
            "root0_twisted": Arch_Armv81M.RegisterType.GPR,
            "root1_twisted": Arch_Armv81M.RegisterType.GPR,
            "root2_twisted": Arch_Armv81M.RegisterType.GPR,
            "const1": Arch_Armv81M.RegisterType.GPR,
        }
        slothy.config.sw_pipelining.minimize_overlapping = False
        slothy.config.sw_pipelining.optimize_preamble = False
        slothy.config.sw_pipelining.optimize_postamble = False

        slothy.optimize_loop("layer12_loop")


class ntt_dilithium_34(Example):
    def __init__(self, arch=Arch_Armv81M, target=Target_CortexM55r1):
        name = "ntt_dilithium_34"
        infile = "ntt_dilithium_12_34_56_78"
        name += f"_{target_label_dict[target]}"
        super().__init__(infile, name=name, arch=arch, target=target, rename=True)

    def core(self, slothy):
        slothy.config.sw_pipelining.enabled = True
        slothy.config.inputs_are_outputs = True
        slothy.config.typing_hints = {
            "root0": Arch_Armv81M.RegisterType.GPR,
            "root1": Arch_Armv81M.RegisterType.GPR,
            "root2": Arch_Armv81M.RegisterType.GPR,
            "root0_twisted": Arch_Armv81M.RegisterType.GPR,
            "root1_twisted": Arch_Armv81M.RegisterType.GPR,
            "root2_twisted": Arch_Armv81M.RegisterType.GPR,
            "const1": Arch_Armv81M.RegisterType.GPR,
        }
        slothy.config.sw_pipelining.minimize_overlapping = False
        slothy.config.sw_pipelining.optimize_preamble = False
        slothy.config.sw_pipelining.optimize_postamble = False

        slothy.optimize_loop("layer34_loop")


class ntt_dilithium_56(Example):
    def __init__(self, arch=Arch_Armv81M, target=Target_CortexM55r1):
        name = "ntt_dilithium_56"
        infile = "ntt_dilithium_12_34_56_78"
        name += f"_{target_label_dict[target]}"
        super().__init__(infile, name=name, arch=arch, target=target, rename=True)

    def core(self, slothy):
        slothy.config.sw_pipelining.enabled = True
        slothy.config.inputs_are_outputs = True
        slothy.config.typing_hints = {
            "root0": Arch_Armv81M.RegisterType.GPR,
            "root1": Arch_Armv81M.RegisterType.GPR,
            "root2": Arch_Armv81M.RegisterType.GPR,
            "root0_twisted": Arch_Armv81M.RegisterType.GPR,
            "root1_twisted": Arch_Armv81M.RegisterType.GPR,
            "root2_twisted": Arch_Armv81M.RegisterType.GPR,
            "const1": Arch_Armv81M.RegisterType.GPR,
        }
        slothy.config.sw_pipelining.minimize_overlapping = False
        slothy.config.sw_pipelining.optimize_preamble = False
        slothy.config.sw_pipelining.optimize_postamble = False

        slothy.optimize_loop("layer56_loop")


class ntt_dilithium_78(Example):
    def __init__(self, arch=Arch_Armv81M, target=Target_CortexM55r1):
        name = "ntt_dilithium_78"
        infile = "ntt_dilithium_12_34_56_78"
        name += f"_{target_label_dict[target]}"
        super().__init__(infile, name=name, arch=arch, target=target, rename=True)

    def core(self, slothy):
        slothy.config.sw_pipelining.enabled = True
        slothy.config.inputs_are_outputs = True
        slothy.config.typing_hints = {}
        slothy.config.sw_pipelining.minimize_overlapping = False
        slothy.config.sw_pipelining.optimize_preamble = False
        slothy.config.sw_pipelining.optimize_postamble = False

        slothy.optimize_loop("layer78_loop")


class ntt_dilithium_123_456_78(Example):
    def __init__(self, cross_loops_optim=False, var="", arch=Arch_Armv81M, target=Target_CortexM55r1):
        infile = "ntt_dilithium_123_456_78"
        if cross_loops_optim:
            name = "ntt_dilithium_123_456_78_speed"
            suffix = "opt_speed"
        else:
            name = "ntt_dilithium_123_456_78_size"
            suffix = "opt_size"
        if var != "":
            name += f"_{var}"
            infile += f"_{var}"
        name += f"_{target_label_dict[target]}"
        super().__init__(infile, name=name,
                         suffix=suffix, arch=arch, target=target, rename=True)
        self.cross_loops_optim = cross_loops_optim
        self.var = var

    def core(self, slothy):
        slothy.config.variable_size = True
        slothy.config.constraints.stalls_first_attempt = 16
        slothy.config.inputs_are_outputs = True
        slothy.config.typing_hints = {
            "root2": Arch_Armv81M.RegisterType.GPR,
            "root3": Arch_Armv81M.RegisterType.GPR,
            "root5": Arch_Armv81M.RegisterType.GPR,
            "root6": Arch_Armv81M.RegisterType.GPR,
            "rtmp": Arch_Armv81M.RegisterType.GPR,
            "rtmp_tw": Arch_Armv81M.RegisterType.GPR,
            "root2_tw": Arch_Armv81M.RegisterType.GPR,
            "root3_tw": Arch_Armv81M.RegisterType.GPR,
            "root5_tw": Arch_Armv81M.RegisterType.GPR,
            "root6_tw": Arch_Armv81M.RegisterType.GPR,
        }
        slothy.config.locked_registers = set([f"QSTACK{i}" for i in [4, 5, 6]] +
                                             [f"ROOT{i}_STACK" for i in [0, 1, 4]] + ["RPTR_STACK"])
        if self.var != "" or ("speed" in self.name and self.target == Target_CortexM85r1):
            slothy.config.constraints.st_ld_hazard = False  # optional, if it takes too long
        if not self.cross_loops_optim:
            slothy.config.sw_pipelining.enabled = False
            slothy.optimize_loop("layer123_loop")
            slothy.optimize_loop("layer456_loop")
        else:
            slothy.config.sw_pipelining.enabled = True
            slothy.config.sw_pipelining.halving_heuristic = True
            slothy.config.sw_pipelining.halving_heuristic_periodic = True
            slothy.optimize_loop(
                "layer123_loop", postamble_label="layer123_loop_end")
            slothy.optimize_loop(
                "layer456_loop", postamble_label="layer456_loop_end")

        slothy.config.constraints.st_ld_hazard = False
        slothy.config.sw_pipelining.enabled = True
        slothy.config.sw_pipelining.halving_heuristic = False
        slothy.config.typing_hints = {}
        slothy.optimize_loop("layer78_loop")

        if self.cross_loops_optim:
            slothy.config.sw_pipelining.enabled = False
            slothy.config.constraints.st_ld_hazard = True
            slothy.config.outputs = slothy.last_result.kernel_input_output + \
                ["r14"]
            slothy.optimize(start="layer456_loop_end", end="layer78_loop")


class ntt_dilithium_123_456_78_symbolic(Example):
    def __init__(self):
        super().__init__("ntt_dilithium_123_456_78_symbolic", rename=True)

    def core(self, slothy):
        slothy.config.typing_hints = {
            "root2": Arch_Armv81M.RegisterType.GPR,
            "root3": Arch_Armv81M.RegisterType.GPR,
            "root5": Arch_Armv81M.RegisterType.GPR,
            "root6": Arch_Armv81M.RegisterType.GPR,
            "rtmp": Arch_Armv81M.RegisterType.GPR,
            "rtmp_tw": Arch_Armv81M.RegisterType.GPR,
            "root2_tw": Arch_Armv81M.RegisterType.GPR,
            "root3_tw": Arch_Armv81M.RegisterType.GPR,
            "root5_tw": Arch_Armv81M.RegisterType.GPR,
            "root6_tw": Arch_Armv81M.RegisterType.GPR,
        }
        slothy.config.sw_pipelining.enabled = True
        slothy.config.constraints.stalls_minimum_attempt = 0
        slothy.config.constraints.stalls_first_attempt = 0
        slothy.config.locked_registers = set([f"QSTACK{i}" for i in [4, 5, 6]] +
                                             ["ROOT0_STACK", "RPTR_STACK"])
        slothy.optimize_loop("layer456_loop")


class ntt_dilithium_123_45678(Example):
    def __init__(self, var="", arch=AArch64_Neon, target=Target_CortexA55, timeout=None):
        name = f"ntt_dilithium_123_45678"
        infile = name

        if var != "":
            name += f"_{var}"
            infile += f"_{var}"
        name += f"_{target_label_dict[target]}"

        super().__init__(infile, name, rename=True, arch=arch, target=target, timeout=timeout)

    def core(self, slothy):
        slothy.config.sw_pipelining.enabled = True
        slothy.config.sw_pipelining.minimize_overlapping = False
        slothy.config.reserved_regs = [
            f"x{i}" for i in range(0, 7)] + ["v8", "x30", "sp"]
        slothy.config.reserved_regs += self.target_reserved
        slothy.config.inputs_are_outputs = True
        slothy.config.constraints.stalls_first_attempt = 110
        slothy.optimize_loop("layer123_start")

        slothy.config.reserved_regs = ["x3", "x30", "sp"]
        slothy.config.reserved_regs += self.target_reserved
        slothy.config.constraints.stalls_first_attempt = 40
        slothy.optimize_loop("layer45678_start")


class intt_dilithium_123_45678(Example):
    def __init__(self, var="", arch=AArch64_Neon, target=Target_CortexA55, timeout=None):
        name = f"intt_dilithium_123_45678"
        infile = name

        if var != "":
            name += f"_{var}"
            infile += f"_{var}"
        name += f"_{target_label_dict[target]}"

        super().__init__(infile, name, rename=True, arch=arch, target=target, timeout=timeout)

    def core(self, slothy):
        slothy.config.sw_pipelining.enabled = True
        slothy.config.sw_pipelining.minimize_overlapping = False
        slothy.config.inputs_are_outputs = True

        slothy.config.reserved_regs = [
            f"x{i}" for i in range(0, 7)] + ["v8", "x30", "sp"]
        slothy.config.reserved_regs += self.target_reserved
        slothy.config.constraints.stalls_first_attempt = 40
        slothy.optimize_loop("layer45678_start")

        slothy.config.reserved_regs = [
            f"x{i}" for i in range(0, 7)] + ["v8", "x30", "sp"]
        slothy.config.reserved_regs += self.target_reserved
        slothy.config.inputs_are_outputs = True
        slothy.config.constraints.stalls_first_attempt = 110
        slothy.optimize_loop("layer123_start")

        


class ntt_dilithium_123(Example):
    def __init__(self, var="", arch=AArch64_Neon, target=Target_CortexA55):
        name = "ntt_dilithium_123"
        infile = "ntt_dilithium_123_45678"

        if var != "":
            name += f"_{var}"
            infile += f"_{var}"
        name += f"_{target_label_dict[target]}"

        super().__init__(infile, name, rename=True, arch=arch, target=target)

    def core(self, slothy):
        slothy.config.sw_pipelining.enabled = True
        slothy.config.inputs_are_outputs = True
        slothy.config.sw_pipelining.minimize_overlapping = False
        slothy.config.sw_pipelining.optimize_preamble = False
        slothy.config.sw_pipelining.optimize_postamble = False
        slothy.config.reserved_regs = [
            f"x{i}" for i in range(0, 7)] + ["v8", "x30", "sp"]
        slothy.config.reserved_regs += self.target_reserved
        slothy.optimize_loop("layer123_start")


class ntt_dilithium_45678(Example):
    def __init__(self, var="", arch=AArch64_Neon, target=Target_CortexA55):
        name = "ntt_dilithium_45678"
        infile = "ntt_dilithium_123_45678"

        if var != "":
            name += f"_{var}"
            infile += f"_{var}"
        name += f"_{target_label_dict[target]}"

        super().__init__(infile, name, rename=True, arch=arch, target=target)

    def core(self, slothy):
        slothy.config.sw_pipelining.enabled = True
        slothy.config.inputs_are_outputs = True
        slothy.config.constraints.stalls_first_attempt = 160
        slothy.config.constraints.stalls_minimum_attempt = 160
        slothy.config.sw_pipelining.minimize_overlapping = False
        slothy.config.sw_pipelining.optimize_preamble = False
        slothy.config.sw_pipelining.optimize_postamble = False
        slothy.config.reserved_regs = ["x3", "x30", "sp"]
        slothy.config.reserved_regs += self.target_reserved
        slothy.optimize_loop("layer45678_start")


class ntt_dilithium_1234_5678(Example):
    def __init__(self, var="", arch=AArch64_Neon, target=Target_CortexA72, timeout=None):
        name = f"ntt_dilithium_1234_5678"
        infile = name

        if var != "":
            name += f"_{var}"
            infile += f"_{var}"
        name += f"_{target_label_dict[target]}"

        super().__init__(infile, name, rename=True, arch=arch, target=target, timeout=timeout)

    def core(self, slothy):
        conf = slothy.config.copy()

        slothy.config.sw_pipelining.enabled = True
        slothy.config.sw_pipelining.minimize_overlapping = False
        slothy.config.reserved_regs = [
            f"x{i}" for i in range(0, 6)] + ["x30", "sp"]
        slothy.config.reserved_regs += self.target_reserved
        slothy.config.inputs_are_outputs = True
        slothy.config.sw_pipelining.halving_heuristic = True
        slothy.config.split_heuristic = True
        slothy.config.split_heuristic_factor = 2
        slothy.config.split_heuristic_repeat = 4
        slothy.config.split_heuristic_stepsize = 0.1
        slothy.config.constraints.stalls_first_attempt = 14
        slothy.optimize_loop("layer1234_start")

        slothy.config = conf.copy()

        if self.timeout is not None:
            slothy.config.timeout = self.timeout * 12

        slothy.config.reserved_regs = [
            f"x{i}" for i in range(0, 6)] + ["x30", "sp"]
        slothy.config.inputs_are_outputs = True
        slothy.config.reserved_regs += self.target_reserved
        slothy.config.sw_pipelining.enabled = True
        slothy.config.sw_pipelining.minimize_overlapping = False
        slothy.config.sw_pipelining.halving_heuristic = False
        slothy.config.split_heuristic = False
        slothy.optimize_loop("layer5678_start")


class intt_dilithium_1234_5678(Example):
    def __init__(self, var="", arch=AArch64_Neon, target=Target_CortexA72, timeout=None):
        name = f"intt_dilithium_1234_5678"
        infile = name

        if var != "":
            name += f"_{var}"
            infile += f"_{var}"
        name += f"_{target_label_dict[target]}"

        super().__init__(infile, name, rename=True, arch=arch, target=target, timeout=timeout)

    def core(self, slothy):
        conf = slothy.config.copy()

        slothy.config.reserved_regs = [
            f"x{i}" for i in range(0, 6)] + ["x30", "sp"]
        slothy.config.inputs_are_outputs = True
        slothy.config.reserved_regs += self.target_reserved
        slothy.config.sw_pipelining.enabled = True
        slothy.config.sw_pipelining.minimize_overlapping = False
        slothy.config.sw_pipelining.halving_heuristic = False
        slothy.config.split_heuristic = False
        slothy.optimize_loop("layer5678_start")

        slothy.config = conf.copy()
        
        if self.timeout is not None:
            slothy.config.timeout = self.timeout // 12

        slothy.config.sw_pipelining.enabled = True
        slothy.config.sw_pipelining.minimize_overlapping = False
        slothy.config.reserved_regs = [
            f"x{i}" for i in range(0, 6)] + ["x30", "sp"]
        slothy.config.reserved_regs += self.target_reserved
        slothy.config.inputs_are_outputs = True
        slothy.config.sw_pipelining.halving_heuristic = True
        slothy.config.split_heuristic = True
        slothy.config.split_heuristic_factor = 2
        slothy.config.split_heuristic_repeat = 4
        slothy.config.split_heuristic_stepsize = 0.1
        slothy.config.constraints.stalls_first_attempt = 14
        slothy.optimize_loop("layer1234_start")
            

class ntt_dilithium_1234(Example):
    def __init__(self, var="", arch=AArch64_Neon, target=Target_CortexA72):
        name = "ntt_dilithium_1234"
        infile = "ntt_dilithium_1234_5678"

        if var != "":
            name += f"_{var}"
            infile += f"_{var}"
        name += f"_{target_label_dict[target]}"

        super().__init__(infile, name, rename=True, arch=arch, target=target)

    def core(self, slothy):
        slothy.config.sw_pipelining.enabled = True
        slothy.config.inputs_are_outputs = True
        slothy.config.sw_pipelining.minimize_overlapping = False
        slothy.config.sw_pipelining.optimize_preamble = False
        slothy.config.sw_pipelining.optimize_postamble = False
        slothy.config.reserved_regs = [
            f"x{i}" for i in range(0, 6)] + ["x30", "sp"]
        slothy.config.reserved_regs += self.target_reserved
        slothy.optimize_loop("layer1234_start")


class ntt_dilithium_5678(Example):
    def __init__(self, var="", arch=AArch64_Neon, target=Target_CortexA72):
        name = "ntt_dilithium_5678"
        infile = "ntt_dilithium_1234_5678"

        if var != "":
            name += f"_{var}"
            infile += f"_{var}"
        name += f"_{target_label_dict[target]}"

        super().__init__(infile, name, rename=True, arch=arch, target=target)

    def core(self, slothy):
        slothy.config.sw_pipelining.enabled = True
        slothy.config.inputs_are_outputs = True
        slothy.config.sw_pipelining.minimize_overlapping = False
        slothy.config.sw_pipelining.optimize_preamble = False
        slothy.config.sw_pipelining.optimize_postamble = False
        slothy.config.reserved_regs = ["x3", "x30", "sp"]
        slothy.config.reserved_regs += self.target_reserved
        slothy.optimize_loop("layer5678_start")


class intt_dilithium_12_34_56_78(Example):
    def __init__(self):
        super().__init__("intt_dilithium_12_34_56_78", rename=True)

    def core(self, slothy):
        slothy.config.sw_pipelining.enabled = True
        slothy.config.typing_hints = {
            "root0": Arch_Armv81M.RegisterType.GPR,
            "root1": Arch_Armv81M.RegisterType.GPR,
            "root2": Arch_Armv81M.RegisterType.GPR,
            "root0_twisted": Arch_Armv81M.RegisterType.GPR,
            "root1_twisted": Arch_Armv81M.RegisterType.GPR,
            "root2_twisted": Arch_Armv81M.RegisterType.GPR,
        }
        slothy.optimize_loop("layer12_loop")
        slothy.optimize_loop("layer34_loop")
        slothy.optimize_loop("layer56_loop")
        slothy.config.typing_hints = {}
        slothy.optimize_loop("layer78_loop")


class fft_fixedpoint_radix4(Example):
    def __init__(self, var="", arch=Arch_Armv81M, target=Target_CortexM55r1):
        name = "fixedpoint_radix4_fft"
        subpath = "fx_r4_fft/"
        infile = subpath + "base_symbolic"
        outfile = subpath + name

        if var != "":
            name += f"_{var}"
            infile += f"_{var}"
        name += f"_{target_label_dict[target]}"

        super().__init__(infile, name, outfile=outfile,
                         rename=True, arch=arch, target=target)

    def core(self, slothy):
        # This is default value, but it's overwritten in case of a dry-run.
        # However, the symbolic registers in the FLT FFT cannot be resolved
        # without reordering, so let's ignore the dry-run parameter here.
        slothy.config.constraints.allow_reordering = True

        slothy.config.sw_pipelining.enabled = True
        slothy.config.inputs_are_outputs = True
        slothy.config.sw_pipelining.minimize_overlapping = False
        slothy.config.sw_pipelining.optimize_preamble = False
        slothy.config.sw_pipelining.optimize_postamble = False
        slothy.optimize_loop("fixedpoint_radix4_fft_loop_start")


class fft_floatingpoint_radix4(Example):
    def __init__(self, var="", arch=Arch_Armv81M, target=Target_CortexM55r1):
        name = "floatingpoint_radix4_fft"
        subpath = "flt_r4_fft/"
        infile = subpath + "base_symbolic"
        outfile = subpath + name

        if var != "":
            name += f"_{var}"
            infile += f"_{var}"
        name += f"_{target_label_dict[target]}"

        super().__init__(infile, name, outfile=outfile,
                         rename=True, arch=arch, target=target)

    def core(self, slothy):
        # This is default value, but it's overwritten in case of a dry-run.
        # However, the symbolic registers in the FLT FFT cannot be resolved
        # without reordering, so let's ignore the dry-run parameter here.
        slothy.config.constraints.allow_reordering = True

        slothy.config.sw_pipelining.enabled = True
        slothy.config.inputs_are_outputs = True
        slothy.config.sw_pipelining.minimize_overlapping = False
        slothy.config.sw_pipelining.optimize_preamble = False
        slothy.config.sw_pipelining.optimize_postamble = False
        slothy.optimize_loop("flt_radix4_fft_loop_start")

class RISC_VExample0(Example):
    def __init__(self, var="", arch=RISC_V, target=Target_XiunTanC908):
        name = "riscv_simple0"
        infile = name

        if var != "":
            name += f"_{var}"
            infile += f"_{var}"
        name += f"_{target_label_dict[target]}"

        super().__init__(infile, name, rename=True, arch=arch, target=target)

    def core(self,slothy):
        slothy.config.variable_size=True
        slothy.config.constraints.stalls_first_attempt=32
        slothy.config.inputs_are_outputs = True
        slothy.config.outputs = ['x1', 'x2', 'x3', 'x4', 'x5', 'x6', 'x7', 'x8', 'x9', 'x10',
 'x11', 'x12', 'x13', 'x14', 'x15', 'x16', 'x17', 'x18', 'x19',
 'x20', 'x21', 'x22', 'x23', 'x24', 'x25', 'x26', 'x27', 'x28',
 'x29', 'x30', 'x31']
        slothy.optimize(start="mainloop", end="end_label")


class RISC_V_ntt8l_singleissue_plant_rv64im(Example):
    def __init__(self, var="", arch=RISC_V, target=Target_XiunTanC908):
        name = "ntt_8l_singleissue_plant_rv64im"
        subpath = "ntt_dilithium/"
        infile = subpath + name

        if var != "":
            name += f"_{var}"
            infile += f"_{var}"
        name += f"_{target_label_dict[target]}"

        super().__init__(infile, name, rename=True, arch=arch, target=target)

    def core(self,slothy):
        slothy.config.variable_size=True
        slothy.config.constraints.stalls_first_attempt=32
        slothy.config.inputs_are_outputs = True

        r = slothy.config.reserved_regs
        r += ['x3']
        slothy.config.reserved_regs = r


        slothy.config.split_heuristic = True
        slothy.config.split_heuristic_factor = 5
        slothy.config.split_heuristic_repeat = 2
        slothy.config.split_heuristic_stepsize = 0.05
        slothy.optimize(start="main_loop_1", end="end_loop_1")
        slothy.optimize(start="main_loop_2", end="end_loop_2")
#############################################################################################


def main():
    examples = [ Example0(),
                 Example1(),
                 Example2(),
                 Example3(),

                 AArch64Example0(),
                 AArch64Example0(target=Target_CortexA72),
                 AArch64Example0Equ(),
                 AArch64Example1(),
                 AArch64Example1(target=Target_CortexA72),
                 AArch64Example2(),
                 AArch64Example2(target=Target_CortexA72),
                 AArch64IfElse(),

                # Armv7m examples
                 Armv7mExample0(),

                # Loop examples
                 AArch64LoopSubs(),
                 LoopLe(),
                 Armv7mLoopSubs(),
                 Armv7mLoopCmp(),
                 Armv7mLoopVmovCmp(),

                 CRT(),

                 ntt_n256_l6_s32("bar"),
                 ntt_n256_l6_s32("mont"),
                 ntt_n256_l8_s32("bar"),
                 ntt_n256_l8_s32("mont"),
                 intt_n256_l6_s32("bar"),
                 intt_n256_l6_s32("mont"),
                 intt_n256_l8_s32("bar"),
                 intt_n256_l8_s32("mont"),

                 # Kyber NTT
                 # Cortex-M55
                 ntt_kyber_1_23_45_67(),
                 ntt_kyber_1_23_45_67(var="no_trans"),
                 ntt_kyber_1_23_45_67(var="no_trans_vld4", timeout=600),
                 ntt_kyber_12_345_67(False),
                 ntt_kyber_12_345_67(True),
                 # Cortex-M85
                 ntt_kyber_1_23_45_67(target=Target_CortexM85r1),
                 ntt_kyber_1_23_45_67(var="no_trans", target=Target_CortexM85r1),
                 ntt_kyber_1_23_45_67(var="no_trans_vld4", target=Target_CortexM85r1, timeout=600),
                 ntt_kyber_12_345_67(False, target=Target_CortexM85r1),
                 ntt_kyber_12_345_67(True, target=Target_CortexM85r1),
                 # Cortex-A55
                 ntt_kyber_123_4567(),
                 ntt_kyber_123_4567(var="scalar_load"),
                 ntt_kyber_123_4567(var="scalar_store"),
                 ntt_kyber_123_4567(var="scalar_load_store"),
                 ntt_kyber_123_4567(var="manual_st4"),
                 ntt_kyber_1234_567(),
                 intt_kyber_123_4567(),
                 intt_kyber_123_4567(var="manual_ld4"),
                 # Cortex-A72
                 ntt_kyber_123_4567(target=Target_CortexA72),
                 ntt_kyber_123_4567(var="scalar_load", target=Target_CortexA72),
                 ntt_kyber_123_4567(var="scalar_store", target=Target_CortexA72),
                 ntt_kyber_123_4567(var="scalar_load_store", target=Target_CortexA72),
                 ntt_kyber_123_4567(var="manual_st4", target=Target_CortexA72),
                 ntt_kyber_1234_567(target=Target_CortexA72),
                 intt_kyber_123_4567(target=Target_CortexA72),
                 intt_kyber_123_4567(var="manual_ld4", target=Target_CortexA72),
                #  # Apple M1 Firestorm
                 ntt_kyber_123_4567(target=Target_AppleM1_firestorm, timeout=3600),
                 ntt_kyber_123_4567(var="scalar_load", target=Target_AppleM1_firestorm, timeout=3600),
                 ntt_kyber_123_4567(var="scalar_store", target=Target_AppleM1_firestorm, timeout=3600),
                 ntt_kyber_123_4567(var="scalar_load_store", target=Target_AppleM1_firestorm, timeout=3600),
                 ntt_kyber_123_4567(var="manual_st4", target=Target_AppleM1_firestorm, timeout=3600),
                 ntt_kyber_1234_567(target=Target_AppleM1_firestorm, timeout=300),
                 ntt_kyber_1234_567(var="manual_st4", target=Target_AppleM1_firestorm, timeout=300),
                 intt_kyber_123_4567(target=Target_AppleM1_firestorm, timeout=3600),
                 intt_kyber_123_4567(var="manual_ld4", target=Target_AppleM1_firestorm, timeout=3600),
                 # Apple M1 Icestorm
                 ntt_kyber_123_4567(target=Target_AppleM1_icestorm, timeout=3600),
                 ntt_kyber_123_4567(var="scalar_load", target=Target_AppleM1_icestorm, timeout=3600),
                 ntt_kyber_123_4567(var="scalar_store", target=Target_AppleM1_icestorm, timeout=3600),
                 ntt_kyber_123_4567(var="scalar_load_store", target=Target_AppleM1_icestorm, timeout=3600),
                 ntt_kyber_123_4567(var="manual_st4", target=Target_AppleM1_icestorm, timeout=3600),
                 ntt_kyber_1234_567(target=Target_AppleM1_icestorm, timeout=300),
                 ntt_kyber_1234_567(var="manual_st4", target=Target_AppleM1_icestorm, timeout=300),
                 intt_kyber_123_4567(target=Target_AppleM1_icestorm, timeout=3600),
                 intt_kyber_123_4567(var="manual_ld4", target=Target_AppleM1_icestorm, timeout=3600),
                 # Kyber InvNTT
                 # Cortex-M55
                 intt_kyber_1_23_45_67(),
                 # Dilithium NTT
                 # Cortex-M55
                 ntt_dilithium_12_34_56_78(),
                 ntt_dilithium_12_34_56_78(var="no_trans_vld4"),
                 ntt_dilithium_123_456_78(False),
                 ntt_dilithium_123_456_78(True),
                 # Cortex-M85
                 ntt_dilithium_12_34_56_78(target=Target_CortexM85r1),
                 ntt_dilithium_12_34_56_78(var="no_trans_vld4", target=Target_CortexM85r1),
                 ntt_dilithium_123_456_78(False, target=Target_CortexM85r1),
                 ntt_dilithium_123_456_78(True, target=Target_CortexM85r1),
                 # Cortex-A55
                 ntt_dilithium_45678(),
                 ntt_dilithium_123_45678(),
                 ntt_dilithium_123_45678(var="w_scalar"),
                 ntt_dilithium_123_45678(var="manual_st4"),
                 ntt_dilithium_1234_5678(),
                 ntt_dilithium_1234_5678(var="manual_st4"),
                 intt_dilithium_123_45678(),
                 intt_dilithium_123_45678(var="manual_ld4"),
                 intt_dilithium_1234_5678(),
                 intt_dilithium_1234_5678(var="manual_ld4"),
                 # Cortex-A72
                 ntt_dilithium_123_45678(target=Target_CortexA72),
                 ntt_dilithium_123_45678(var="w_scalar", target=Target_CortexA72),
                 ntt_dilithium_123_45678(var="manual_st4", target=Target_CortexA72),
                 ntt_dilithium_1234_5678(target=Target_CortexA72),
                 ntt_dilithium_1234_5678(var="manual_st4", target=Target_CortexA72),
                 intt_dilithium_123_45678(target=Target_CortexA72),
                 intt_dilithium_123_45678(var="manual_ld4", target=Target_CortexA72),
                 intt_dilithium_1234_5678(target=Target_CortexA72),
                 intt_dilithium_1234_5678(var="manual_ld4", target=Target_CortexA72),
                 # Apple M1 Firestorm
                ntt_dilithium_123_45678(target=Target_AppleM1_firestorm, timeout=3600),
                 ntt_dilithium_123_45678(var="w_scalar", target=Target_AppleM1_firestorm, timeout=3600),
                 ntt_dilithium_123_45678(var="manual_st4", target=Target_AppleM1_firestorm, timeout=3600),
                 ntt_dilithium_1234_5678(target=Target_AppleM1_firestorm, timeout=300),
                 ntt_dilithium_1234_5678(var="manual_st4", target=Target_AppleM1_firestorm, timeout=300),
                 intt_dilithium_123_45678(target=Target_AppleM1_firestorm, timeout=3600),
                 intt_dilithium_123_45678(var="manual_ld4", target=Target_AppleM1_firestorm, timeout=3600),
                 intt_dilithium_1234_5678(target=Target_AppleM1_firestorm, timeout=3600),
                 intt_dilithium_1234_5678(var="manual_ld4", target=Target_AppleM1_firestorm, timeout=3600),
                 # Apple M1 Icestorm
                 ntt_dilithium_123_45678(target=Target_AppleM1_icestorm, timeout=3600),
                 ntt_dilithium_123_45678(var="w_scalar", target=Target_AppleM1_icestorm, timeout=3600),
                 ntt_dilithium_123_45678(var="manual_st4", target=Target_AppleM1_icestorm, timeout=3600),
                 ntt_dilithium_1234_5678(target=Target_AppleM1_icestorm, timeout=300),
                 ntt_dilithium_1234_5678(var="manual_st4", target=Target_AppleM1_icestorm, timeout=300),
                 intt_dilithium_123_45678(target=Target_AppleM1_icestorm, timeout=3600),
                 intt_dilithium_123_45678(var="manual_ld4", target=Target_AppleM1_icestorm, timeout=3600),
                 intt_dilithium_1234_5678(target=Target_AppleM1_icestorm, timeout=3600),
                 intt_dilithium_1234_5678(var="manual_ld4", target=Target_AppleM1_icestorm, timeout=3600),
                 # Dilithium invNTT
                 # Cortex-M55
                 intt_dilithium_12_34_56_78(),

                 # Fast Fourier Transform (FFT)
                 # Floating point
                 fft_floatingpoint_radix4(),
                 # Fixed point
                 fft_fixedpoint_radix4(),

                 # RISC-V
                 RISC_VExample0(target=Target_XiunTanC908),
                 RISC_V_ntt8l_singleissue_plant_rv64im(target=Target_XiunTanC908)
                 ]

    all_example_names = [e.name for e in examples]

    parser = argparse.ArgumentParser(
        formatter_class=argparse.ArgumentDefaultsHelpFormatter)
    parser.add_argument(
        "--examples", type=str, default="all",
        help=f"The list of examples to be run, comma-separated list from {all_example_names}. "
        f"Format: {{name}}_{{variant}}_{{target}}, e.g., ntt_kyber_123_4567_scalar_load_a55"
    )
    parser.add_argument("--dry-run", default=False, action="store_true")
    parser.add_argument("--debug", default=False, action="store_true")
    parser.add_argument("--silent", default=False, action="store_true")
    parser.add_argument("--iterations", type=int, default=1)
    parser.add_argument("--timeout", type=int, default=0)
    parser.add_argument("--debug-logfile", type=str, default=None)
    parser.add_argument("--log-model", default=False, action="store_true")
    parser.add_argument("--log-model-dir", type=str, default="models")
    parser.add_argument("--only-target", type=str,choices=[
        Target_CortexM7.__name__,
        Target_CortexM55r1.__name__, Target_CortexM85r1.__name__, \
        Target_CortexA55.__name__, Target_CortexA72.__name__, Target_AppleM1_firestorm.__name__, \
        Target_AppleM1_icestorm.__name__])
    args = parser.parse_args()
    if args.examples != "all":
        todo = args.examples.split(",")
    else:
        todo = all_example_names
    iterations = args.iterations

    def run_example(name, **kwargs):
        ex = None
        for e in examples:
            if e.name == name:
                ex = e
                break
        if ex is None:
            raise ExampleException(f"Could not find example {name}")
        ex.run(**kwargs)

    for e in todo:
        for _ in range(iterations):
            run_example(e, debug=args.debug, dry_run=args.dry_run,
                        silent=args.silent, log_model=args.log_model,
                        debug_logfile=args.debug_logfile,
                        log_model_dir=args.log_model_dir, timeout=args.timeout,
                        only_target=args.only_target)

if __name__ == "__main__":
    main()<|MERGE_RESOLUTION|>--- conflicted
+++ resolved
@@ -83,13 +83,10 @@
         subfolder = ""
         if self.arch == AArch64_Neon:
             subfolder = "aarch64/"
-<<<<<<< HEAD
+        elif self.arch == Arch_Armv7M:
+            subfolder = "armv7m/"
         elif self.arch == RISC_V:
             subfolder = "riscv/"
-=======
-        elif self.arch == Arch_Armv7M:
-            subfolder = "armv7m/"
->>>>>>> 2ebb2782
         self.infile_full = f"examples/naive/{subfolder}{self.infile}.s"
         self.outfile_full = f"examples/opt/{subfolder}{self.outfile}.s"
         self.name = name
@@ -697,7 +694,7 @@
         slothy.config.variable_size=True
         slothy.config.outputs = ["r6"]
         slothy.optimize_loop("start")
-        
+
 class Armv7mLoopVmovCmp(Example):
     def __init__(self, var="", arch=Arch_Armv7M, target=Target_CortexM7):
         name = "loop_vmov_cmp"
@@ -729,7 +726,7 @@
 
     def core(self,slothy):
         slothy.optimize()
-        
+
 class ntt_kyber_123_4567(Example):
     def __init__(self, var="", arch=AArch64_Neon, target=Target_CortexA55, timeout=None):
         name = "ntt_kyber_123_4567"
