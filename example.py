--- conflicted
+++ resolved
@@ -34,10 +34,7 @@
 
 import slothy.targets.arm_v7m.arch_v7m as Arch_Armv7M
 import slothy.targets.arm_v81m.arch_v81m as Arch_Armv81M
-<<<<<<< HEAD
 import slothy.targets.arm_v7m.cortex_m4 as Target_CortexM4
-=======
->>>>>>> 76f3043a
 import slothy.targets.arm_v7m.cortex_m7 as Target_CortexM7
 import slothy.targets.arm_v81m.cortex_m55r1 as Target_CortexM55r1
 import slothy.targets.arm_v81m.cortex_m85r1 as Target_CortexM85r1
@@ -50,10 +47,7 @@
 
 target_label_dict = {Target_CortexA55: "a55",
                      Target_CortexA72: "a72",
-<<<<<<< HEAD
                      Target_CortexM4: "m4",
-=======
->>>>>>> 76f3043a
                      Target_CortexM7: "m7",
                      Target_CortexM55r1: "m55",
                      Target_CortexM85r1: "m85",
@@ -304,7 +298,6 @@
     def core(self,slothy):
         slothy.config.variable_size=True
         slothy.optimize_loop("start")
-<<<<<<< HEAD
 
 class Armv7mLoopSubs(Example):
     def __init__(self, var="", arch=Arch_Armv7M, target=Target_CortexM7):
@@ -338,8 +331,6 @@
         slothy.config.variable_size=True
         slothy.config.outputs = ["flags"]
         slothy.optimize_loop("start")
-=======
->>>>>>> 76f3043a
 
 class CRT(Example):
     def __init__(self):
@@ -747,11 +738,21 @@
         slothy.config.sw_pipelining.optimize_postamble = False
         slothy.optimize_loop("start")
 
-<<<<<<< HEAD
 class AArch64Split0(Example):
     def __init__(self, var="", arch=AArch64_Neon, target=Target_CortexA55):
         name = "aarch64_split0"
-=======
+        infile = name
+
+        if var != "":
+            name += f"_{var}"
+            infile += f"_{var}"
+        name += f"_{target_label_dict[target]}"
+
+        super().__init__(infile, name, rename=True, arch=arch, target=target)
+    def core(self,slothy):
+        slothy.config.allow_useless_instructions = True
+        slothy.fusion_region("start", "end", ssa=False)
+
 class Armv7mExample0(Example):
     def __init__(self, var="", arch=Arch_Armv7M, target=Target_CortexM7):
         name = "armv7m_simple0"
@@ -765,10 +766,9 @@
         super().__init__(infile, name, rename=True, arch=arch, target=target)
 
     def core(self,slothy):
-        slothy.config.variable_size=True
-        slothy.config.inputs_are_outputs = True
-        slothy.optimize(start="start", end="end")
-
+        slothy.config.allow_useless_instructions = True
+        slothy.fusion_region("start", "end", ssa=False)
+        
 class Armv7mLoopSubs(Example):
     def __init__(self, var="", arch=Arch_Armv7M, target=Target_CortexM7):
         name = "loop_subs"
@@ -805,7 +805,6 @@
 class Armv7mLoopVmovCmp(Example):
     def __init__(self, var="", arch=Arch_Armv7M, target=Target_CortexM7):
         name = "loop_vmov_cmp"
->>>>>>> 76f3043a
         infile = name
 
         if var != "":
@@ -816,14 +815,9 @@
         super().__init__(infile, name, rename=True, arch=arch, target=target)
 
     def core(self,slothy):
-<<<<<<< HEAD
-        slothy.config.allow_useless_instructions = True
-        slothy.fusion_region("start", "end", ssa=False)
-=======
         slothy.config.variable_size=True
         slothy.config.outputs = ["r6"]
         slothy.optimize_loop("start")
->>>>>>> 76f3043a
 
 class ntt_kyber_123_4567(Example):
     def __init__(self, var="", arch=AArch64_Neon, target=Target_CortexA55, timeout=None):
@@ -1616,21 +1610,7 @@
         # slothy.config.llvm_mca_full = True
         slothy.config.constraints.stalls_first_attempt = 16
 
-<<<<<<< HEAD
         slothy.config.unsafe_address_offset_fixup = False
-=======
-                # Armv7m examples
-                 Armv7mExample0(),
-
-                # Loop examples
-                 AArch64LoopSubs(),
-                 LoopLe(),
-                 Armv7mLoopSubs(),
-                 Armv7mLoopCmp(),
-                 Armv7mLoopVmovCmp(),
-
-                 CRT(),
->>>>>>> 76f3043a
 
         slothy.config.variable_size = True
         slothy.config.inputs_are_outputs = True
@@ -2775,12 +2755,15 @@
                  AArch64Example2(target=Target_CortexA72),
 
                  AArch64Split0(),
+                # Armv7m examples
+                 Armv7mExample0(),
 
                 # Loop examples
                  AArch64LoopSubs(),
                  LoopLe(),
                  Armv7mLoopSubs(),
                  Armv7mLoopCmp(),
+                 Armv7mLoopVmovCmp(),
 
                  CRT(),
 
